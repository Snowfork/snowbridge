{
    description = "Snowbridge flake";

    inputs = {
        nixpkgs.url = "nixpkgs/nixos-unstable";
        flake-utils.url  = "github:numtide/flake-utils";
        foundry.url = "github:shazow/foundry.nix/monthly";
    };

    outputs = { self, nixpkgs, flake-utils, foundry }:

    let
        supportedSystems = [ "aarch64-darwin" "aarch64-linux" "x86_64-darwin" "x86_64-linux" ];
        overlays = [ foundry.overlay ];
    in

    flake-utils.lib.eachSystem supportedSystems (system:
        let
            pkgs = import nixpkgs { inherit system overlays; };
            cwd = builtins.toString ./.;
        in

        with pkgs;
        {
            devShells.default = pkgs.mkShell {
                buildInputs = [
                    cacert
                    curl
                    direnv
                    git
                    jq
                    moreutils
                    typos
                    ripgrep
                    tree
                    # ps for zombienet, required in pure shells on Linux
                    ps

                    # typescript
                    python3
                    nodePackages.pnpm
                    nodejs_20
                    (yarn.override { nodejs = nodejs_20; })

                    # ethereum
                    foundry-bin
                    go-ethereum
                    # gnupg for forge install
                    gnupg

                    # relayer
                    go
                    gotools
                    gopls
                    go-outline
                    gocode
                    gopkgs
                    gocode-gomod
                    godef
                    golint
                    mage
                    revive
                    delve

                    # parachain
                    clang
                    gcc
                    libiconv
                    protobuf
                    # NOTE: when upgrading rustup, check for a command to install the version in the toolchain file:
                    # https://github.com/rust-lang/rustup/issues/2686
                    rustup

                    cowsay
                ];

                shellHook = ''
                    # set HOME for direnv:
                    # direnv needs config, cache & data dirs (DIRENV_CONFIG, XDG_CACHE_HOME & XDG_DATA_HOME
                    # respectively) that can be automatically set when HOME is available
                    export HOME=~

                    export GOCACHE=$PWD/gocache
                    export GOPATH=$PWD/go
                    export PATH=$GOPATH/bin:$PATH

                    export CARGO_HOME=$PWD/.cargo
                    export RUSTUP_HOME=$PWD/.rustup
                    export RUST_NIGHTLY_VERSION=nightly-2024-02-08
                    export PATH=$CARGO_HOME/bin:$PATH
<<<<<<< HEAD
                    export LODESTAR_VERSION=v1.16.0
=======
                    export LODESTAR_VERSION=v1.19.0
>>>>>>> 4d2205fb

                    eval "$(direnv hook bash)"

                    # LIBCLANG_PATH points rocksdb to a clang.so on Linux
                    export LIBCLANG_PATH="$(readlink -f ${pkgs.clang}/resource-root/include | xargs dirname | xargs dirname | xargs dirname)"

                    cowsay "Development Environment Ready"
                '';
            };
        }
    );

    nixConfig = {};
}<|MERGE_RESOLUTION|>--- conflicted
+++ resolved
@@ -86,13 +86,9 @@
 
                     export CARGO_HOME=$PWD/.cargo
                     export RUSTUP_HOME=$PWD/.rustup
-                    export RUST_NIGHTLY_VERSION=nightly-2024-02-08
+                    export RUST_NIGHTLY_VERSION=nightly-2023-12-28
                     export PATH=$CARGO_HOME/bin:$PATH
-<<<<<<< HEAD
-                    export LODESTAR_VERSION=v1.16.0
-=======
                     export LODESTAR_VERSION=v1.19.0
->>>>>>> 4d2205fb
 
                     eval "$(direnv hook bash)"
 
