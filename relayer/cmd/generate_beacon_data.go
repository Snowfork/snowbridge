package cmd

import (
	"context"
	"encoding/hex"
	"encoding/json"
	"fmt"
	"os"
	"strconv"
	"time"

	"github.com/cbroglie/mustache"
	"github.com/ethereum/go-ethereum/accounts/abi/bind"
	"github.com/ethereum/go-ethereum/common"
	log "github.com/sirupsen/logrus"
	"github.com/snowfork/go-substrate-rpc-client/v4/types"
	"github.com/snowfork/snowbridge/relayer/chain/ethereum"
	"github.com/snowfork/snowbridge/relayer/chain/parachain"
	"github.com/snowfork/snowbridge/relayer/cmd/run/execution"
	"github.com/snowfork/snowbridge/relayer/contracts"
	"github.com/snowfork/snowbridge/relayer/relays/beacon/cache"
	beaconConf "github.com/snowfork/snowbridge/relayer/relays/beacon/config"
	"github.com/snowfork/snowbridge/relayer/relays/beacon/header/syncer"
	"github.com/snowfork/snowbridge/relayer/relays/beacon/header/syncer/api"
	beaconjson "github.com/snowfork/snowbridge/relayer/relays/beacon/header/syncer/json"
	"github.com/snowfork/snowbridge/relayer/relays/beacon/header/syncer/scale"
	executionConf "github.com/snowfork/snowbridge/relayer/relays/execution"
	"github.com/spf13/cobra"
	"github.com/spf13/viper"
)

func generateBeaconDataCmd() *cobra.Command {
	cmd := &cobra.Command{
		Use:   "generate-beacon-data",
		Short: "Generate beacon data.",
		Args:  cobra.ExactArgs(0),
		RunE:  generateBeaconTestFixture,
	}

	cmd.Flags().String("url", "http://127.0.0.1:9596", "Beacon URL")
	cmd.Flags().Bool("wait_until_next_period", true, "Waiting until next period")
	return cmd
}

func generateBeaconCheckpointCmd() *cobra.Command {
	cmd := &cobra.Command{
		Use:   "generate-beacon-checkpoint",
		Short: "Generate beacon checkpoint.",
		Args:  cobra.ExactArgs(0),
		RunE:  generateBeaconCheckpoint,
	}

	cmd.Flags().String("url", "http://127.0.0.1:9596", "Beacon URL")
	cmd.Flags().Bool("export_json", false, "Export Json")

	return cmd
}

func generateExecutionUpdateCmd() *cobra.Command {
	cmd := &cobra.Command{
		Use:   "generate-execution-update",
		Short: "Generate execution update.",
		Args:  cobra.ExactArgs(0),
		RunE:  generateExecutionUpdate,
	}

	cmd.Flags().String("url", "http://127.0.0.1:9596", "Beacon URL")
	cmd.Flags().Uint32("slot", 1, "slot number")
	return cmd
}

type Data struct {
	CheckpointUpdate      beaconjson.CheckPoint
	SyncCommitteeUpdate   beaconjson.Update
	FinalizedHeaderUpdate beaconjson.Update
	HeaderUpdate          beaconjson.HeaderUpdate
	InboundMessageTest    InboundMessageTest
}

type InboundMessageTest struct {
	ExecutionHeader beaconjson.CompactExecutionHeader `json:"execution_header"`
	Message         parachain.MessageJSON             `json:"message"`
}

const (
	pathToBeaconBenchmarkData          = "parachain/pallets/ethereum-client/src/benchmarking"
	pathToInboundQueueBenchmarkData    = "parachain/pallets/inbound-queue/src/benchmarking"
	pathToBenchmarkDataTemplate        = "parachain/templates/benchmarking-fixtures.mustache"
	pathToInboundBenchmarkDataTemplate = "parachain/templates/inbound-fixtures.mustache"
	pathToBeaconTestFixtureFiles       = "parachain/pallets/ethereum-client/tests/fixtures"
)

// Only print the hex encoded call as output of this command
func generateBeaconCheckpoint(cmd *cobra.Command, _ []string) error {
	err := func() error {
		endpoint, err := cmd.Flags().GetString("url")

		viper.SetConfigFile("web/packages/test/config/beacon-relay.json")

		if err := viper.ReadInConfig(); err != nil {
			return err
		}

		var conf beaconConf.Config
		err = viper.Unmarshal(&conf)
		if err != nil {
			return err
		}

		s := syncer.New(endpoint, conf.Source.Beacon.Spec)

		checkPointScale, err := s.GetCheckpoint()
		if err != nil {
			return fmt.Errorf("get initial sync: %w", err)
		}
		exportJson, err := cmd.Flags().GetBool("export-json")
		if exportJson {
			initialSync := checkPointScale.ToJSON()
			err = writeJSONToFile(initialSync, fmt.Sprintf("initial-checkpoint.%s.json", activeSpec.ToString()))
			if err != nil {
				return fmt.Errorf("write initial sync to file: %w", err)
			}
		}
		checkPointCallBytes, _ := types.EncodeToBytes(checkPointScale)
		checkPointCallHex := hex.EncodeToString(checkPointCallBytes)
		fmt.Println(checkPointCallHex)
		return nil
	}()
	if err != nil {
		log.WithError(err).Error("error generating beacon checkpoint")
	}

	return nil
}

func generateBeaconTestFixture(cmd *cobra.Command, _ []string) error {
	err := func() error {
		ctx := context.Background()

		endpoint, _ := cmd.Flags().GetString("url")

		viper.SetConfigFile("web/packages/test/config/beacon-relay.json")
		if err := viper.ReadInConfig(); err != nil {
			return err
		}

		var conf beaconConf.Config
		err := viper.Unmarshal(&conf)
		if err != nil {
			return err
		}

<<<<<<< HEAD
		// ETH_FAST_MODE hack for fast slot period
		var SlotTimeDuration time.Duration

		if activeSpec == config.Mainnet {
			SlotTimeDuration = 12 * time.Second
		} else {
			SlotTimeDuration = 6 * time.Second
			// ETH_FAST_MODE hack for fast slot period
			if os.Getenv("ETH_FAST_MODE") == "true" {
				SlotTimeDuration = 1 * time.Second
			}
=======
		log.WithFields(log.Fields{"endpoint": endpoint}).Info("connecting to beacon API")
		s := syncer.New(endpoint, conf.Source.Beacon.Spec)

		viper.SetConfigFile("/tmp/snowbridge/execution-relay-asset-hub.json")

		if err := viper.ReadInConfig(); err != nil {
			return err
		}

		var executionConfig executionConf.Config
		err = viper.Unmarshal(&executionConfig, viper.DecodeHook(execution.HexHookFunc()))
		if err != nil {
			return fmt.Errorf("unable to parse execution relay config: %w", err)
		}

		ethconn := ethereum.NewConnection(&executionConfig.Source.Ethereum, nil)
		err = ethconn.Connect(ctx)
		if err != nil {
			return err
>>>>>>> 53a5522d
		}

		headerCache, err := ethereum.NewHeaderBlockCache(
			&ethereum.DefaultBlockLoader{Conn: ethconn},
		)
		if err != nil {
			return err
		}

		// generate InitialUpdate
		initialSyncScale, err := s.GetCheckpoint()
		if err != nil {
			return fmt.Errorf("get initial sync: %w", err)
		}
		initialSync := initialSyncScale.ToJSON()
		writeJSONToFile(initialSync, fmt.Sprintf("%s/%s", pathToBeaconTestFixtureFiles, "initial-checkpoint.json"))
		initialSyncHeaderSlot := initialSync.Header.Slot
		initialSyncPeriod := s.ComputeSyncPeriodAtSlot(initialSyncHeaderSlot)
		initialEpoch := s.ComputeEpochAtSlot(initialSyncHeaderSlot)
		log.WithFields(log.Fields{
			"epoch":  initialEpoch,
			"period": initialSyncPeriod,
		}).Info("created initial sync file")

		// generate SyncCommitteeUpdate for filling the missing NextSyncCommittee in initial checkpoint
		syncCommitteeUpdateScale, err := s.GetSyncCommitteePeriodUpdate(initialSyncPeriod)
		if err != nil {
			return fmt.Errorf("get sync committee update: %w", err)
		}
		syncCommitteeUpdate := syncCommitteeUpdateScale.Payload.ToJSON()
		writeJSONToFile(syncCommitteeUpdate, fmt.Sprintf("%s/%s", pathToBeaconTestFixtureFiles, "sync-committee-update.json"))
		log.Info("created sync committee update file")

		// get inbound message data
		channelID := executionConfig.Source.ChannelID
		address := common.HexToAddress(executionConfig.Source.Contracts.Gateway)
		gatewayContract, err := contracts.NewGateway(address, ethconn.Client())
		if err != nil {
			return err
		}

		event, err := getEthereumEvent(ctx, gatewayContract, channelID)
		if err != nil {
			return err
		}

		receiptTrie, err := headerCache.GetReceiptTrie(ctx, event.Raw.BlockHash)
		inboundMessage, err := ethereum.MakeMessageFromEvent(&event.Raw, receiptTrie)
		messageBlockNumber := event.Raw.BlockNumber

		log.WithFields(log.Fields{
			"message":     inboundMessage,
			"blockHash":   event.Raw.BlockHash.Hex(),
			"blockNumber": messageBlockNumber,
		}).WithError(err).Error("event is at block")

		finalizedUpdateAfterMessage, err := getFinalizedUpdate(*s, messageBlockNumber)
		if err != nil {
			return err
		}

		finalizedHeaderSlot := uint64(finalizedUpdateAfterMessage.Payload.FinalizedHeader.Slot)

		beaconBlock, blockNumber, err := getBeaconBlockContainingExecutionHeader(*s, messageBlockNumber, finalizedHeaderSlot)
		if err != nil {
			return fmt.Errorf("get beacon block containing header: %w", err)
		}

		beaconBlockSlot, err := strconv.ParseUint(beaconBlock.Data.Message.Body.ExecutionPayload.BlockNumber, 10, 64)
		if err != nil {
			return err
		}

		messageJSON := inboundMessage.ToJSON()

		if blockNumber == messageBlockNumber {
			log.WithFields(log.Fields{
				"slot":        beaconBlock.Data.Message.Slot,
				"blockHash":   beaconBlock.Data.Message.Body.ExecutionPayload.BlockHash,
				"blockNumber": blockNumber,
			}).WithError(err).Error("found execution header containing event")
		}

		checkPoint := cache.Proof{
			FinalizedBlockRoot: finalizedUpdateAfterMessage.FinalizedHeaderBlockRoot,
			BlockRootsTree:     finalizedUpdateAfterMessage.BlockRootsTree,
			Slot:               uint64(finalizedUpdateAfterMessage.Payload.FinalizedHeader.Slot),
		}
		headerUpdateScale, err := s.GetNextHeaderUpdateBySlotWithCheckpoint(beaconBlockSlot, &checkPoint)
		if err != nil {
			return fmt.Errorf("get header update: %w", err)
		}
		headerUpdate := headerUpdateScale.ToJSON()

		log.WithField("blockNumber", blockNumber).Info("found beacon block by slot")

		err = writeJSONToFile(headerUpdate, fmt.Sprintf("%s/%s", pathToBeaconTestFixtureFiles, "execution-header-update.json"))
		if err != nil {
			return err
		}
		log.Info("created execution update file")

		compactBeaconHeader := beaconjson.CompactExecutionHeader{
			ParentHash:   headerUpdate.ExecutionHeader.Deneb.ParentHash,
			StateRoot:    headerUpdate.ExecutionHeader.Deneb.StateRoot,
			ReceiptsRoot: headerUpdate.ExecutionHeader.Deneb.ReceiptsRoot,
			BlockNumber:  headerUpdate.ExecutionHeader.Deneb.BlockNumber,
		}

		inboundMessageTest := InboundMessageTest{
			ExecutionHeader: compactBeaconHeader,
			Message:         messageJSON,
		}

		err = writeJSONToFile(inboundMessageTest, fmt.Sprintf("%s/%s", pathToBeaconTestFixtureFiles, "inbound-message.json"))
		if err != nil {
			return err
		}
		log.Info("created inbound message file")

		finalizedUpdate := finalizedUpdateAfterMessage.Payload.ToJSON()
		if finalizedUpdate.AttestedHeader.Slot <= initialSyncHeaderSlot {
			return fmt.Errorf("AttestedHeader slot should be greater than initialSyncHeaderSlot")
		}
		finalizedEpoch := s.ComputeEpochAtSlot(finalizedUpdate.AttestedHeader.Slot)
		if finalizedEpoch <= initialEpoch {
			return fmt.Errorf("epoch in FinalizedUpdate should be greater than initialEpoch")
		}
		finalizedPeriod := s.ComputeSyncPeriodAtSlot(finalizedUpdate.FinalizedHeader.Slot)
		if initialSyncPeriod != finalizedPeriod {
			return fmt.Errorf("initialSyncPeriod should be consistent with finalizedUpdatePeriod")
		}
		err = writeJSONToFile(finalizedUpdate, fmt.Sprintf("%s/%s", pathToBeaconTestFixtureFiles, "finalized-header-update.json"))
		if err != nil {
			return err
		}
		log.WithFields(log.Fields{
			"epoch":  finalizedEpoch,
			"period": finalizedPeriod,
		}).Info("created finalized header update file")

<<<<<<< HEAD
		// generate executionUpdate
		blockUpdateSlot := uint64(finalizedUpdateScale.Payload.FinalizedHeader.Slot - 2)
		checkPoint := cache.Proof{
			FinalizedBlockRoot: finalizedUpdateScale.FinalizedHeaderBlockRoot,
			BlockRootsTree:     finalizedUpdateScale.BlockRootsTree,
			Slot:               uint64(finalizedUpdateScale.Payload.FinalizedHeader.Slot),
		}
		headerUpdateScale, err := s.GetHeaderUpdateBySlotWithCheckpoint(blockUpdateSlot, &checkPoint)
		if err != nil {
			return fmt.Errorf("get header update: %w", err)
		}
		headerUpdate := headerUpdateScale.ToJSON()
		writeJSONToFile(headerUpdate, fmt.Sprintf("execution-header-update.%s.json", activeSpec.ToString()))
		log.Info("created execution update file")

=======
>>>>>>> 53a5522d
		// Generate benchmark fixture
		log.Info("now updating benchmarking data files")

		// Rust file hexes require the 0x of hashes to be removed
		initialSync.RemoveLeadingZeroHashes()
		syncCommitteeUpdate.RemoveLeadingZeroHashes()
		finalizedUpdate.RemoveLeadingZeroHashes()
		headerUpdate.RemoveLeadingZeroHashes()

		log.WithFields(log.Fields{
			"location": pathToBeaconTestFixtureFiles,
			"template": pathToBenchmarkDataTemplate,
		}).Info("rendering file using mustache")

		inboundMessageTest.Message.RemoveLeadingZeroHashes()
		inboundMessageTest.ExecutionHeader.RemoveLeadingZeroHashes()

		data := Data{
			CheckpointUpdate:      initialSync,
			SyncCommitteeUpdate:   syncCommitteeUpdate,
			FinalizedHeaderUpdate: finalizedUpdate,
			HeaderUpdate:          headerUpdate,
			InboundMessageTest:    inboundMessageTest,
		}

		filename := fmt.Sprintf("fixtures.rs")

		// writing beacon fixtures
		rendered, err := mustache.RenderFile(pathToBenchmarkDataTemplate, data)
		if err != nil {
			return fmt.Errorf("render beacon benchmark fixture: %w", err)
		}

		log.WithFields(log.Fields{
			"location": pathToBeaconBenchmarkData,
			"filename": filename,
		}).Info("writing result file")

		err = writeBenchmarkDataFile(fmt.Sprintf("%s/%s", pathToBeaconBenchmarkData, filename), rendered)
		if err != nil {
			return err
		}

		// writing inbound queue fixtures
		rendered, err = mustache.RenderFile(pathToInboundBenchmarkDataTemplate, data)
		if err != nil {
			return fmt.Errorf("render inbound queue benchmark fixture: %w", err)
		}

		log.WithFields(log.Fields{
			"location": pathToInboundQueueBenchmarkData,
			"filename": filename,
		}).Info("writing result file")

		err = writeBenchmarkDataFile(fmt.Sprintf("%s/%s", pathToInboundQueueBenchmarkData, filename), rendered)
		if err != nil {
			return err
		}

		// Generate test fixture in next period (require waiting a long time)
		waitUntilNextPeriod, err := cmd.Flags().GetBool("wait_until_next_period")
		if waitUntilNextPeriod {
			log.Info("waiting finalized_update in next period (5 hours later), be patient and wait...")
			for {
				nextFinalizedUpdateScale, err := s.GetFinalizedUpdate()
				if err != nil {
					return fmt.Errorf("get next finalized header update: %w", err)
				}
				nextFinalizedUpdate := nextFinalizedUpdateScale.Payload.ToJSON()
				nextFinalizedUpdatePeriod := s.ComputeSyncPeriodAtSlot(nextFinalizedUpdate.FinalizedHeader.Slot)
				if initialSyncPeriod+1 == nextFinalizedUpdatePeriod {
					err := writeJSONToFile(nextFinalizedUpdate, fmt.Sprintf("%s/%s", pathToBeaconTestFixtureFiles, "next-finalized-header-update.json"))
					if err != nil {
						return err
					}
					log.Info("created next finalized header update file")

					// generate nextSyncCommitteeUpdate
					nextSyncCommitteeUpdateScale, err := s.GetSyncCommitteePeriodUpdate(initialSyncPeriod + 1)
					if err != nil {
						return fmt.Errorf("get sync committee update: %w", err)
					}
					nextSyncCommitteeUpdate := nextSyncCommitteeUpdateScale.Payload.ToJSON()
					err = writeJSONToFile(nextSyncCommitteeUpdate, fmt.Sprintf("%s/%s", pathToBeaconTestFixtureFiles, "next-sync-committee-update.json"))
					if err != nil {
						return err
					}
					log.Info("created next sync committee update file")

					break
				} else {
					log.WithField("slot", nextFinalizedUpdate.FinalizedHeader.Slot).Info("wait 5 minutes for next sync committee period")
					time.Sleep(time.Minute * 5)
				}
			}
		}

		log.Info("done")

		return nil
	}()
	if err != nil {
		log.WithError(err).Error("error generating beacon data")
	}

	return nil
}

func writeJSONToFile(data interface{}, path string) error {
	file, _ := json.MarshalIndent(data, "", "  ")

	f, err := os.OpenFile(path, os.O_RDWR|os.O_CREATE|os.O_TRUNC, 0755)

	if err != nil {
		return fmt.Errorf("create file: %w", err)
	}

	defer f.Close()

	_, err = f.Write(file)

	if err != nil {
		return fmt.Errorf("write to file: %w", err)
	}

	return nil
}

func writeBenchmarkDataFile(path string, fileContents string) error {
	f, err := os.OpenFile(path, os.O_RDWR|os.O_CREATE|os.O_TRUNC, 0755)

	if err != nil {
		return fmt.Errorf("create file: %w", err)
	}

	defer f.Close()

	_, err = f.Write([]byte(fileContents))

	if err != nil {
		return fmt.Errorf("write to file: %w", err)
	}

	return nil
}

func generateExecutionUpdate(cmd *cobra.Command, _ []string) error {
	err := func() error {
		endpoint, _ := cmd.Flags().GetString("url")
		beaconSlot, _ := cmd.Flags().GetUint32("slot")

		viper.SetConfigFile("web/packages/test/config/beacon-relay.json")
		if err := viper.ReadInConfig(); err != nil {
			return err
		}
		var conf beaconConf.Config
		err := viper.Unmarshal(&conf)
		if err != nil {
			return err
		}
		specSettings := conf.Source.Beacon.Spec
		log.WithFields(log.Fields{"endpoint": endpoint}).Info("connecting to beacon API")

		// generate executionUpdate
		s := syncer.New(endpoint, specSettings)
		blockRoot, err := s.Client.GetBeaconBlockRoot(uint64(beaconSlot))
		if err != nil {
			return fmt.Errorf("fetch block: %w", err)
		}
		headerUpdateScale, err := s.GetHeaderUpdate(blockRoot, nil)
		if err != nil {
			return fmt.Errorf("get header update: %w", err)
		}
		headerUpdate := headerUpdateScale.ToJSON()
		writeJSONToFile(headerUpdate, "tmp/snowbridge/execution-header-update.json")
		log.Info("created execution update file")

		return nil
	}()
	if err != nil {
		log.WithError(err).Error("error generating beacon execution update")
	}

	return nil
}

func generateInboundTestFixture(ctx context.Context, beaconEndpoint string) error {

	return nil
}

func getEthereumEvent(ctx context.Context, gatewayContract *contracts.Gateway, channelID executionConf.ChannelID) (*contracts.GatewayOutboundMessageAccepted, error) {
	maxBlockNumber := uint64(10000)

	opts := bind.FilterOpts{
		Start:   1,
		End:     &maxBlockNumber,
		Context: ctx,
	}

	var event *contracts.GatewayOutboundMessageAccepted

	for event == nil {
		log.Info("looking for Ethereum event")

		iter, err := gatewayContract.FilterOutboundMessageAccepted(&opts, [][32]byte{channelID}, [][32]byte{})
		if err != nil {
			return nil, err
		}

		for {
			more := iter.Next()
			if !more {
				err = iter.Error()
				if err != nil {
					return nil, err
				}
				break
			}
			if iter.Event.Nonce >= 1 {
				event = iter.Event
				iter.Close()
				break
			}
		}

		time.Sleep(5 * time.Second)
	}

	log.WithField("event", event).Info("found event")

	return event, nil
}

func getBeaconBlockContainingExecutionHeader(s syncer.Syncer, messageBlockNumber, finalizedSlot uint64) (api.BeaconBlockResponse, uint64, error) {
	// quick check to see if the blocknumber == slotnumber (often the case in the testnet).
	// in that case we found the beacon block containing the execution header quickly and can return
	beaconBlock, err := s.Client.GetBeaconBlockBySlot(messageBlockNumber)
	if err != nil {
		return api.BeaconBlockResponse{}, 0, err
	}
	blockNumber, err := strconv.ParseUint(beaconBlock.Data.Message.Body.ExecutionPayload.BlockNumber, 10, 64)
	if err != nil {
		return api.BeaconBlockResponse{}, 0, err
	}

	// we've got the block, return it
	if blockNumber == messageBlockNumber {
		log.WithField("blockNumber", blockNumber).Info("found beacon block, same slot as block number")
		return beaconBlock, 0, nil
	}

	log.Info("searching for beacon block by execution block number")

	beaconHeaderSlot := finalizedSlot
	log.WithField("beaconHeaderSlot", beaconHeaderSlot).Info("getting beacon block by slot")

	for blockNumber != messageBlockNumber && beaconHeaderSlot > 1 {
		beaconHeaderSlot = beaconHeaderSlot - 1
		log.WithField("beaconHeaderSlot", beaconHeaderSlot).Info("getting beacon block by slot")

		beaconBlock, blockNumber, err = getBeaconBlockAndBlockNumber(s, beaconHeaderSlot)
	}

	return beaconBlock, blockNumber, nil
}

func getBeaconBlockAndBlockNumber(s syncer.Syncer, slot uint64) (api.BeaconBlockResponse, uint64, error) {
	beaconBlock, err := s.Client.GetBeaconBlockBySlot(slot)
	if err != nil {
		return api.BeaconBlockResponse{}, 0, err
	}
	blockNumber, err := strconv.ParseUint(beaconBlock.Data.Message.Body.ExecutionPayload.BlockNumber, 10, 64)
	if err != nil {
		return api.BeaconBlockResponse{}, 0, err
	}

	log.WithField("blockNumber", blockNumber).Info("found beacon block by slot")

	return beaconBlock, blockNumber, nil
}

func getFinalizedUpdate(s syncer.Syncer, eventBlockNumber uint64) (*scale.Update, error) {
	var blockNumber uint64
	var finalizedUpdate scale.Update
	var err error

	for blockNumber < eventBlockNumber {

		finalizedUpdate, err = s.GetFinalizedUpdate()
		if err != nil {
			return nil, err
		}

		finalizedSlot := uint64(finalizedUpdate.Payload.FinalizedHeader.Slot)
		log.WithField("slot", finalizedSlot).Info("found finalized update at slot")

		beaconBlock, err := s.Client.GetBeaconBlockBySlot(finalizedSlot)
		if err != nil {
			return nil, err
		}

		blockNumber, err = strconv.ParseUint(beaconBlock.Data.Message.Body.ExecutionPayload.BlockNumber, 10, 64)
		if err != nil {
			return nil, err
		}

		if blockNumber > eventBlockNumber {
			log.Info("found finalized block after message")
			break
		}
		// wait for finalized header after event
		log.Info("waiting for chain to finalize after message...")
		time.Sleep(20 * time.Second)
	}

	return &finalizedUpdate, nil
}<|MERGE_RESOLUTION|>--- conflicted
+++ resolved
@@ -114,9 +114,12 @@
 			return fmt.Errorf("get initial sync: %w", err)
 		}
 		exportJson, err := cmd.Flags().GetBool("export-json")
+		if err != nil {
+			return fmt.Errorf("get initial sync: %w", err)
+		}
 		if exportJson {
 			initialSync := checkPointScale.ToJSON()
-			err = writeJSONToFile(initialSync, fmt.Sprintf("initial-checkpoint.%s.json", activeSpec.ToString()))
+			err = writeJSONToFile(initialSync, "dump-initial-checkpoint.json")
 			if err != nil {
 				return fmt.Errorf("write initial sync to file: %w", err)
 			}
@@ -150,19 +153,6 @@
 			return err
 		}
 
-<<<<<<< HEAD
-		// ETH_FAST_MODE hack for fast slot period
-		var SlotTimeDuration time.Duration
-
-		if activeSpec == config.Mainnet {
-			SlotTimeDuration = 12 * time.Second
-		} else {
-			SlotTimeDuration = 6 * time.Second
-			// ETH_FAST_MODE hack for fast slot period
-			if os.Getenv("ETH_FAST_MODE") == "true" {
-				SlotTimeDuration = 1 * time.Second
-			}
-=======
 		log.WithFields(log.Fields{"endpoint": endpoint}).Info("connecting to beacon API")
 		s := syncer.New(endpoint, conf.Source.Beacon.Spec)
 
@@ -182,7 +172,6 @@
 		err = ethconn.Connect(ctx)
 		if err != nil {
 			return err
->>>>>>> 53a5522d
 		}
 
 		headerCache, err := ethereum.NewHeaderBlockCache(
@@ -271,7 +260,7 @@
 			BlockRootsTree:     finalizedUpdateAfterMessage.BlockRootsTree,
 			Slot:               uint64(finalizedUpdateAfterMessage.Payload.FinalizedHeader.Slot),
 		}
-		headerUpdateScale, err := s.GetNextHeaderUpdateBySlotWithCheckpoint(beaconBlockSlot, &checkPoint)
+		headerUpdateScale, err := s.GetHeaderUpdateBySlotWithCheckpoint(beaconBlockSlot, &checkPoint)
 		if err != nil {
 			return fmt.Errorf("get header update: %w", err)
 		}
@@ -324,24 +313,6 @@
 			"period": finalizedPeriod,
 		}).Info("created finalized header update file")
 
-<<<<<<< HEAD
-		// generate executionUpdate
-		blockUpdateSlot := uint64(finalizedUpdateScale.Payload.FinalizedHeader.Slot - 2)
-		checkPoint := cache.Proof{
-			FinalizedBlockRoot: finalizedUpdateScale.FinalizedHeaderBlockRoot,
-			BlockRootsTree:     finalizedUpdateScale.BlockRootsTree,
-			Slot:               uint64(finalizedUpdateScale.Payload.FinalizedHeader.Slot),
-		}
-		headerUpdateScale, err := s.GetHeaderUpdateBySlotWithCheckpoint(blockUpdateSlot, &checkPoint)
-		if err != nil {
-			return fmt.Errorf("get header update: %w", err)
-		}
-		headerUpdate := headerUpdateScale.ToJSON()
-		writeJSONToFile(headerUpdate, fmt.Sprintf("execution-header-update.%s.json", activeSpec.ToString()))
-		log.Info("created execution update file")
-
-=======
->>>>>>> 53a5522d
 		// Generate benchmark fixture
 		log.Info("now updating benchmarking data files")
 
