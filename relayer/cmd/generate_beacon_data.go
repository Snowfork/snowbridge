package cmd

import (
	"context"
	"encoding/hex"
	"encoding/json"
	"fmt"
	"os"
	"strconv"
	"time"

	"github.com/cbroglie/mustache"
	"github.com/ethereum/go-ethereum/accounts/abi/bind"
	"github.com/ethereum/go-ethereum/common"
	log "github.com/sirupsen/logrus"
	"github.com/snowfork/go-substrate-rpc-client/v4/types"
	"github.com/snowfork/snowbridge/relayer/chain/ethereum"
	"github.com/snowfork/snowbridge/relayer/chain/parachain"
	"github.com/snowfork/snowbridge/relayer/cmd/run/execution"
	"github.com/snowfork/snowbridge/relayer/contracts"
	"github.com/snowfork/snowbridge/relayer/relays/beacon/cache"
	beaconConf "github.com/snowfork/snowbridge/relayer/relays/beacon/config"
	"github.com/snowfork/snowbridge/relayer/relays/beacon/header/syncer"
	"github.com/snowfork/snowbridge/relayer/relays/beacon/header/syncer/api"
	beaconjson "github.com/snowfork/snowbridge/relayer/relays/beacon/header/syncer/json"
	"github.com/snowfork/snowbridge/relayer/relays/beacon/header/syncer/scale"
	executionConf "github.com/snowfork/snowbridge/relayer/relays/execution"
	"github.com/spf13/cobra"
	"github.com/spf13/viper"
)

func generateBeaconDataCmd() *cobra.Command {
	cmd := &cobra.Command{
		Use:   "generate-beacon-data",
		Short: "Generate beacon data.",
		Args:  cobra.ExactArgs(0),
		RunE:  generateBeaconTestFixture,
	}

	cmd.Flags().String("url", "http://127.0.0.1:9596", "Beacon URL")
	cmd.Flags().Bool("wait_until_next_period", true, "Waiting until next period")
	cmd.Flags().Uint32("nonce", 1, "Nonce of the inbound message")
	cmd.Flags().String("test_case", "register_token", "Inbound test case")
	return cmd
}

func generateBeaconCheckpointCmd() *cobra.Command {
	cmd := &cobra.Command{
		Use:   "generate-beacon-checkpoint",
		Short: "Generate beacon checkpoint.",
		Args:  cobra.ExactArgs(0),
		RunE:  generateBeaconCheckpoint,
	}

	cmd.Flags().String("url", "http://127.0.0.1:9596", "Beacon URL")
	cmd.Flags().Bool("export-json", false, "Export Json")

	return cmd
}

func generateExecutionUpdateCmd() *cobra.Command {
	cmd := &cobra.Command{
		Use:   "generate-execution-update",
		Short: "Generate execution update.",
		Args:  cobra.ExactArgs(0),
		RunE:  generateExecutionUpdate,
	}

	cmd.Flags().String("url", "http://127.0.0.1:9596", "Beacon URL")
	cmd.Flags().Uint32("slot", 1, "slot number")
	return cmd
}

type Data struct {
	CheckpointUpdate      beaconjson.CheckPoint
	SyncCommitteeUpdate   beaconjson.Update
	FinalizedHeaderUpdate beaconjson.Update
	HeaderUpdate          beaconjson.HeaderUpdate
	InboundMessageTest    InboundMessageTest
}

type InboundMessageTest struct {
	ExecutionHeader beaconjson.CompactExecutionHeader `json:"execution_header"`
	Message         parachain.MessageJSON             `json:"message"`
}

const (
	pathToBeaconBenchmarkData         = "parachain/pallets/ethereum-client/src/benchmarking/fixtures.rs"
	pathToBenchmarkDataTemplate       = "parachain/templates/benchmarking-fixtures.mustache"
	pathToBeaconTestFixtureFiles      = "parachain/pallets/ethereum-client/tests/fixtures"
	pathToInboundQueueFixtureTemplate = "parachain/templates/%s.mustache"
	pathToInboundQueueFixtureData     = "parachain/pallets/inbound-queue/fixtures/src/%s.rs"
)

// Only print the hex encoded call as output of this command
func generateBeaconCheckpoint(cmd *cobra.Command, _ []string) error {
	err := func() error {
		endpoint, err := cmd.Flags().GetString("url")

		viper.SetConfigFile("web/packages/test/config/beacon-relay.json")

		if err := viper.ReadInConfig(); err != nil {
			return err
		}

		var conf beaconConf.Config
		err = viper.Unmarshal(&conf)
		if err != nil {
			return err
		}

		s := syncer.New(endpoint, conf.Source.Beacon.Spec)

		checkPointScale, err := s.GetCheckpoint()
		if err != nil {
			return fmt.Errorf("get initial sync: %w", err)
		}
<<<<<<< HEAD
		exportJson, err := cmd.Flags().GetBool("export-json")
		if err != nil {
			return fmt.Errorf("get initial sync: %w", err)
=======
		exportJson, err := cmd.Flags().GetBool("export_json")
		if err != nil {
			return err
>>>>>>> 252df12a
		}
		if exportJson {
			initialSync := checkPointScale.ToJSON()
			err = writeJSONToFile(initialSync, "dump-initial-checkpoint.json")
			if err != nil {
				return fmt.Errorf("write initial sync to file: %w", err)
			}
		}
		checkPointCallBytes, _ := types.EncodeToBytes(checkPointScale)
		checkPointCallHex := hex.EncodeToString(checkPointCallBytes)
		fmt.Println(checkPointCallHex)
		return nil
	}()
	if err != nil {
		log.WithError(err).Error("error generating beacon checkpoint")
	}

	return nil
}

func generateBeaconTestFixture(cmd *cobra.Command, _ []string) error {
	err := func() error {
		ctx := context.Background()

		endpoint, err := cmd.Flags().GetString("url")
		if err != nil {
			return err
		}

		viper.SetConfigFile("web/packages/test/config/beacon-relay.json")
		if err = viper.ReadInConfig(); err != nil {
			return err
		}

		var conf beaconConf.Config
		err = viper.Unmarshal(&conf)
		if err != nil {
			return err
		}

		log.WithFields(log.Fields{"endpoint": endpoint}).Info("connecting to beacon API")
		s := syncer.New(endpoint, conf.Source.Beacon.Spec)

		viper.SetConfigFile("/tmp/snowbridge/execution-relay-asset-hub.json")

		if err = viper.ReadInConfig(); err != nil {
			return err
		}

		var executionConfig executionConf.Config
		err = viper.Unmarshal(&executionConfig, viper.DecodeHook(execution.HexHookFunc()))
		if err != nil {
			return fmt.Errorf("unable to parse execution relay config: %w", err)
		}

		ethconn := ethereum.NewConnection(&executionConfig.Source.Ethereum, nil)
		err = ethconn.Connect(ctx)
		if err != nil {
			return err
		}

		headerCache, err := ethereum.NewHeaderBlockCache(
			&ethereum.DefaultBlockLoader{Conn: ethconn},
		)
		if err != nil {
			return err
		}

		// generate InitialUpdate
		initialSyncScale, err := s.GetCheckpoint()
		if err != nil {
			return fmt.Errorf("get initial sync: %w", err)
		}
		initialSync := initialSyncScale.ToJSON()
		err = writeJSONToFile(initialSync, fmt.Sprintf("%s/%s", pathToBeaconTestFixtureFiles, "initial-checkpoint.json"))
		if err != nil {
			return err
		}
		initialSyncHeaderSlot := initialSync.Header.Slot
		initialSyncPeriod := s.ComputeSyncPeriodAtSlot(initialSyncHeaderSlot)
		initialEpoch := s.ComputeEpochAtSlot(initialSyncHeaderSlot)
		log.WithFields(log.Fields{
			"epoch":  initialEpoch,
			"period": initialSyncPeriod,
		}).Info("created initial sync file")

		// generate SyncCommitteeUpdate for filling the missing NextSyncCommittee in initial checkpoint
		syncCommitteeUpdateScale, err := s.GetSyncCommitteePeriodUpdate(initialSyncPeriod)
		if err != nil {
			return fmt.Errorf("get sync committee update: %w", err)
		}
		syncCommitteeUpdate := syncCommitteeUpdateScale.Payload.ToJSON()
		err = writeJSONToFile(syncCommitteeUpdate, fmt.Sprintf("%s/%s", pathToBeaconTestFixtureFiles, "sync-committee-update.json"))
		if err != nil {
			return err
		}
		log.Info("created sync committee update file")

		// get inbound message data
		channelID := executionConfig.Source.ChannelID
		address := common.HexToAddress(executionConfig.Source.Contracts.Gateway)
		gatewayContract, err := contracts.NewGateway(address, ethconn.Client())
		if err != nil {
			return err
		}

		nonce, err := cmd.Flags().GetUint32("nonce")
		if err != nil {
			return err
		}

		event, err := getEthereumEvent(ctx, gatewayContract, channelID, nonce)
		if err != nil {
			return err
		}

		receiptTrie, err := headerCache.GetReceiptTrie(ctx, event.Raw.BlockHash)
		if err != nil {
			return err
		}
		inboundMessage, err := ethereum.MakeMessageFromEvent(&event.Raw, receiptTrie)
		if err != nil {
			return err
		}
		messageBlockNumber := event.Raw.BlockNumber

		log.WithFields(log.Fields{
			"message":     inboundMessage,
			"blockHash":   event.Raw.BlockHash.Hex(),
			"blockNumber": messageBlockNumber,
		}).Info("event is at block")

		finalizedUpdateAfterMessage, err := getFinalizedUpdate(*s, messageBlockNumber)
		if err != nil {
			return err
		}

		finalizedHeaderSlot := uint64(finalizedUpdateAfterMessage.Payload.FinalizedHeader.Slot)

		beaconBlock, blockNumber, err := getBeaconBlockContainingExecutionHeader(*s, messageBlockNumber, finalizedHeaderSlot)
		if err != nil {
			return fmt.Errorf("get beacon block containing header: %w", err)
		}

		beaconBlockSlot, err := strconv.ParseUint(beaconBlock.Data.Message.Slot, 10, 64)
		if err != nil {
			return err
		}

		messageJSON := inboundMessage.ToJSON()

		if blockNumber == messageBlockNumber {
			log.WithFields(log.Fields{
				"slot":        beaconBlock.Data.Message.Slot,
				"blockHash":   beaconBlock.Data.Message.Body.ExecutionPayload.BlockHash,
				"blockNumber": blockNumber,
			}).WithError(err).Info("found execution header containing event")
		}

		checkPoint := cache.Proof{
			FinalizedBlockRoot: finalizedUpdateAfterMessage.FinalizedHeaderBlockRoot,
			BlockRootsTree:     finalizedUpdateAfterMessage.BlockRootsTree,
			Slot:               uint64(finalizedUpdateAfterMessage.Payload.FinalizedHeader.Slot),
		}
		headerUpdateScale, err := s.GetHeaderUpdateBySlotWithCheckpoint(beaconBlockSlot, &checkPoint)
		if err != nil {
			return fmt.Errorf("get header update: %w", err)
		}
		headerUpdate := headerUpdateScale.ToJSON()

		log.WithField("blockNumber", blockNumber).Info("found beacon block by slot")

		err = writeJSONToFile(headerUpdate, fmt.Sprintf("%s/%s", pathToBeaconTestFixtureFiles, "execution-header-update.json"))
		if err != nil {
			return err
		}
		log.Info("created execution update file")

		compactBeaconHeader := beaconjson.CompactExecutionHeader{
			ParentHash:   headerUpdate.ExecutionHeader.Deneb.ParentHash,
			StateRoot:    headerUpdate.ExecutionHeader.Deneb.StateRoot,
			ReceiptsRoot: headerUpdate.ExecutionHeader.Deneb.ReceiptsRoot,
			BlockNumber:  headerUpdate.ExecutionHeader.Deneb.BlockNumber,
		}

		inboundMessageTest := InboundMessageTest{
			ExecutionHeader: compactBeaconHeader,
			Message:         messageJSON,
		}

		err = writeJSONToFile(inboundMessageTest, fmt.Sprintf("%s/%s", pathToBeaconTestFixtureFiles, "inbound-message.json"))
		if err != nil {
			return err
		}
		log.Info("created inbound message file")

		finalizedUpdate := finalizedUpdateAfterMessage.Payload.ToJSON()
		if finalizedUpdate.AttestedHeader.Slot <= initialSyncHeaderSlot {
			return fmt.Errorf("AttestedHeader slot should be greater than initialSyncHeaderSlot")
		}
		finalizedEpoch := s.ComputeEpochAtSlot(finalizedUpdate.AttestedHeader.Slot)
		if finalizedEpoch <= initialEpoch {
			return fmt.Errorf("epoch in FinalizedUpdate should be greater than initialEpoch")
		}
		finalizedPeriod := s.ComputeSyncPeriodAtSlot(finalizedUpdate.FinalizedHeader.Slot)
		if initialSyncPeriod != finalizedPeriod {
			return fmt.Errorf("initialSyncPeriod should be consistent with finalizedUpdatePeriod")
		}
		err = writeJSONToFile(finalizedUpdate, fmt.Sprintf("%s/%s", pathToBeaconTestFixtureFiles, "finalized-header-update.json"))
		if err != nil {
			return err
		}
		log.WithFields(log.Fields{
			"epoch":  finalizedEpoch,
			"period": finalizedPeriod,
		}).Info("created finalized header update file")

		// Generate benchmark fixture
		log.Info("now updating benchmarking data files")

		// Rust file hexes require the 0x of hashes to be removed
		initialSync.RemoveLeadingZeroHashes()
		syncCommitteeUpdate.RemoveLeadingZeroHashes()
		finalizedUpdate.RemoveLeadingZeroHashes()
		headerUpdate.RemoveLeadingZeroHashes()

		log.WithFields(log.Fields{
			"location": pathToBeaconTestFixtureFiles,
			"template": pathToBenchmarkDataTemplate,
		}).Info("rendering file using mustache")

		inboundMessageTest.Message.RemoveLeadingZeroHashes()
		inboundMessageTest.ExecutionHeader.RemoveLeadingZeroHashes()

		data := Data{
			CheckpointUpdate:      initialSync,
			SyncCommitteeUpdate:   syncCommitteeUpdate,
			FinalizedHeaderUpdate: finalizedUpdate,
			HeaderUpdate:          headerUpdate,
			InboundMessageTest:    inboundMessageTest,
		}

		// writing beacon fixtures
		rendered, err := mustache.RenderFile(pathToBenchmarkDataTemplate, data)
		if err != nil {
			return fmt.Errorf("render beacon benchmark fixture: %w", err)
		}

		log.WithFields(log.Fields{
			"location": pathToBeaconBenchmarkData,
		}).Info("writing result file")

		err = writeBenchmarkDataFile(fmt.Sprintf("%s", pathToBeaconBenchmarkData), rendered)
		if err != nil {
			return err
		}

		// writing inbound queue fixtures
		testCase, err := cmd.Flags().GetString("test_case")
		if err != nil {
			return err
		}
		if testCase != "register_token" || testCase != "send_token" {
			return fmt.Errorf("invalid test case: %s", testCase)
		}
		pathToInboundQueueFixtureTemplate := fmt.Sprintf(pathToInboundQueueFixtureTemplate, testCase)
		pathToInboundQueueFixtureData := fmt.Sprintf(pathToInboundQueueFixtureData, testCase)

		rendered, err = mustache.RenderFile(pathToInboundQueueFixtureTemplate, data)
		if err != nil {
			return fmt.Errorf("render inbound queue benchmark fixture: %w", err)
		}

		log.WithFields(log.Fields{
			"location": pathToInboundQueueFixtureData,
		}).Info("writing result file")

		err = writeBenchmarkDataFile(fmt.Sprintf("%s", pathToInboundQueueFixtureData), rendered)
		if err != nil {
			return err
		}

		// Generate test fixture in next period (require waiting a long time)
		waitUntilNextPeriod, err := cmd.Flags().GetBool("wait_until_next_period")
		if waitUntilNextPeriod {
			log.Info("waiting finalized_update in next period (5 hours later), be patient and wait...")
			for {
				nextFinalizedUpdateScale, err := s.GetFinalizedUpdate()
				if err != nil {
					return fmt.Errorf("get next finalized header update: %w", err)
				}
				nextFinalizedUpdate := nextFinalizedUpdateScale.Payload.ToJSON()
				nextFinalizedUpdatePeriod := s.ComputeSyncPeriodAtSlot(nextFinalizedUpdate.FinalizedHeader.Slot)
				if initialSyncPeriod+1 == nextFinalizedUpdatePeriod {
					err := writeJSONToFile(nextFinalizedUpdate, fmt.Sprintf("%s/%s", pathToBeaconTestFixtureFiles, "next-finalized-header-update.json"))
					if err != nil {
						return err
					}
					log.Info("created next finalized header update file")

					// generate nextSyncCommitteeUpdate
					nextSyncCommitteeUpdateScale, err := s.GetSyncCommitteePeriodUpdate(initialSyncPeriod + 1)
					if err != nil {
						return fmt.Errorf("get sync committee update: %w", err)
					}
					nextSyncCommitteeUpdate := nextSyncCommitteeUpdateScale.Payload.ToJSON()
					err = writeJSONToFile(nextSyncCommitteeUpdate, fmt.Sprintf("%s/%s", pathToBeaconTestFixtureFiles, "next-sync-committee-update.json"))
					if err != nil {
						return err
					}
					log.Info("created next sync committee update file")

					break
				} else {
					log.WithField("slot", nextFinalizedUpdate.FinalizedHeader.Slot).Info("wait 5 minutes for next sync committee period")
					time.Sleep(time.Minute * 5)
				}
			}
		}

		log.Info("done")

		return nil
	}()
	if err != nil {
		log.WithError(err).Error("error generating beacon data")
	}

	return nil
}

func writeJSONToFile(data interface{}, path string) error {
	file, _ := json.MarshalIndent(data, "", "  ")

	f, err := os.OpenFile(path, os.O_RDWR|os.O_CREATE|os.O_TRUNC, 0755)

	if err != nil {
		return fmt.Errorf("create file: %w", err)
	}

	defer f.Close()

	_, err = f.Write(file)

	if err != nil {
		return fmt.Errorf("write to file: %w", err)
	}

	return nil
}

func writeBenchmarkDataFile(path string, fileContents string) error {
	f, err := os.OpenFile(path, os.O_RDWR|os.O_CREATE|os.O_TRUNC, 0755)

	if err != nil {
		return fmt.Errorf("create file: %w", err)
	}

	defer f.Close()

	_, err = f.Write([]byte(fileContents))

	if err != nil {
		return fmt.Errorf("write to file: %w", err)
	}

	return nil
}

func generateExecutionUpdate(cmd *cobra.Command, _ []string) error {
	err := func() error {
		endpoint, _ := cmd.Flags().GetString("url")
		beaconSlot, _ := cmd.Flags().GetUint32("slot")

		viper.SetConfigFile("web/packages/test/config/beacon-relay.json")
		if err := viper.ReadInConfig(); err != nil {
			return err
		}
		var conf beaconConf.Config
		err := viper.Unmarshal(&conf)
		if err != nil {
			return err
		}
		specSettings := conf.Source.Beacon.Spec
		log.WithFields(log.Fields{"endpoint": endpoint}).Info("connecting to beacon API")

		// generate executionUpdate
		s := syncer.New(endpoint, specSettings)
		blockRoot, err := s.Client.GetBeaconBlockRoot(uint64(beaconSlot))
		if err != nil {
			return fmt.Errorf("fetch block: %w", err)
		}
		headerUpdateScale, err := s.GetHeaderUpdate(blockRoot, nil)
		if err != nil {
			return fmt.Errorf("get header update: %w", err)
		}
		headerUpdate := headerUpdateScale.ToJSON()
		err = writeJSONToFile(headerUpdate, "tmp/snowbridge/execution-header-update.json")
		if err != nil {
			return err
		}
		log.Info("created execution update file")

		return nil
	}()
	if err != nil {
		log.WithError(err).Error("error generating beacon execution update")
	}

	return nil
}

func generateInboundTestFixture(ctx context.Context, beaconEndpoint string) error {

	return nil
}

func getEthereumEvent(ctx context.Context, gatewayContract *contracts.Gateway, channelID executionConf.ChannelID, nonce uint32) (*contracts.GatewayOutboundMessageAccepted, error) {
	maxBlockNumber := uint64(10000)

	opts := bind.FilterOpts{
		Start:   1,
		End:     &maxBlockNumber,
		Context: ctx,
	}

	var event *contracts.GatewayOutboundMessageAccepted

	for event == nil {
		log.Info("looking for Ethereum event")

		iter, err := gatewayContract.FilterOutboundMessageAccepted(&opts, [][32]byte{channelID}, [][32]byte{})
		if err != nil {
			return nil, err
		}

		for {
			more := iter.Next()
			if !more {
				err = iter.Error()
				if err != nil {
					return nil, err
				}
				break
			}
			if iter.Event.Nonce >= uint64(nonce) {
				event = iter.Event
				iter.Close()
				break
			}
		}

		time.Sleep(5 * time.Second)
	}

	log.WithField("event", event).Info("found event")

	return event, nil
}

func getBeaconBlockContainingExecutionHeader(s syncer.Syncer, messageBlockNumber, finalizedSlot uint64) (api.BeaconBlockResponse, uint64, error) {
	// quick check to see if the blocknumber == slotnumber (often the case in the testnet).
	// in that case we found the beacon block containing the execution header quickly and can return
	beaconBlock, err := s.Client.GetBeaconBlockBySlot(messageBlockNumber)
	if err != nil {
		return api.BeaconBlockResponse{}, 0, err
	}
	blockNumber, err := strconv.ParseUint(beaconBlock.Data.Message.Body.ExecutionPayload.BlockNumber, 10, 64)
	if err != nil {
		return api.BeaconBlockResponse{}, 0, err
	}

	// we've got the block, return it
	if blockNumber == messageBlockNumber {
		log.WithField("blockNumber", blockNumber).Info("found beacon block, same slot as block number")
		return beaconBlock, 0, nil
	}

	log.Info("searching for beacon block by execution block number")

	beaconHeaderSlot := finalizedSlot
	log.WithField("beaconHeaderSlot", beaconHeaderSlot).Info("getting beacon block by slot")

	for blockNumber != messageBlockNumber && beaconHeaderSlot > 1 {
		beaconHeaderSlot = beaconHeaderSlot - 1
		log.WithField("beaconHeaderSlot", beaconHeaderSlot).Info("getting beacon block by slot")

		beaconBlock, blockNumber, err = getBeaconBlockAndBlockNumber(s, beaconHeaderSlot)
	}

	return beaconBlock, blockNumber, nil
}

func getBeaconBlockAndBlockNumber(s syncer.Syncer, slot uint64) (api.BeaconBlockResponse, uint64, error) {
	beaconBlock, err := s.Client.GetBeaconBlockBySlot(slot)
	if err != nil {
		return api.BeaconBlockResponse{}, 0, err
	}
	blockNumber, err := strconv.ParseUint(beaconBlock.Data.Message.Body.ExecutionPayload.BlockNumber, 10, 64)
	if err != nil {
		return api.BeaconBlockResponse{}, 0, err
	}

	log.WithField("blockNumber", blockNumber).Info("found beacon block by slot")

	return beaconBlock, blockNumber, nil
}

func getFinalizedUpdate(s syncer.Syncer, eventBlockNumber uint64) (*scale.Update, error) {
	var blockNumber uint64
	var finalizedUpdate scale.Update
	var err error

	for blockNumber < eventBlockNumber {

		finalizedUpdate, err = s.GetFinalizedUpdate()
		if err != nil {
			return nil, err
		}

		finalizedSlot := uint64(finalizedUpdate.Payload.FinalizedHeader.Slot)
		log.WithField("slot", finalizedSlot).Info("found finalized update at slot")

		beaconBlock, err := s.Client.GetBeaconBlockBySlot(finalizedSlot)
		if err != nil {
			return nil, err
		}

		blockNumber, err = strconv.ParseUint(beaconBlock.Data.Message.Body.ExecutionPayload.BlockNumber, 10, 64)
		if err != nil {
			return nil, err
		}

		if blockNumber > eventBlockNumber {
			log.Info("found finalized block after message")
			break
		}
		// wait for finalized header after event
		log.Info("waiting for chain to finalize after message...")
		time.Sleep(20 * time.Second)
	}

	return &finalizedUpdate, nil
}<|MERGE_RESOLUTION|>--- conflicted
+++ resolved
@@ -115,15 +115,9 @@
 		if err != nil {
 			return fmt.Errorf("get initial sync: %w", err)
 		}
-<<<<<<< HEAD
 		exportJson, err := cmd.Flags().GetBool("export-json")
 		if err != nil {
 			return fmt.Errorf("get initial sync: %w", err)
-=======
-		exportJson, err := cmd.Flags().GetBool("export_json")
-		if err != nil {
-			return err
->>>>>>> 252df12a
 		}
 		if exportJson {
 			initialSync := checkPointScale.ToJSON()
