// Copyright 2020 Snowfork
// SPDX-License-Identifier: LGPL-3.0-only

package ethereum

import (
	"context"
	"fmt"
	"math/big"

	"github.com/ethereum/go-ethereum/accounts/abi/bind"
	"github.com/ethereum/go-ethereum/common"
	etypes "github.com/ethereum/go-ethereum/core/types"

	gethTypes "github.com/ethereum/go-ethereum/core/types"
	"github.com/sirupsen/logrus"
	"golang.org/x/sync/errgroup"

	"github.com/snowfork/polkadot-ethereum/relayer/chain"
	"github.com/snowfork/polkadot-ethereum/relayer/chain/ethereum/syncer"
	"github.com/snowfork/polkadot-ethereum/relayer/contracts/lightclientbridge"
	"github.com/snowfork/polkadot-ethereum/relayer/contracts/outbound"
	"github.com/snowfork/polkadot-ethereum/relayer/store"
)

const MaxMessagesPerSend = 10

// Listener streams the Ethereum blockchain for application events
type Listener struct {
<<<<<<< HEAD
	config            *Config
	conn              *Connection
	db                *store.Database
	address           common.Address
	contracts         []*outbound.Contract
	lightClientBridge *lightclientbridge.Contract
	messages          chan<- []chain.Message
	beefyMessages     chan<- store.BeefyRelayInfo
	dbMessages        chan<- store.DatabaseCmd
	headers           chan<- chain.Header
	blockWaitPeriod   uint64
	log               *logrus.Entry
}

func NewListener(config *Config, conn *Connection, db *store.Database, messages chan<- []chain.Message,
	beefyMessages chan<- store.BeefyRelayInfo, dbMessages chan<- store.DatabaseCmd, headers chan<- chain.Header,
	contracts []*outbound.Contract, log *logrus.Entry) (*Listener, error) {
	return &Listener{
		config:          config,
		conn:            conn,
		db:              db,
		contracts:       contracts,
		messages:        messages,
		dbMessages:      dbMessages,
		beefyMessages:   beefyMessages,
		headers:         headers,
		blockWaitPeriod: 0,
		log:             log,
=======
	config                      *Config
	conn                        *Connection
	basicOutboundChannel        *outbound.BasicOutboundChannel
	incentivizedOutboundChannel *outbound.IncentivizedOutboundChannel
	mapping                     map[common.Address]string
	messages                    chan<- []chain.Message
	headers                     chan<- chain.Header
	log                         *logrus.Entry
}

func NewListener(config *Config, conn *Connection, messages chan<- []chain.Message, headers chan<- chain.Header, log *logrus.Entry) (*Listener, error) {
	return &Listener{
		config:                      config,
		conn:                        conn,
		basicOutboundChannel:        nil,
		incentivizedOutboundChannel: nil,
		mapping:                     make(map[common.Address]string),
		messages:                    messages,
		headers:                     headers,
		log:                         log,
>>>>>>> a646b826
	}, nil
}

func (li *Listener) Start(cxt context.Context, eg *errgroup.Group, initBlockHeight uint64, descendantsUntilFinal uint64) error {
	hcs, err := NewHeaderCacheState(
		eg,
		initBlockHeight,
		&DefaultBlockLoader{Conn: li.conn},
		nil,
	)
	if err != nil {
		return err
	}

<<<<<<< HEAD
	// Set up basic outbound channel contract
	contract, err := outbound.NewContract(common.HexToAddress(li.config.Channels.Basic.Outbound), li.conn.client)
=======
	basicOutboundChannel, err := outbound.NewBasicOutboundChannel(common.HexToAddress(li.config.Channels.Basic.Outbound), li.conn.client)
>>>>>>> a646b826
	if err != nil {
		return err
	}
	li.basicOutboundChannel = basicOutboundChannel

<<<<<<< HEAD
	// Set up incentivized outbound channel contract
	contract, err = outbound.NewContract(common.HexToAddress(li.config.Channels.Incentivized.Outbound), li.conn.client)
=======
	incentivizedOutboundChannel, err := outbound.NewIncentivizedOutboundChannel(common.HexToAddress(li.config.Channels.Incentivized.Outbound), li.conn.client)
>>>>>>> a646b826
	if err != nil {
		return err
	}
	li.incentivizedOutboundChannel = incentivizedOutboundChannel

	li.mapping[common.HexToAddress(li.config.Channels.Basic.Outbound)] = "BasicInboundChannel.submit"
	li.mapping[common.HexToAddress(li.config.Channels.Incentivized.Outbound)] = "IncentivizedInboundChannel.submit"

	// Set up light client bridge contract
	lightClientBridgeContract, err := lightclientbridge.NewContract(common.HexToAddress(li.config.LightClientBridge), li.conn.client)
	if err != nil {
		return err
	}
	li.lightClientBridge = lightClientBridgeContract

	// Fetch BLOCK_WAIT_PERIOD from light client bridge contract
	blockWaitPeriod, err := li.lightClientBridge.ContractCaller.BLOCKWAITPERIOD(nil)
	if err != nil {
		return err
	}
	li.blockWaitPeriod = blockWaitPeriod.Uint64()
	eg.Go(func() error {
		return li.pollEventsAndHeaders(cxt, initBlockHeight, descendantsUntilFinal, hcs)
	})

	return nil
}

func (li *Listener) onDone(ctx context.Context) error {
	li.log.Info("Shutting down listener...")
	if li.messages != nil {
		close(li.messages)
	}
	close(li.headers)
	return ctx.Err()
}

func (li *Listener) pollEventsAndHeaders(
	ctx context.Context,
	initBlockHeight uint64,
	descendantsUntilFinal uint64,
	hcs *HeaderCacheState,
) error {
	headers := make(chan *gethTypes.Header, 5)
	headerEg, headerCtx := errgroup.WithContext(ctx)

	headerSyncer := syncer.NewSyncer(descendantsUntilFinal, syncer.NewHeaderLoader(li.conn.client), headers, li.log)

	li.log.Info("Syncing headers starting...")
	err := headerSyncer.StartSync(headerCtx, headerEg, initBlockHeight-1)
	if err != nil {
		li.log.WithError(err).Error("Failed to start header sync")
		return err
	}

	for {
		select {
		case <-ctx.Done():
			return li.onDone(ctx)
		case <-headerCtx.Done():
			return li.onDone(ctx)
		case gethheader := <-headers:
			li.forwardHeader(hcs, gethheader)

			if li.messages == nil {
				li.log.Info("Not polling events since channel is nil")
			}

			// Don't attempt to forward events prior to genesis block
			if descendantsUntilFinal > gethheader.Number.Uint64() {
				continue
			}

			finalizedBlockNumber := gethheader.Number.Uint64() - descendantsUntilFinal
<<<<<<< HEAD
			var channelEvents []*outbound.ContractMessage
			for _, channelContract := range li.contracts {
				contractEvents, err := li.queryChannelEvents(ctx, channelContract, finalizedBlockNumber, &finalizedBlockNumber)
				if err != nil {
					li.log.WithError(err).Error("Failure fetching event logs")
				}

				channelEvents = append(channelEvents, contractEvents...)
			}
			li.forwardChannelEvents(ctx, hcs, channelEvents)

			// Query LightClientBridge contract's InitialVerificationSuccessful events
			blockNumber := gethheader.Number.Uint64()
			var lightClientBridgeEvents []*lightclientbridge.ContractInitialVerificationSuccessful

			contractEvents, err := li.queryLightClientEvents(ctx, blockNumber, &blockNumber)
			if err != nil {
				li.log.WithError(err).Error("Failure fetching event logs")
			}
			lightClientBridgeEvents = append(lightClientBridgeEvents, contractEvents...)

			if len(lightClientBridgeEvents) > 0 {
				li.log.Info(fmt.Sprintf("Found %d LightClientBridge contract events on block %d", len(lightClientBridgeEvents), blockNumber))
			}
			li.processLightClientEvents(ctx, lightClientBridgeEvents)
=======
			var events []*etypes.Log

			filterOptions := bind.FilterOpts{Start: finalizedBlockNumber, End: &finalizedBlockNumber, Context: ctx}

			basicEvents, err := li.queryBasicEvents(li.basicOutboundChannel, &filterOptions)
			if err != nil {
				li.log.WithError(err).Error("Failure fetching event logs")
			}
			events = append(events, basicEvents...)

			incentivizedEvents, err := li.queryIncentivizedEvents(li.incentivizedOutboundChannel, &filterOptions)
			if err != nil {
				li.log.WithError(err).Error("Failure fetching event logs")
			}
			events = append(events, incentivizedEvents...)
>>>>>>> a646b826

			// Mark items ReadyToComplete if the current block number has passed their CompleteOnBlock number
			items := li.db.GetItemsByStatus(store.InitialVerificationTxConfirmed)
			if len(items) > 0 {
				li.log.Info(fmt.Sprintf("Found %d item(s) in database awaiting completion block", len(items)))
			}
			for _, item := range items {
				if item.CompleteOnBlock+descendantsUntilFinal <= blockNumber {
					// Fetch intended completion block's hash
					block, err := li.conn.client.BlockByNumber(ctx, big.NewInt(int64(item.CompleteOnBlock)))
					if err != nil {
						li.log.WithError(err).Error("Failure fetching inclusion block")
					}

					li.log.Info("3: Updating item status from 'InitialVerificationTxConfirmed' to 'ReadyToComplete'")
					item.Status = store.ReadyToComplete
					item.RandomSeed = block.Hash()
					li.beefyMessages <- *item
				}
			}
		}
	}
}

<<<<<<< HEAD
func (li *Listener) queryChannelEvents(ctx context.Context, contract *outbound.Contract, start uint64, end *uint64) ([]*outbound.ContractMessage, error) {
	var events []*outbound.ContractMessage
	filterOps := bind.FilterOpts{Start: start, End: end, Context: ctx}
=======
func (li *Listener) queryBasicEvents(contract *outbound.BasicOutboundChannel, options *bind.FilterOpts) ([]*etypes.Log, error) {
	var events []*etypes.Log
>>>>>>> a646b826

	iter, err := contract.FilterMessage(options)
	if err != nil {
		return nil, err
	}

	for {
		more := iter.Next()
		if !more {
			err = iter.Error()
			if err != nil {
				return nil, err
			}
			break
		}
		events = append(events, &iter.Event.Raw)
	}
	return events, nil
}

func (li *Listener) queryIncentivizedEvents(contract *outbound.IncentivizedOutboundChannel, options *bind.FilterOpts) ([]*etypes.Log, error) {
	var events []*etypes.Log

	iter, err := contract.FilterMessage(options)
	if err != nil {
		return nil, err
	}

	for {
		more := iter.Next()
		if !more {
			err = iter.Error()
			if err != nil {
				return nil, err
			}
			break
		}
		events = append(events, &iter.Event.Raw)
	}
	return events, nil
}

<<<<<<< HEAD
func (li *Listener) forwardChannelEvents(ctx context.Context, hcs *HeaderCacheState, events []*outbound.ContractMessage) {
=======
func (li *Listener) forwardEvents(ctx context.Context, hcs *HeaderCacheState, events []*etypes.Log) {
>>>>>>> a646b826
	messages := make([]chain.Message, len(events))

	for i, event := range events {
		receiptTrie, err := hcs.GetReceiptTrie(ctx, event.BlockHash)
		if err != nil {
			li.log.WithFields(logrus.Fields{
				"blockHash":   event.BlockHash.Hex(),
				"blockNumber": event.BlockNumber,
				"txHash":      event.TxHash.Hex(),
			}).WithError(err).Error("Failed to get receipt trie for event")
			return
		}

		msg, err := MakeMessageFromEvent(li.mapping, event, receiptTrie, li.log)
		if err != nil {
			li.log.WithFields(logrus.Fields{
				"address":     event.Address.Hex(),
				"blockHash":   event.BlockHash.Hex(),
				"blockNumber": event.BlockNumber,
				"txHash":      event.TxHash.Hex(),
			}).WithError(err).Error("Failed to generate message from ethereum event")
			return
		}

		messages[i] = msg
		if (i+1)%MaxMessagesPerSend == 0 || i == len(events)-1 {
			start := i + 1 - MaxMessagesPerSend
			if i == len(events)-1 {
				start = i - (i % MaxMessagesPerSend)
			}
			li.messages <- messages[start : i+1]
		}
	}
}

func (li *Listener) forwardHeader(hcs *HeaderCacheState, gethheader *gethTypes.Header) {
	cache, err := hcs.GetEthashproofCache(gethheader.Number.Uint64())
	if err != nil {
		li.log.WithFields(logrus.Fields{
			"blockHash":   gethheader.Hash().Hex(),
			"blockNumber": gethheader.Number,
		}).WithError(err).Error("Failed to get ethashproof cache for header")
		return
	}

	header, err := MakeHeaderFromEthHeader(gethheader, cache, li.log)
	if err != nil {
		li.log.WithFields(logrus.Fields{
			"blockHash":   gethheader.Hash().Hex(),
			"blockNumber": gethheader.Number,
		}).WithError(err).Error("Failed to generate header from ethereum header")
	} else {
		li.headers <- *header
	}
}

// queryLightClientEvents queries ContractInitialVerificationSuccessful events from the LightClientBridge contract
func (li *Listener) queryLightClientEvents(ctx context.Context, start uint64,
	end *uint64) ([]*lightclientbridge.ContractInitialVerificationSuccessful, error) {
	var events []*lightclientbridge.ContractInitialVerificationSuccessful
	filterOps := bind.FilterOpts{Start: start, End: end, Context: ctx}

	iter, err := li.lightClientBridge.FilterInitialVerificationSuccessful(&filterOps)
	if err != nil {
		return nil, err
	}

	for {
		more := iter.Next()
		if !more {
			err = iter.Error()
			if err != nil {
				return nil, err
			}
			break
		}

		events = append(events, iter.Event)
	}

	return events, nil
}

// processLightClientEvents matches events to BEEFY commitment info by transaction hash
func (li *Listener) processLightClientEvents(ctx context.Context, events []*lightclientbridge.ContractInitialVerificationSuccessful) {
	for _, event := range events {
		// Only process events emitted by transactions sent from our node
		if event.Prover != li.conn.kp.CommonAddress() {
			continue
		}

		li.log.WithFields(logrus.Fields{
			"blockHash":   event.Raw.BlockHash.Hex(),
			"blockNumber": event.Raw.BlockNumber,
			"txHash":      event.Raw.TxHash.Hex(),
		}).Info("event information")

		item := li.db.GetItemByInitialVerificationTxHash(event.Raw.TxHash)
		if item.Status != store.InitialVerificationTxSent {
			continue
		}

		li.log.Info("2: Updating item status from 'InitialVerificationTxSent' to 'InitialVerificationTxConfirmed'")
		instructions := map[string]interface{}{
			"status":            store.InitialVerificationTxConfirmed,
			"complete_on_block": event.Raw.BlockNumber + li.blockWaitPeriod,
		}
		updateCmd := store.NewDatabaseCmd(item, store.Update, instructions)
		li.dbMessages <- updateCmd
	}
}<|MERGE_RESOLUTION|>--- conflicted
+++ resolved
@@ -27,57 +27,38 @@
 
 // Listener streams the Ethereum blockchain for application events
 type Listener struct {
-<<<<<<< HEAD
-	config            *Config
-	conn              *Connection
-	db                *store.Database
-	address           common.Address
-	contracts         []*outbound.Contract
-	lightClientBridge *lightclientbridge.Contract
-	messages          chan<- []chain.Message
-	beefyMessages     chan<- store.BeefyRelayInfo
-	dbMessages        chan<- store.DatabaseCmd
-	headers           chan<- chain.Header
-	blockWaitPeriod   uint64
-	log               *logrus.Entry
-}
-
-func NewListener(config *Config, conn *Connection, db *store.Database, messages chan<- []chain.Message,
-	beefyMessages chan<- store.BeefyRelayInfo, dbMessages chan<- store.DatabaseCmd, headers chan<- chain.Header,
-	contracts []*outbound.Contract, log *logrus.Entry) (*Listener, error) {
-	return &Listener{
-		config:          config,
-		conn:            conn,
-		db:              db,
-		contracts:       contracts,
-		messages:        messages,
-		dbMessages:      dbMessages,
-		beefyMessages:   beefyMessages,
-		headers:         headers,
-		blockWaitPeriod: 0,
-		log:             log,
-=======
 	config                      *Config
 	conn                        *Connection
 	basicOutboundChannel        *outbound.BasicOutboundChannel
 	incentivizedOutboundChannel *outbound.IncentivizedOutboundChannel
 	mapping                     map[common.Address]string
+	db                          *store.Database
+	address                     common.Address
+	lightClientBridge           *lightclientbridge.Contract
 	messages                    chan<- []chain.Message
+	beefyMessages               chan<- store.BeefyRelayInfo
+	dbMessages                  chan<- store.DatabaseCmd
 	headers                     chan<- chain.Header
+	blockWaitPeriod             uint64
 	log                         *logrus.Entry
 }
 
-func NewListener(config *Config, conn *Connection, messages chan<- []chain.Message, headers chan<- chain.Header, log *logrus.Entry) (*Listener, error) {
+func NewListener(config *Config, conn *Connection, db *store.Database, messages chan<- []chain.Message,
+	beefyMessages chan<- store.BeefyRelayInfo, dbMessages chan<- store.DatabaseCmd, headers chan<- chain.Header,
+	log *logrus.Entry) (*Listener, error) {
 	return &Listener{
 		config:                      config,
 		conn:                        conn,
 		basicOutboundChannel:        nil,
 		incentivizedOutboundChannel: nil,
 		mapping:                     make(map[common.Address]string),
+		db:                          db,
 		messages:                    messages,
+		dbMessages:                  dbMessages,
+		beefyMessages:               beefyMessages,
 		headers:                     headers,
+		blockWaitPeriod:             0,
 		log:                         log,
->>>>>>> a646b826
 	}, nil
 }
 
@@ -92,23 +73,13 @@
 		return err
 	}
 
-<<<<<<< HEAD
-	// Set up basic outbound channel contract
-	contract, err := outbound.NewContract(common.HexToAddress(li.config.Channels.Basic.Outbound), li.conn.client)
-=======
 	basicOutboundChannel, err := outbound.NewBasicOutboundChannel(common.HexToAddress(li.config.Channels.Basic.Outbound), li.conn.client)
->>>>>>> a646b826
 	if err != nil {
 		return err
 	}
 	li.basicOutboundChannel = basicOutboundChannel
 
-<<<<<<< HEAD
-	// Set up incentivized outbound channel contract
-	contract, err = outbound.NewContract(common.HexToAddress(li.config.Channels.Incentivized.Outbound), li.conn.client)
-=======
 	incentivizedOutboundChannel, err := outbound.NewIncentivizedOutboundChannel(common.HexToAddress(li.config.Channels.Incentivized.Outbound), li.conn.client)
->>>>>>> a646b826
 	if err != nil {
 		return err
 	}
@@ -183,17 +154,21 @@
 			}
 
 			finalizedBlockNumber := gethheader.Number.Uint64() - descendantsUntilFinal
-<<<<<<< HEAD
-			var channelEvents []*outbound.ContractMessage
-			for _, channelContract := range li.contracts {
-				contractEvents, err := li.queryChannelEvents(ctx, channelContract, finalizedBlockNumber, &finalizedBlockNumber)
-				if err != nil {
-					li.log.WithError(err).Error("Failure fetching event logs")
-				}
-
-				channelEvents = append(channelEvents, contractEvents...)
-			}
-			li.forwardChannelEvents(ctx, hcs, channelEvents)
+			var events []*etypes.Log
+
+			filterOptions := bind.FilterOpts{Start: finalizedBlockNumber, End: &finalizedBlockNumber, Context: ctx}
+
+			basicEvents, err := li.queryBasicEvents(li.basicOutboundChannel, &filterOptions)
+			if err != nil {
+				li.log.WithError(err).Error("Failure fetching event logs")
+			}
+			events = append(events, basicEvents...)
+
+			incentivizedEvents, err := li.queryIncentivizedEvents(li.incentivizedOutboundChannel, &filterOptions)
+			if err != nil {
+				li.log.WithError(err).Error("Failure fetching event logs")
+			}
+			events = append(events, incentivizedEvents...)
 
 			// Query LightClientBridge contract's InitialVerificationSuccessful events
 			blockNumber := gethheader.Number.Uint64()
@@ -209,23 +184,6 @@
 				li.log.Info(fmt.Sprintf("Found %d LightClientBridge contract events on block %d", len(lightClientBridgeEvents), blockNumber))
 			}
 			li.processLightClientEvents(ctx, lightClientBridgeEvents)
-=======
-			var events []*etypes.Log
-
-			filterOptions := bind.FilterOpts{Start: finalizedBlockNumber, End: &finalizedBlockNumber, Context: ctx}
-
-			basicEvents, err := li.queryBasicEvents(li.basicOutboundChannel, &filterOptions)
-			if err != nil {
-				li.log.WithError(err).Error("Failure fetching event logs")
-			}
-			events = append(events, basicEvents...)
-
-			incentivizedEvents, err := li.queryIncentivizedEvents(li.incentivizedOutboundChannel, &filterOptions)
-			if err != nil {
-				li.log.WithError(err).Error("Failure fetching event logs")
-			}
-			events = append(events, incentivizedEvents...)
->>>>>>> a646b826
 
 			// Mark items ReadyToComplete if the current block number has passed their CompleteOnBlock number
 			items := li.db.GetItemsByStatus(store.InitialVerificationTxConfirmed)
@@ -250,14 +208,8 @@
 	}
 }
 
-<<<<<<< HEAD
-func (li *Listener) queryChannelEvents(ctx context.Context, contract *outbound.Contract, start uint64, end *uint64) ([]*outbound.ContractMessage, error) {
-	var events []*outbound.ContractMessage
-	filterOps := bind.FilterOpts{Start: start, End: end, Context: ctx}
-=======
 func (li *Listener) queryBasicEvents(contract *outbound.BasicOutboundChannel, options *bind.FilterOpts) ([]*etypes.Log, error) {
 	var events []*etypes.Log
->>>>>>> a646b826
 
 	iter, err := contract.FilterMessage(options)
 	if err != nil {
@@ -300,11 +252,7 @@
 	return events, nil
 }
 
-<<<<<<< HEAD
-func (li *Listener) forwardChannelEvents(ctx context.Context, hcs *HeaderCacheState, events []*outbound.ContractMessage) {
-=======
 func (li *Listener) forwardEvents(ctx context.Context, hcs *HeaderCacheState, events []*etypes.Log) {
->>>>>>> a646b826
 	messages := make([]chain.Message, len(events))
 
 	for i, event := range events {
