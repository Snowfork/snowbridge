--- conflicted
+++ resolved
@@ -55,19 +55,12 @@
 		panic("Receipt trie does not match block receipt hash")
 	}
 
-	msgInner, err := ethereum.MakeMessageFromEvent(event5_5, receiptTrie)
+	msg, err := ethereum.MakeMessageFromEvent(event5_5, receiptTrie)
 	assert.Nil(t, err)
-<<<<<<< HEAD
-	assert.NotNil(t, msgInner)
-
-	assert.Equal(t, block.Hash().Hex(), msgInner.Proof.BlockHash.Hex())
-	key, err := rlp.EncodeToBytes(uint(msgInner.Proof.TxIndex))
-=======
 	assert.NotNil(t, msg)
 
 	assert.Equal(t, block.Hash().Hex(), msg.Proof.BlockHash.Hex())
 	key, err := rlp.EncodeToBytes(uint(msg.Proof.TxIndex))
->>>>>>> 54da0493
 	if err != nil {
 		panic(err)
 	}
