--- conflicted
+++ resolved
@@ -3,15 +3,7 @@
 import (
 	"context"
 	"fmt"
-<<<<<<< HEAD
-
-=======
-	"log"
-	"math/big"
-	"strings"
-
-	"github.com/ethereum/go-ethereum/accounts/abi"
->>>>>>> f7db173b
+
 	"github.com/ethereum/go-ethereum/accounts/abi/bind"
 	"github.com/ethereum/go-ethereum/common"
 	gethTypes "github.com/ethereum/go-ethereum/core/types"
@@ -129,7 +121,6 @@
 func (li *BeefyListener) processBeefyLightClientEvents(ctx context.Context, events []*beefylightclient.ContractNewMMRRoot) error {
 	for _, event := range events {
 
-<<<<<<< HEAD
 		relayChainBlockNumber := event.BlockNumber
 
 		li.log.WithFields(logrus.Fields{
@@ -144,32 +135,6 @@
 			li.log.WithError(err).Error("Failed to get block hash")
 			return err
 		}
-=======
-		contractAbi, err := abi.JSON(strings.NewReader(string(beefylightclient.ContractABI)))
-		if err != nil {
-			log.Fatal(err)
-		}
-
-		eventUnpacked, err := contractAbi.Unpack("FinalVerificationSuccessful", event.Raw.Data)
-		if err != nil {
-			return err
-		}
-
-		relayChainBlockNumber := (eventUnpacked[1].(*big.Int)).Int64()
-
-		li.log.WithFields(logrus.Fields{
-			"relayChainBlockNumber": relayChainBlockNumber,
-			"ethereumBlockNumber":   event.Raw.BlockNumber,
-			"ethereumTxHash":        event.Raw.TxHash.Hex(),
-		}).Info("Witnessed a new MMRRoot event")
-
-		li.log.WithField("blockNumber", relayChainBlockNumber).Info("Getting hash for relay chain block")
-		blockHash, err := li.relaychainConn.GetAPI().RPC.Chain.GetBlockHash(uint64(relayChainBlockNumber))
-		if err != nil {
-			li.log.WithError(err).Error("Failed to get block hash")
-			return err
-		}
->>>>>>> f7db173b
 		li.log.WithField("blockHash", blockHash.Hex()).Info("Got blockhash")
 
 		// TODO this just queries the latest MMR leaf in the latest MMR and our latest parahead from the relaychain.
@@ -184,10 +149,7 @@
 		messagePackets, err := li.extractCommitments(ourParaHead, mmrProof, ourParaHeadProof)
 		if err != nil {
 			li.log.WithError(err).Error("Failed to extract commitment and messages")
-<<<<<<< HEAD
 			return err
-=======
->>>>>>> f7db173b
 		}
 		if len(messagePackets) == 0 {
 			li.log.Info("Parachain header has no commitment with messages, skipping...")
