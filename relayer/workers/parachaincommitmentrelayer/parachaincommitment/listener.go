package parachaincommitment

import (
	"context"
	"errors"
	"fmt"
	"time"

	"github.com/sirupsen/logrus"
	rpcOffchain "github.com/snowfork/go-substrate-rpc-client/v2/rpc/offchain"
	"github.com/snowfork/go-substrate-rpc-client/v2/types"
	"golang.org/x/sync/errgroup"

	"github.com/snowfork/polkadot-ethereum/relayer/chain"
	"github.com/snowfork/polkadot-ethereum/relayer/chain/ethereum"
	"github.com/snowfork/polkadot-ethereum/relayer/chain/parachain"
	"github.com/snowfork/polkadot-ethereum/relayer/chain/relaychain"
	chainTypes "github.com/snowfork/polkadot-ethereum/relayer/substrate"
)

type Listener struct {
	parachainConnection  *parachain.Connection
	relaychainConnection *relaychain.Connection
	ethereumConnection   *ethereum.Connection
	ethereumConfig       *ethereum.Config
	messages             chan<- interface{}
	log                  *logrus.Entry
}

func NewListener(parachainConnection *parachain.Connection,
	relaychainConnection *relaychain.Connection,
	ethereumConnection *ethereum.Connection,
	ethereumConfig *ethereum.Config,
	messages chan<- interface{},
	log *logrus.Entry,
) *Listener {
	return &Listener{
		parachainConnection:  parachainConnection,
		relaychainConnection: relaychainConnection,
		ethereumConnection:   ethereumConnection,
		ethereumConfig:       ethereumConfig,
		messages:             messages,
		log:                  log,
	}
}

func (li *Listener) Start(ctx context.Context, eg *errgroup.Group) error {

	blockNumber, err := li.fetchStartBlock()
	if err != nil {
		return nil
	}

	li.catchupMissedCommitments(ctx, blockNumber)

	headers := make(chan types.Header)

	eg.Go(func() error {
		err = li.produceFinalizedHeaders(ctx, blockNumber, headers)
		close(headers)
		return err
	})

	eg.Go(func() error {
		err := li.consumeFinalizedHeaders(ctx, headers)
		close(li.messages)
		return err
	})

	return nil
}

func sleep(ctx context.Context, delay time.Duration) {
	select {
	case <-ctx.Done():
	case <-time.After(delay):
	}
}

// Fetch the starting block
func (li *Listener) fetchStartBlock() (uint64, error) {
	header, err := li.parachainConnection.GetFinalizedHeader()
	if err != nil {
		li.log.WithError(err).Error("Failed to fetch hash for starting block")
		return 0, err
	}

	return uint64(header.Number), nil
}

var ErrBlockNotReady = errors.New("required result to be 32 bytes, but got 0")

func (li *Listener) produceFinalizedHeaders(ctx context.Context, startBlock uint64, headers chan<- types.Header) error {
	current := startBlock
	retryInterval := time.Duration(6) * time.Second
	for {
		select {
		case <-ctx.Done():
			li.log.Info("Shutting down producer of finalized headers")
			return ctx.Err()
		default:
			finalizedHeader, err := li.parachainConnection.GetFinalizedHeader()
			if err != nil {
				li.log.WithError(err).Error("Failed to fetch header for finalized head")
				return err
			}

			if current > uint64(finalizedHeader.Number) {
				li.log.WithFields(logrus.Fields{
					"block":  current,
					"latest": finalizedHeader.Number,
				}).Trace("Block is not yet finalized")
				sleep(ctx, retryInterval)
				continue
			}

			hash, err := li.parachainConnection.GetAPI().RPC.Chain.GetBlockHash(current)
			if err != nil {
				if err.Error() == ErrBlockNotReady.Error() {
					sleep(ctx, retryInterval)
					continue
				} else {
					li.log.WithError(err).Error("Failed to fetch block hash")
					return err
				}
			}

			header, err := li.parachainConnection.GetAPI().RPC.Chain.GetHeader(hash)
			if err != nil {
				li.log.WithError(err).Error("Failed to fetch header")
				return err
			}

			headers <- *header
			current = current + 1
		}
	}
}

func (li *Listener) consumeFinalizedHeaders(ctx context.Context, headers <-chan types.Header) error {
	if li.messages == nil {
		li.log.Info("Not polling events since channel is nil")
		return nil
	}

	for {
		select {
		case <-ctx.Done():
			li.log.Info("Shutting down consumer of finalized headers")
			return ctx.Err()
		case header, ok := <-headers:
			// check if headers channel has closed
			if !ok {
				return nil
			}
			err := li.processHeader(ctx, header)
			if err != nil {
				return err
			}
		}
	}
}

func (li *Listener) processHeader(ctx context.Context, header types.Header) error {

	li.log.WithFields(logrus.Fields{
		"blockNumber": header.Number,
	}).Debug("Processing block")

	digestItem, err := getAuxiliaryDigestItem(header.Digest)
	if err != nil {
		return err
	}

	if digestItem == nil || !digestItem.IsCommitment {
		return nil
	}

	li.log.WithFields(logrus.Fields{
		"block":      header.Number,
		"channelID":  digestItem.AsCommitment.ChannelID,
		"commitment": digestItem.AsCommitment.Hash.Hex(),
	}).Debug("Found commitment hash in header digest")

	err = li.processCommitment(digestItem.AsCommitment.ChannelID, digestItem.AsCommitment.Hash)
	if err != nil {
		return err
	}
	return nil
}

func (li *Listener) processCommitment(channel chainTypes.ChannelID, commitment types.H256) error {
	data, err := li.getOffchainDataForCommitment(channel, commitment)
	if err != nil {
		li.log.WithError(err).Error("Failed to read commitment from offchain storage")
		return err
	}

<<<<<<< HEAD
	latestBlockNumber, err := li.parachainConnection.GetLatestBlockNumber()
	if err != nil {
		return err
	}

	message := chain.SubstrateOutboundMessage{
		ChannelID:      digestItem.AsCommitment.ChannelID,
		CommitmentHash: digestItem.AsCommitment.Hash,
		Commitment:     messages,
		BlockNumber:    latestBlockNumber,
=======
	if data != nil {
		li.log.WithFields(logrus.Fields{
			"commitmentSizeBytes": len(*data),
		}).Debug("Retrieved commitment from offchain storage")
	} else {
		li.log.WithError(err).Error("Commitment not found in offchain storage")
		return err
>>>>>>> ceea5878
	}

	switch {
	case channel.IsBasic:
		var messages []chainTypes.BasicOutboundChannelMessage

		err = types.DecodeFromBytes(*data, &messages)
		if err != nil {
			li.log.WithError(err).Error("Failed to decode commitment messages")
			return err
		}

		message := chain.SubstrateOutboundBasicMessage{
			Commitment: commitment,
			Messages:   messages,
		}

		li.messages <- message
	case channel.IsIncentivized:
		var messages []chainTypes.IncentivizedOutboundChannelMessage

		err = types.DecodeFromBytes(*data, &messages)
		if err != nil {
			li.log.WithError(err).Error("Failed to decode commitment messages")
			return err
		}

		message := chain.SubstrateOutboundIncentivizedMessage{
			Commitment: commitment,
			Messages:   messages,
		}

		li.messages <- message

	default:
		return fmt.Errorf("Unknown channel")

	}

	return nil
}

func getAuxiliaryDigestItem(digest types.Digest) (*chainTypes.AuxiliaryDigestItem, error) {
	for _, digestItem := range digest {
		if digestItem.IsOther {
			var auxDigestItem chainTypes.AuxiliaryDigestItem
			err := types.DecodeFromBytes(digestItem.AsOther, &auxDigestItem)
			if err != nil {
				return nil, err
			}
			return &auxDigestItem, nil
		}
	}
	return nil, nil
}

func (li *Listener) getOffchainDataForCommitment(channel chainTypes.ChannelID, commitment types.H256) (*types.StorageDataRaw, error) {
	storageKey, err := parachain.MakeStorageKey(channel, commitment)
	if err != nil {
		return nil, err
	}

	data, err := li.parachainConnection.GetAPI().RPC.Offchain.LocalStorageGet(rpcOffchain.Persistent, storageKey)
	if err != nil {
		return nil, err
	}

	return data, nil
}<|MERGE_RESOLUTION|>--- conflicted
+++ resolved
@@ -196,18 +196,6 @@
 		return err
 	}
 
-<<<<<<< HEAD
-	latestBlockNumber, err := li.parachainConnection.GetLatestBlockNumber()
-	if err != nil {
-		return err
-	}
-
-	message := chain.SubstrateOutboundMessage{
-		ChannelID:      digestItem.AsCommitment.ChannelID,
-		CommitmentHash: digestItem.AsCommitment.Hash,
-		Commitment:     messages,
-		BlockNumber:    latestBlockNumber,
-=======
 	if data != nil {
 		li.log.WithFields(logrus.Fields{
 			"commitmentSizeBytes": len(*data),
@@ -215,7 +203,6 @@
 	} else {
 		li.log.WithError(err).Error("Commitment not found in offchain storage")
 		return err
->>>>>>> ceea5878
 	}
 
 	switch {
