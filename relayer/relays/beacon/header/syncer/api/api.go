--- conflicted
+++ resolved
@@ -5,33 +5,24 @@
 	"encoding/json"
 	"errors"
 	"fmt"
-	"github.com/ethereum/go-ethereum/common"
-	"github.com/snowfork/snowbridge/relayer/relays/beacon/config"
-	"github.com/snowfork/snowbridge/relayer/relays/beacon/header/syncer/util"
 	"io"
 	"net/http"
 	"strconv"
 	"strings"
-<<<<<<< HEAD
 
 	"github.com/ethereum/go-ethereum/common"
 	"github.com/snowfork/snowbridge/relayer/relays/beacon/config"
 	"github.com/snowfork/snowbridge/relayer/relays/beacon/header/syncer/util"
-=======
->>>>>>> 727728aa
-)
-
-const (
-	ConstructRequestErrorMessage = "construct header request"
-	DoHTTPRequestErrorMessage    = "do http request"
-	HTTPStatusNotOKErrorMessage  = "http status not ok"
-	ReadResponseBodyErrorMessage = "read response body"
-	UnmarshalBodyErrorMessage    = "unmarshal body"
 )
 
 var (
 	ErrNotFound                        = errors.New("not found")
 	ErrSyncCommitteeUpdateNotAvailable = errors.New("no sync committee update available")
+	ConstructRequestErrorMessage       = "construct header request"
+	DoHTTPRequestErrorMessage          = "do http request"
+	HTTPStatusNotOKErrorMessage        = "http status not ok"
+	ReadResponseBodyErrorMessage       = "read response body"
+	UnmarshalBodyErrorMessage          = "unmarshal body"
 )
 
 type BeaconClient struct {
@@ -388,7 +379,6 @@
 		}
 
 		return data, fmt.Errorf("%s: %d", DoHTTPRequestErrorMessage, res.StatusCode)
-<<<<<<< HEAD
 	}
 
 	buf := new(bytes.Buffer)
@@ -420,39 +410,6 @@
 		return beaconBlockResponse, fmt.Errorf("%s: %w", ReadResponseBodyErrorMessage, err)
 	}
 
-=======
-	}
-
-	buf := new(bytes.Buffer)
-	buf.ReadFrom(res.Body)
-	data = buf.Bytes()
-	return data, nil
-}
-
-func (b *BeaconClient) GetBeaconBlockResponse(blockID common.Hash) (BeaconBlockResponse, error) {
-	var beaconBlockResponse BeaconBlockResponse
-
-	req, err := http.NewRequest(http.MethodGet, fmt.Sprintf("%s/eth/v2/beacon/blocks/%s", b.endpoint, blockID), nil)
-	if err != nil {
-		return beaconBlockResponse, fmt.Errorf("%s: %w", ConstructRequestErrorMessage, err)
-	}
-
-	req.Header.Add("Accept", "application/json")
-	res, err := b.httpClient.Do(req)
-	if err != nil {
-		return beaconBlockResponse, fmt.Errorf("%s: %w", DoHTTPRequestErrorMessage, err)
-	}
-
-	if res.StatusCode != http.StatusOK {
-		return beaconBlockResponse, fmt.Errorf("%s: %d", HTTPStatusNotOKErrorMessage, res.StatusCode)
-	}
-
-	bodyBytes, err := io.ReadAll(res.Body)
-	if err != nil {
-		return beaconBlockResponse, fmt.Errorf("%s: %w", ReadResponseBodyErrorMessage, err)
-	}
-
->>>>>>> 727728aa
 	err = json.Unmarshal(bodyBytes, &beaconBlockResponse)
 	if err != nil {
 		return beaconBlockResponse, fmt.Errorf("%s: %w", UnmarshalBodyErrorMessage, err)
