--- conflicted
+++ resolved
@@ -2,9 +2,10 @@
 
 import (
 	"fmt"
-	"github.com/snowfork/snowbridge/relayer/relays/beacon/config"
 	"math/big"
 	"strconv"
+
+	"github.com/snowfork/snowbridge/relayer/relays/beacon/config"
 
 	"github.com/ethereum/go-ethereum/common"
 	"github.com/snowfork/go-substrate-rpc-client/v4/types"
@@ -988,25 +989,6 @@
 	}, nil
 }
 
-<<<<<<< HEAD
-=======
-func (s SignedHeaderResponse) ToScale() (scale.SignedHeader, error) {
-	message, err := s.Message.ToScale()
-	if err != nil {
-		return scale.SignedHeader{}, err
-	}
-	signature, err := util.HexStringToByteArray(s.Signature)
-	if err != nil {
-		return scale.SignedHeader{}, err
-	}
-
-	return scale.SignedHeader{
-		Message:   message,
-		Signature: signature,
-	}, nil
-}
-
->>>>>>> c03175b8
 func (s SignedHeaderResponse) ToFastSSZ() (*state.SignedBeaconBlockHeader, error) {
 	message, err := s.Message.ToFastSSZ()
 	if err != nil {
