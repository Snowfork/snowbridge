package syncer

import (
	"encoding/json"
	"errors"
	"fmt"
	"os"
	"strconv"

	"github.com/snowfork/go-substrate-rpc-client/v4/types"
	"github.com/snowfork/snowbridge/relayer/relays/beacon/cache"
	"github.com/snowfork/snowbridge/relayer/relays/beacon/header/syncer/api"
	"github.com/snowfork/snowbridge/relayer/relays/beacon/header/syncer/scale"
	"github.com/snowfork/snowbridge/relayer/relays/beacon/protocol"
	"github.com/snowfork/snowbridge/relayer/relays/beacon/state"
	"github.com/snowfork/snowbridge/relayer/relays/beacon/store"
	"github.com/snowfork/snowbridge/relayer/relays/util"

	"github.com/ethereum/go-ethereum/common"
	ssz "github.com/ferranbt/fastssz"
	"github.com/sirupsen/logrus"
	log "github.com/sirupsen/logrus"
)

const (
	BlockRootGeneralizedIndex            = 37
	FinalizedCheckpointGeneralizedIndex  = 105
	CurrentSyncCommitteeGeneralizedIndex = 54
	NextSyncCommitteeGeneralizedIndex    = 55
	ExecutionPayloadGeneralizedIndex     = 25
)

var (
	ErrCommitteeUpdateHeaderInDifferentSyncPeriod = errors.New("sync committee in different sync period")
<<<<<<< HEAD
	ErrBeaconStateAvailableYet                    = errors.New("beacon state object not available yet")
	ErrSyncCommitteeNotSuperMajority              = errors.New("update received was not signed by supermajority")
=======
	ErrBeaconStateUnavailable                     = errors.New("beacon state object not available yet")
>>>>>>> e19bb63c
)

type Syncer struct {
	Client   api.BeaconAPI
	store    store.BeaconStore
	protocol *protocol.Protocol
}

func New(client api.BeaconAPI, store store.BeaconStore, protocol *protocol.Protocol) *Syncer {
	return &Syncer{
		Client:   client,
		store:    store,
		protocol: protocol,
	}
}

type finalizedUpdateContainer struct {
	AttestedSlot        uint64
	AttestedState       state.BeaconState
	FinalizedState      state.BeaconState
	FinalizedHeader     api.BeaconHeader
	FinalizedCheckPoint state.Checkpoint
}

func (s *Syncer) GetCheckpoint() (scale.BeaconCheckpoint, error) {
	checkpoint, err := s.Client.GetFinalizedCheckpoint()
	if err != nil {
		return scale.BeaconCheckpoint{}, fmt.Errorf("get finalized checkpoint: %w", err)
	}

	bootstrap, err := s.Client.GetBootstrap(checkpoint.FinalizedBlockRoot)
	if err != nil {
		return scale.BeaconCheckpoint{}, fmt.Errorf("get bootstrap: %w", err)
	}

	genesis, err := s.Client.GetGenesis()
	if err != nil {
		return scale.BeaconCheckpoint{}, fmt.Errorf("get genesis: %w", err)
	}

	header, err := bootstrap.Data.Header.Beacon.ToScale()
	if err != nil {
		return scale.BeaconCheckpoint{}, fmt.Errorf("convert header to scale: %w", err)
	}

	blockRootsProof, err := s.GetBlockRoots(uint64(header.Slot))
	if err != nil {
		return scale.BeaconCheckpoint{}, fmt.Errorf("fetch block roots: %w", err)
	}

	syncCommittee, err := bootstrap.Data.CurrentSyncCommittee.ToScale()
	if err != nil {
		return scale.BeaconCheckpoint{}, fmt.Errorf("convert sync committee to scale: %w", err)
	}

	return scale.BeaconCheckpoint{
		Header:                     header,
		CurrentSyncCommittee:       syncCommittee,
		CurrentSyncCommitteeBranch: util.ProofBranchToScale(bootstrap.Data.CurrentSyncCommitteeBranch),
		ValidatorsRoot:             types.H256(genesis.ValidatorsRoot),
		BlockRootsRoot:             blockRootsProof.Leaf,
		BlockRootsBranch:           blockRootsProof.Proof,
	}, nil
}

func (s *Syncer) GetCheckpointFromFile(file string) (scale.BeaconCheckpoint, error) {
	type CheckPointResponse struct {
		Header                     api.BeaconHeader          `json:"header"`
		CurrentSyncCommittee       api.SyncCommitteeResponse `json:"current_sync_committee"`
		CurrentSyncCommitteeBranch []string                  `json:"current_sync_committee_branch"`
		ValidatorsRoot             string                    `json:"validators_root"`
		BlockRootsRoot             string                    `json:"block_roots_root"`
		BlockRootsRootBranch       []string                  `json:"block_roots_branch"`
	}
	var response CheckPointResponse

	byteValue, err := os.ReadFile(file)
	if err != nil {
		return scale.BeaconCheckpoint{}, err
	}

	err = json.Unmarshal(byteValue, &response)
	if err != nil {
		return scale.BeaconCheckpoint{}, err
	}

	header, err := response.Header.ToScale()
	if err != nil {
		return scale.BeaconCheckpoint{}, err
	}

	currentSyncCommittee, err := response.CurrentSyncCommittee.ToScale()
	if err != nil {
		return scale.BeaconCheckpoint{}, err
	}

	return scale.BeaconCheckpoint{
		Header:                     header,
		CurrentSyncCommittee:       currentSyncCommittee,
		CurrentSyncCommitteeBranch: util.ProofBranchToScale(response.CurrentSyncCommitteeBranch),
		ValidatorsRoot:             types.H256(common.HexToHash(response.ValidatorsRoot)),
		BlockRootsRoot:             types.H256(common.HexToHash(response.BlockRootsRoot)),
		BlockRootsBranch:           util.ProofBranchToScale(response.BlockRootsRootBranch),
	}, nil
}

func (s *Syncer) GetCheckpointAtSlot(slot uint64) (scale.BeaconCheckpoint, error) {
	checkpoint, err := s.GetFinalizedUpdateAtAttestedSlot(slot, slot, false)
	if err != nil {
		return scale.BeaconCheckpoint{}, fmt.Errorf("get finalized update at slot: %w", err)
	}

	genesis, err := s.Client.GetGenesis()
	if err != nil {
		return scale.BeaconCheckpoint{}, fmt.Errorf("get genesis: %w", err)
	}

	finalizedState, err := s.getBeaconStateAtSlot(slot)

	blockRootsProof, err := s.GetBlockRootsFromState(finalizedState)
	if err != nil {
		return scale.BeaconCheckpoint{}, fmt.Errorf("fetch block roots: %w", err)
	}

	syncCommittee := finalizedState.GetCurrentSyncCommittee()
	if err != nil {
		return scale.BeaconCheckpoint{}, fmt.Errorf("convert sync committee to scale: %w", err)
	}

	stateTree, err := finalizedState.GetTree()
	if err != nil {
		return scale.BeaconCheckpoint{}, fmt.Errorf("get state tree: %w", err)
	}

	_ = stateTree.Hash() // necessary to populate the proof tree values

	proof, err := stateTree.Prove(CurrentSyncCommitteeGeneralizedIndex)
	if err != nil {
		return scale.BeaconCheckpoint{}, fmt.Errorf("get block roof proof: %w", err)
	}

	pubkeys, err := util.ByteArrayToPublicKeyArray(syncCommittee.PubKeys)
	if err != nil {
		return scale.BeaconCheckpoint{}, fmt.Errorf("bytes to pubkey array: %w", err)
	}

	return scale.BeaconCheckpoint{
		Header: checkpoint.Payload.FinalizedHeader,
		CurrentSyncCommittee: scale.SyncCommittee{
			Pubkeys:         pubkeys,
			AggregatePubkey: syncCommittee.AggregatePubKey,
		},
		CurrentSyncCommitteeBranch: util.BytesBranchToScale(proof.Hashes),
		ValidatorsRoot:             types.H256(genesis.ValidatorsRoot),
		BlockRootsRoot:             blockRootsProof.Leaf,
		BlockRootsBranch:           blockRootsProof.Proof,
	}, nil
}

// GetSyncCommitteePeriodUpdate fetches a sync committee update from the light client API endpoint. If it fails
// (typically because it cannot download the finalized header beacon state because the slot does not fall on a 32
// slot interval, due to a missed block), it will construct an update manually from data download from the beacon
// API, or if that is unavailable, use a stored beacon state.
func (s *Syncer) GetSyncCommitteePeriodUpdate(period uint64, lastFinalizedSlot uint64) (scale.Update, error) {
	update, err := s.GetSyncCommitteePeriodUpdateFromEndpoint(period)
	if err != nil {
		log.WithFields(log.Fields{"period": period, "err": err}).Warn("fetch sync committee update period light client failed, trying building update manually")
		update, err = s.GetFinalizedUpdateWithSyncCommittee(period)
		if err != nil {
			return update, fmt.Errorf("build sync committee update: %w", err)
		}
	}

	return update, nil
}

// GetSyncCommitteePeriodUpdateFromEndpoint fetches a sync committee update from the light client API endpoint. If
// it cannot download the required beacon state from the API, it will look in the data store if the state is stored.
// If not, it returns an error.
func (s *Syncer) GetSyncCommitteePeriodUpdateFromEndpoint(from uint64) (scale.Update, error) {
	committeeUpdateContainer, err := s.Client.GetSyncCommitteePeriodUpdate(from)
	if err != nil {
		return scale.Update{}, fmt.Errorf("fetch sync committee period update: %w", err)
	}

	committeeUpdate := committeeUpdateContainer.Data

	attestedHeader, err := committeeUpdate.AttestedHeader.Beacon.ToScale()
	if err != nil {
		return scale.Update{}, fmt.Errorf("convert attested header to scale: %w", err)
	}

	finalizedHeader, err := committeeUpdate.FinalizedHeader.Beacon.ToScale()
	if err != nil {
		return scale.Update{}, fmt.Errorf("convert finalized header to scale: %w", err)
	}

	nextSyncCommittee, err := committeeUpdate.NextSyncCommittee.ToScale()
	if err != nil {
		return scale.Update{}, fmt.Errorf("convert sync committee to scale: %w", err)
	}

	syncAggregate, err := committeeUpdate.SyncAggregate.ToScale()
	if err != nil {
		return scale.Update{}, fmt.Errorf("convert sync aggregate to scale: %w", err)
	}

	signatureSlot, err := strconv.ParseUint(committeeUpdate.SignatureSlot, 10, 64)
	if err != nil {
		return scale.Update{}, fmt.Errorf("parse signature slot as int: %w", err)
	}

	blockRootsProof, err := s.GetBlockRoots(uint64(finalizedHeader.Slot))
	if err != nil {
		return scale.Update{}, fmt.Errorf("fetch block roots proof: %w", err)
	}

	finalizedHeaderBlockRoot, err := finalizedHeader.ToSSZ().HashTreeRoot()
	if err != nil {
		return scale.Update{}, fmt.Errorf("beacon header hash tree root: %w", err)
	}

	syncCommitteePeriodUpdate := scale.Update{
		Payload: scale.UpdatePayload{
			AttestedHeader: attestedHeader,
			SyncAggregate:  syncAggregate,
			SignatureSlot:  types.U64(signatureSlot),
			NextSyncCommitteeUpdate: scale.OptionNextSyncCommitteeUpdatePayload{
				HasValue: true,
				Value: scale.NextSyncCommitteeUpdatePayload{
					NextSyncCommittee:       nextSyncCommittee,
					NextSyncCommitteeBranch: util.ProofBranchToScale(committeeUpdate.NextSyncCommitteeBranch),
				},
			},
			FinalizedHeader:  finalizedHeader,
			FinalityBranch:   util.ProofBranchToScale(committeeUpdate.FinalityBranch),
			BlockRootsRoot:   blockRootsProof.Leaf,
			BlockRootsBranch: blockRootsProof.Proof,
		},
		FinalizedHeaderBlockRoot: finalizedHeaderBlockRoot,
		BlockRootsTree:           blockRootsProof.Tree,
	}

	finalizedPeriod := s.protocol.ComputeSyncPeriodAtSlot(uint64(finalizedHeader.Slot))

	if finalizedPeriod != from {
		return syncCommitteePeriodUpdate, ErrCommitteeUpdateHeaderInDifferentSyncPeriod
	}

	return syncCommitteePeriodUpdate, nil
}

func (s *Syncer) GetBlockRoots(slot uint64) (scale.BlockRootProof, error) {
	var blockRootProof scale.BlockRootProof
	var beaconState state.BeaconState
	var blockRootsContainer state.BlockRootsContainer

	data, err := s.getBeaconState(slot)
	if err != nil {
		return blockRootProof, fmt.Errorf("fetch beacon state: %w", err)
	}
	isDeneb := s.protocol.DenebForked(slot)

	blockRootsContainer = &state.BlockRootsContainerMainnet{}
	if isDeneb {
		beaconState = &state.BeaconStateDenebMainnet{}
	} else {
		beaconState = &state.BeaconStateCapellaMainnet{}
	}

	err = beaconState.UnmarshalSSZ(data)
	if err != nil {
		return blockRootProof, fmt.Errorf("unmarshal beacon state: %w", err)
	}

	stateTree, err := beaconState.GetTree()
	if err != nil {
		return blockRootProof, fmt.Errorf("get state tree: %w", err)
	}

	_ = stateTree.Hash() // necessary to populate the proof tree values

	proof, err := stateTree.Prove(BlockRootGeneralizedIndex)
	if err != nil {
		return scale.BlockRootProof{}, fmt.Errorf("get block roof proof: %w", err)
	}

	scaleBlockRootProof := []types.H256{}
	for _, proofItem := range proof.Hashes {
		scaleBlockRootProof = append(scaleBlockRootProof, types.NewH256(proofItem))
	}

	blockRootsContainer.SetBlockRoots(beaconState.GetBlockRoots())

	tree, err := blockRootsContainer.GetTree()
	if err != nil {
		return blockRootProof, fmt.Errorf("convert block roots to tree: %w", err)
	}

	return scale.BlockRootProof{
		Leaf:  types.NewH256(proof.Leaf),
		Proof: scaleBlockRootProof,
		Tree:  tree,
	}, nil
}

func (s *Syncer) GetBlockRootsFromState(beaconState state.BeaconState) (scale.BlockRootProof, error) {
	var blockRootProof scale.BlockRootProof
	var blockRootsContainer state.BlockRootsContainer

	blockRootsContainer = &state.BlockRootsContainerMainnet{}

	stateTree, err := beaconState.GetTree()
	if err != nil {
		return blockRootProof, fmt.Errorf("get state tree: %w", err)
	}

	_ = stateTree.Hash() // necessary to populate the proof tree values

	proof, err := stateTree.Prove(BlockRootGeneralizedIndex)
	if err != nil {
		return scale.BlockRootProof{}, fmt.Errorf("get block roof proof: %w", err)
	}

	scaleBlockRootProof := []types.H256{}
	for _, proofItem := range proof.Hashes {
		scaleBlockRootProof = append(scaleBlockRootProof, types.NewH256(proofItem))
	}

	blockRootsContainer.SetBlockRoots(beaconState.GetBlockRoots())

	tree, err := blockRootsContainer.GetTree()
	if err != nil {
		return blockRootProof, fmt.Errorf("convert block roots to tree: %w", err)
	}

	return scale.BlockRootProof{
		Leaf:  types.NewH256(proof.Leaf),
		Proof: scaleBlockRootProof,
		Tree:  tree,
	}, nil
}

func (s *Syncer) GetFinalizedUpdate() (scale.Update, error) {
	finalizedUpdate, err := s.Client.GetLatestFinalizedUpdate()
	if err != nil {
		return scale.Update{}, fmt.Errorf("fetch finalized update: %w", err)
	}

	attestedHeader, err := finalizedUpdate.Data.AttestedHeader.Beacon.ToScale()
	if err != nil {
		return scale.Update{}, fmt.Errorf("convert attested header to scale: %w", err)
	}

	finalizedHeader, err := finalizedUpdate.Data.FinalizedHeader.Beacon.ToScale()
	if err != nil {
		return scale.Update{}, fmt.Errorf("convert finalized header to scale: %w", err)
	}

	blockRoot, err := finalizedHeader.ToSSZ().HashTreeRoot()
	if err != nil {
		return scale.Update{}, fmt.Errorf("beacon header hash tree root: %w", err)
	}

	blockRootsProof, err := s.GetBlockRoots(uint64(finalizedHeader.Slot))
	if err != nil {
		return scale.Update{}, fmt.Errorf("fetch block roots: %w", err)
	}

	syncAggregate, err := finalizedUpdate.Data.SyncAggregate.ToScale()
	if err != nil {
		return scale.Update{}, fmt.Errorf("convert sync aggregate to scale: %w", err)
	}

	signatureSlot, err := strconv.ParseUint(finalizedUpdate.Data.SignatureSlot, 10, 64)
	if err != nil {
		return scale.Update{}, fmt.Errorf("parse signature slot as int: %w", err)
	}

	signatureBlock, err := s.Client.GetBeaconBlockBySlot(signatureSlot)
	if err != nil {
		return scale.Update{}, fmt.Errorf("get signature block: %w", err)
	}

	superMajority, err := s.protocol.SyncCommitteeSuperMajority(signatureBlock.Data.Message.Body.SyncAggregate.SyncCommitteeBits)
	if err != nil {
		return scale.Update{}, fmt.Errorf("compute sync committee supermajority: %d err: %w", signatureSlot, err)
	}
	if !superMajority {
		return scale.Update{}, ErrSyncCommitteeNotSuperMajority
	}

	updatePayload := scale.UpdatePayload{
		AttestedHeader: attestedHeader,
		SyncAggregate:  syncAggregate,
		SignatureSlot:  types.U64(signatureSlot),
		NextSyncCommitteeUpdate: scale.OptionNextSyncCommitteeUpdatePayload{
			HasValue: false,
		},
		FinalizedHeader:  finalizedHeader,
		FinalityBranch:   util.ProofBranchToScale(finalizedUpdate.Data.FinalityBranch),
		BlockRootsRoot:   blockRootsProof.Leaf,
		BlockRootsBranch: blockRootsProof.Proof,
	}

	return scale.Update{
		Payload:                  updatePayload,
		FinalizedHeaderBlockRoot: blockRoot,
		BlockRootsTree:           blockRootsProof.Tree,
	}, nil
}

func (s *Syncer) HasFinalizedHeaderChanged(finalizedHeader scale.BeaconHeader, lastFinalizedBlockRoot common.Hash) (bool, error) {
	blockRoot, err := finalizedHeader.ToSSZ().HashTreeRoot()
	if err != nil {
		return false, fmt.Errorf("beacon header hash tree root: %w", err)
	}

	isTheSame := common.BytesToHash(blockRoot[:]).Hex() != lastFinalizedBlockRoot.Hex()

	return isTheSame, nil
}

func (s *Syncer) FindBeaconHeaderWithBlockIncluded(slot uint64) (state.BeaconBlockHeader, error) {
	err := api.ErrNotFound
	var header api.BeaconHeader
	tries := 0
	maxSlotsMissed := int(s.protocol.Settings.SlotsInEpoch)
	startSlot := slot
	for errors.Is(err, api.ErrNotFound) && tries < maxSlotsMissed {
		// Need to use GetHeaderBySlot instead of GetBeaconBlockRoot here because GetBeaconBlockRoot
		// returns the previous slot's block root if there is no block at the given slot
		header, err = s.Client.GetHeaderBySlot(slot)
		if err != nil && !errors.Is(err, api.ErrNotFound) {
			return state.BeaconBlockHeader{}, fmt.Errorf("fetch block: %w", err)
		}

		if errors.Is(err, api.ErrNotFound) {
			log.WithField("slot", slot).Info("skipped block not included")
			tries = tries + 1
			slot = slot + 1
		}
	}

	if err != nil || header.Slot == 0 {
		log.WithFields(logrus.Fields{
			"start": startSlot,
			"end":   slot,
		}).WithError(err).Error("matching block included not found")
		return state.BeaconBlockHeader{}, api.ErrNotFound
	}

	beaconHeader := state.BeaconBlockHeader{
		Slot:          header.Slot,
		ProposerIndex: header.ProposerIndex,
		ParentRoot:    header.ParentRoot.Bytes(),
		StateRoot:     header.StateRoot.Bytes(),
		BodyRoot:      header.BodyRoot.Bytes(),
	}

	return beaconHeader, nil
}

func (s *Syncer) GetNextHeaderUpdateBySlotWithCheckpoint(slot uint64, checkpoint *cache.Proof) (scale.HeaderUpdatePayload, error) {
	header, err := s.FindBeaconHeaderWithBlockIncluded(slot)
	if err != nil {
		return scale.HeaderUpdatePayload{}, fmt.Errorf("get next beacon header with block included: %w", err)
	}
	blockRoot, err := header.HashTreeRoot()
	if err != nil {
		return scale.HeaderUpdatePayload{}, fmt.Errorf("header hash tree root: %w", err)
	}
	return s.GetHeaderUpdate(blockRoot, checkpoint)
}

func (s *Syncer) GetHeaderUpdate(blockRoot common.Hash, checkpoint *cache.Proof) (scale.HeaderUpdatePayload, error) {
	var update scale.HeaderUpdatePayload
	blockResponse, err := s.Client.GetBeaconBlock(blockRoot)
	if err != nil {
		return update, fmt.Errorf("fetch block: %w", err)
	}
	data := blockResponse.Data.Message
	slot, err := util.ToUint64(data.Slot)
	if err != nil {
		return update, err
	}

	sszBlock, err := blockResponse.ToFastSSZ(s.protocol.DenebForked(slot))
	if err != nil {
		return update, err
	}

	header, err := s.Client.GetHeaderBySlot(sszBlock.GetBeaconSlot())
	if err != nil {
		return scale.HeaderUpdatePayload{}, fmt.Errorf("fetch block: %w", err)
	}

	beaconHeader, err := header.ToScale()
	if err != nil {
		return scale.HeaderUpdatePayload{}, fmt.Errorf("beacon header to scale: %w", err)
	}

	executionHeaderBranch, err := s.getExecutionHeaderBranch(sszBlock)
	if err != nil {
		return scale.HeaderUpdatePayload{}, err
	}

	var versionedExecutionPayloadHeader scale.VersionedExecutionPayloadHeader
	if s.protocol.DenebForked(slot) {
		executionPayloadScale, err := api.DenebExecutionPayloadToScale(sszBlock.ExecutionPayloadDeneb())
		if err != nil {
			return scale.HeaderUpdatePayload{}, err
		}
		versionedExecutionPayloadHeader = scale.VersionedExecutionPayloadHeader{Deneb: &executionPayloadScale}
	} else {
		executionPayloadScale, err := api.CapellaExecutionPayloadToScale(sszBlock.ExecutionPayloadCapella())
		if err != nil {
			return scale.HeaderUpdatePayload{}, err
		}
		versionedExecutionPayloadHeader = scale.VersionedExecutionPayloadHeader{Capella: &executionPayloadScale}
	}

	// If checkpoint not provided or slot == finalizedSlot there won't be an ancestry proof because the header state in question is also the finalized header
	if checkpoint == nil || sszBlock.GetBeaconSlot() == checkpoint.Slot {
		return scale.HeaderUpdatePayload{
			Header: beaconHeader,
			AncestryProof: scale.OptionAncestryProof{
				HasValue: false,
			},
			ExecutionHeader: versionedExecutionPayloadHeader,
			ExecutionBranch: executionHeaderBranch,
		}, nil
	}

	proofScale, err := s.getBlockHeaderAncestryProof(int(sszBlock.GetBeaconSlot()), blockRoot, checkpoint.BlockRootsTree)
	if err != nil {
		return scale.HeaderUpdatePayload{}, err
	}

	var displayProof []common.Hash
	for _, proof := range proofScale {
		displayProof = append(displayProof, common.HexToHash(proof.Hex()))
	}

	return scale.HeaderUpdatePayload{
		Header: beaconHeader,
		AncestryProof: scale.OptionAncestryProof{
			HasValue: true,
			Value: scale.AncestryProof{
				HeaderBranch:       proofScale,
				FinalizedBlockRoot: types.NewH256(checkpoint.FinalizedBlockRoot.Bytes()),
			},
		},
		ExecutionHeader: versionedExecutionPayloadHeader,
		ExecutionBranch: executionHeaderBranch,
	}, nil
}

func (s *Syncer) getBeaconStateAtSlot(slot uint64) (state.BeaconState, error) {
	var beaconState state.BeaconState
	beaconData, err := s.getBeaconState(slot)
	if err != nil {
		return beaconState, fmt.Errorf("fetch beacon state: %w", err)
	}

	return s.UnmarshalBeaconState(slot, beaconData)
}

func (s *Syncer) UnmarshalBeaconState(slot uint64, data []byte) (state.BeaconState, error) {
	var beaconState state.BeaconState
	isDeneb := s.protocol.DenebForked(slot)

	if isDeneb {
		beaconState = &state.BeaconStateDenebMainnet{}
	} else {
		beaconState = &state.BeaconStateCapellaMainnet{}
	}

	err := beaconState.UnmarshalSSZ(data)
	if err != nil {
		return beaconState, fmt.Errorf("unmarshal beacon state: %w", err)
	}

	return beaconState, nil
}

// FindValidAttestedHeader Find a valid beacon header attested and finalized header pair.
func (s *Syncer) FindValidAttestedHeader(minSlot, maxSlot uint64) (uint64, error) {
	var slot uint64
	// make sure the starting slot is in a multiple of 32
	if minSlot%32 == 0 {
		slot = minSlot
	} else {
		slot = ((minSlot / s.protocol.Settings.SlotsInEpoch) + 1) * s.protocol.Settings.SlotsInEpoch
	}

	for {
		finalizedSlot, attestedSlot, err := s.findValidUpdatePair(slot)
		if err != nil {
			if slot > maxSlot {
				return 0, fmt.Errorf("unable to find valid slot")
			}

			slot += s.protocol.Settings.SlotsInEpoch

			continue
		}

		log.WithFields(log.Fields{"attested": attestedSlot, "finalized": finalizedSlot}).Info("found boundary headers")
		return attestedSlot, nil
	}
}

func (s *Syncer) findValidUpdatePair(slot uint64) (uint64, uint64, error) {
	finalizedHeader, err := s.Client.GetHeaderBySlot(slot)
	if err != nil {
		return 0, 0, fmt.Errorf("get finalized slot: %d err: %w", slot, err)
	}

	attestedSlot := finalizedHeader.Slot + (s.protocol.Settings.SlotsInEpoch * 2)
	attestedHeader, err := s.Client.GetHeaderBySlot(attestedSlot)
	if err != nil {
		return 0, 0, fmt.Errorf("get attested slot: %d err: %w", attestedSlot, err)
	}

	nextHeader, err := s.FindBeaconHeaderWithBlockIncluded(attestedSlot + 1)
	if err != nil {
		return 0, 0, fmt.Errorf("get next header: %d err: %w", attestedSlot+1, err)
	}
	nextBlock, err := s.Client.GetBeaconBlockBySlot(nextHeader.Slot)
	if err != nil {
		return 0, 0, fmt.Errorf("get next block: %d err: %w", nextHeader.Slot, err)
	}

	superMajority, err := s.protocol.SyncCommitteeSuperMajority(nextBlock.Data.Message.Body.SyncAggregate.SyncCommitteeBits)
	if err != nil {
		return 0, 0, fmt.Errorf("compute sync committee supermajority: %d err: %w", nextHeader.Slot, err)
	}
	if !superMajority {
		return 0, 0, fmt.Errorf("sync committee at slot not supermajority: %d", nextHeader.Slot)
	}

	return finalizedHeader.Slot, attestedHeader.Slot, nil
}

func (s *Syncer) ValidatePair(finalizedSlot, attestedSlot uint64, attestedState state.BeaconState) error {
	finalizedCheckpoint := attestedState.GetFinalizedCheckpoint()
	finalizedHeader, err := s.Client.GetHeaderByBlockRoot(common.BytesToHash(finalizedCheckpoint.Root))
	if err != nil {
		return fmt.Errorf("unable to download finalized header from attested state")
	}

	if finalizedHeader.Slot != finalizedSlot {
		return fmt.Errorf("finalized state in attested state does not match provided finalized state, attested state finalized slot: %d, finalized slot provided: %d", finalizedHeader.Slot, finalizedSlot)
	}

	nextHeader, err := s.FindBeaconHeaderWithBlockIncluded(attestedSlot + 1)
	if err != nil {
		return fmt.Errorf("get sync aggregate header: %d err: %w", attestedSlot+1, err)
	}
	nextBlock, err := s.Client.GetBeaconBlockBySlot(nextHeader.Slot)
	if err != nil {
		return fmt.Errorf("get sync aggregate block: %d err: %w", nextHeader.Slot, err)
	}

	superMajority, err := s.protocol.SyncCommitteeSuperMajority(nextBlock.Data.Message.Body.SyncAggregate.SyncCommitteeBits)
	if err != nil {
		return fmt.Errorf("compute sync committee supermajority: %d err: %w", nextHeader.Slot, err)
	}
	if !superMajority {
		return fmt.Errorf("sync committee at slot not supermajority: %d", nextHeader.Slot)
	}

	return nil
}

func (s *Syncer) GetFinalizedUpdateWithSyncCommittee(syncCommitteePeriod uint64) (scale.Update, error) {
	minSlot := syncCommitteePeriod * s.protocol.SlotsPerHistoricalRoot
	maxSlot := ((syncCommitteePeriod + 1) * s.protocol.SlotsPerHistoricalRoot) - s.protocol.Settings.SlotsInEpoch // just before the new sync committee boundary

	attestedSlot, err := s.FindValidAttestedHeader(minSlot, maxSlot)
	if err != nil {
		return scale.Update{}, fmt.Errorf("cannot find blocks at boundaries: %w", err)
	}

	return s.GetFinalizedUpdateAtAttestedSlot(attestedSlot, maxSlot, true)
}

func (s *Syncer) GetFinalizedUpdateAtAttestedSlot(minSlot, maxSlot uint64, fetchNextSyncCommittee bool) (scale.Update, error) {
	var update scale.Update

	attestedSlot, err := s.FindValidAttestedHeader(minSlot, maxSlot)
	if err != nil {
		return scale.Update{}, fmt.Errorf("cannot find blocks at boundaries: %w", err)
	}

	// Try getting beacon data from the API first
	data, err := s.getBeaconDataFromClient(attestedSlot)
	if err != nil {
		// If it fails, using the beacon store and look for a relevant finalized update
		for {
			if minSlot > maxSlot {
				return update, fmt.Errorf("find beacon state store options exhausted: %w", err)
			}

			data, err = s.getBestMatchBeaconDataFromStore(minSlot, maxSlot)
			if err != nil {
				return update, fmt.Errorf("fetch beacon data from api and data store failure: %w", err)
			}

			err = s.ValidatePair(data.FinalizedHeader.Slot, data.AttestedSlot, data.AttestedState)
			if err != nil {
				minSlot = data.FinalizedHeader.Slot + 1
				log.WithError(err).WithField("minSlot", minSlot).Warn("pair retrieved from database invalid")
				continue
			}

			// The datastore may not have found the attested slot we wanted, but provided another valid one
			attestedSlot = data.AttestedSlot
			break
		}
	}

	log.WithFields(log.Fields{"finalizedSlot": data.FinalizedHeader.Slot, "attestedSlot": data.AttestedSlot}).Info("found slot pair for finalized update")
	// Finalized header proof
	stateTree, err := data.AttestedState.GetTree()
	if err != nil {
		return update, fmt.Errorf("get state tree: %w", err)
	}
	_ = stateTree.Hash() // necessary to populate the proof tree values
	finalizedHeaderProof, err := stateTree.Prove(FinalizedCheckpointGeneralizedIndex)
	if err != nil {
		return update, fmt.Errorf("get finalized header proof: %w", err)
	}

	var nextSyncCommitteeScale scale.OptionNextSyncCommitteeUpdatePayload
	if fetchNextSyncCommittee {
		nextSyncCommitteeProof, err := stateTree.Prove(NextSyncCommitteeGeneralizedIndex)
		if err != nil {
			return update, fmt.Errorf("get finalized header proof: %w", err)
		}

		nextSyncCommittee := data.AttestedState.GetNextSyncCommittee()

		syncCommitteePubKeys, err := util.ByteArrayToPublicKeyArray(nextSyncCommittee.PubKeys)
		nextSyncCommitteeScale = scale.OptionNextSyncCommitteeUpdatePayload{
			HasValue: true,
			Value: scale.NextSyncCommitteeUpdatePayload{
				NextSyncCommittee: scale.SyncCommittee{
					Pubkeys:         syncCommitteePubKeys,
					AggregatePubkey: nextSyncCommittee.AggregatePubKey,
				},
				NextSyncCommitteeBranch: util.BytesBranchToScale(nextSyncCommitteeProof.Hashes),
			},
		}
	} else {
		nextSyncCommitteeScale = scale.OptionNextSyncCommitteeUpdatePayload{
			HasValue: false,
		}
	}

	blockRootsProof, err := s.GetBlockRootsFromState(data.FinalizedState)
	if err != nil {
		return scale.Update{}, fmt.Errorf("fetch block roots: %w", err)
	}

	// Get the header at the slot
	header, err := s.Client.GetHeaderBySlot(attestedSlot)
	if err != nil {
		return update, fmt.Errorf("fetch header at slot: %w", err)
	}

	// Get the next block for the sync aggregate
	nextHeader, err := s.FindBeaconHeaderWithBlockIncluded(attestedSlot + 1)
	if err != nil {
		return update, fmt.Errorf("fetch block: %w", err)
	}

	nextBlock, err := s.Client.GetBeaconBlockBySlot(nextHeader.Slot)
	if err != nil {
		return update, fmt.Errorf("fetch block: %w", err)
	}

	nextBlockSlot, err := util.ToUint64(nextBlock.Data.Message.Slot)
	if err != nil {
		return update, fmt.Errorf("parse next block slot: %w", err)
	}

	scaleHeader, err := header.ToScale()
	if err != nil {
		return update, fmt.Errorf("convert header to scale: %w", err)
	}

	scaleFinalizedHeader, err := data.FinalizedHeader.ToScale()
	if err != nil {
		return update, fmt.Errorf("convert finalized header to scale: %w", err)
	}

	syncAggregate := nextBlock.Data.Message.Body.SyncAggregate

	scaleSyncAggregate, err := syncAggregate.ToScale()
	if err != nil {
		return update, fmt.Errorf("convert sync aggregate to scale: %w", err)
	}

	payload := scale.UpdatePayload{
		AttestedHeader:          scaleHeader,
		SyncAggregate:           scaleSyncAggregate,
		SignatureSlot:           types.U64(nextBlockSlot),
		NextSyncCommitteeUpdate: nextSyncCommitteeScale,
		FinalizedHeader:         scaleFinalizedHeader,
		FinalityBranch:          util.BytesBranchToScale(finalizedHeaderProof.Hashes),
		BlockRootsRoot:          blockRootsProof.Leaf,
		BlockRootsBranch:        blockRootsProof.Proof,
	}

	return scale.Update{
		Payload:                  payload,
		FinalizedHeaderBlockRoot: common.BytesToHash(data.FinalizedCheckPoint.Root),
		BlockRootsTree:           blockRootsProof.Tree,
	}, nil
}

func (s *Syncer) getBlockHeaderAncestryProof(slot int, blockRoot common.Hash, blockRootTree *ssz.Node) ([]types.H256, error) {
	maxSlotsPerHistoricalRoot := int(s.protocol.SlotsPerHistoricalRoot)
	indexInArray := slot % maxSlotsPerHistoricalRoot
	leafIndex := maxSlotsPerHistoricalRoot + indexInArray

	if blockRootTree == nil {
		return nil, fmt.Errorf("block root tree is nil")
	}

	proof, err := blockRootTree.Prove(leafIndex)
	if err != nil {
		return nil, fmt.Errorf("get block proof: %w", err)
	}

	if common.BytesToHash(proof.Leaf) != blockRoot {
		return nil, fmt.Errorf("block root at index (%s) does not match expected block root (%s)", common.BytesToHash(proof.Leaf), blockRoot)
	}

	return util.BytesBranchToScale(proof.Hashes), nil
}

func (s *Syncer) getExecutionHeaderBranch(block state.BeaconBlock) ([]types.H256, error) {
	tree, err := block.GetBlockBodyTree()
	if err != nil {
		return nil, err
	}

	tree.Hash()

	proof, err := tree.Prove(ExecutionPayloadGeneralizedIndex)

	return util.BytesBranchToScale(proof.Hashes), nil
}

// Get the attested and finalized beacon states from the Beacon API.
func (s *Syncer) getBeaconDataFromClient(attestedSlot uint64) (finalizedUpdateContainer, error) {
	var response finalizedUpdateContainer
	var err error

	response.AttestedSlot = attestedSlot
	// Get the beacon data first since it is mostly likely to fail
	response.AttestedState, err = s.getBeaconStateAtSlot(attestedSlot)
	if err != nil {
		return response, fmt.Errorf("fetch attested header beacon state at slot %d: %w", attestedSlot, err)
	}

	response.FinalizedCheckPoint = *response.AttestedState.GetFinalizedCheckpoint()

	// Get the finalized header at the given slot state
	response.FinalizedHeader, err = s.Client.GetHeaderByBlockRoot(common.BytesToHash(response.FinalizedCheckPoint.Root))
	if err != nil {
		return response, fmt.Errorf("fetch header: %w", err)
	}

	response.FinalizedState, err = s.getBeaconStateAtSlot(response.FinalizedHeader.Slot)
	if err != nil {
		return response, fmt.Errorf("fetch attested header beacon state at slot %d: %w", attestedSlot, err)
	}

	return response, nil
}

func (s *Syncer) getBestMatchBeaconDataFromStore(minSlot, maxSlot uint64) (finalizedUpdateContainer, error) {
	var response finalizedUpdateContainer
	var err error

	data, err := s.store.FindBeaconStateWithinRange(minSlot, maxSlot)
	if err != nil {
		return finalizedUpdateContainer{}, err
	}

	response.AttestedSlot = data.AttestedSlot
	response.AttestedState, err = s.UnmarshalBeaconState(data.AttestedSlot, data.AttestedBeaconState)
	if err != nil {
		return finalizedUpdateContainer{}, err
	}
	response.FinalizedState, err = s.UnmarshalBeaconState(data.FinalizedSlot, data.FinalizedBeaconState)
	if err != nil {
		return finalizedUpdateContainer{}, err
	}

	response.FinalizedCheckPoint = *response.AttestedState.GetFinalizedCheckpoint()

	response.FinalizedHeader, err = s.Client.GetHeaderByBlockRoot(common.BytesToHash(response.FinalizedCheckPoint.Root))
	if err != nil {
		return response, fmt.Errorf("fetch header: %w", err)
	}

	if response.FinalizedHeader.Slot != response.FinalizedState.GetSlot() {
		return response, fmt.Errorf("finalized slot in state does not match attested finalized state: %w", err)
	}

	return response, nil
}

func (s *Syncer) getBeaconState(slot uint64) ([]byte, error) {
	data, apiErr := s.Client.GetBeaconState(strconv.FormatUint(slot, 10))
	if apiErr != nil {
		var storeErr error
		data, storeErr = s.store.GetBeaconStateData(slot)
		if storeErr != nil {
			log.WithFields(log.Fields{"apiError": apiErr, "storeErr": storeErr}).Warn("fetch beacon state from api and store failed")
			return nil, ErrBeaconStateUnavailable
		}
	}
	return data, nil
}<|MERGE_RESOLUTION|>--- conflicted
+++ resolved
@@ -32,12 +32,8 @@
 
 var (
 	ErrCommitteeUpdateHeaderInDifferentSyncPeriod = errors.New("sync committee in different sync period")
-<<<<<<< HEAD
-	ErrBeaconStateAvailableYet                    = errors.New("beacon state object not available yet")
+	ErrBeaconStateUnavailable                     = errors.New("beacon state object not available yet")
 	ErrSyncCommitteeNotSuperMajority              = errors.New("update received was not signed by supermajority")
-=======
-	ErrBeaconStateUnavailable                     = errors.New("beacon state object not available yet")
->>>>>>> e19bb63c
 )
 
 type Syncer struct {
