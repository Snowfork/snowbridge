--- conflicted
+++ resolved
@@ -75,11 +75,7 @@
 
 	log.Info("starting to sync finalized headers")
 
-<<<<<<< HEAD
-	ticker := time.NewTicker(time.Minute * 2)
-=======
 	ticker := time.NewTicker(time.Second * 30)
->>>>>>> 5a06bd73
 
 	eg.Go(func() error {
 		for {
