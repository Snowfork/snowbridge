--- conflicted
+++ resolved
@@ -175,43 +175,7 @@
 		return nil, err
 	}
 
-<<<<<<< HEAD
-	sub, err := wr.conn.API().RPC.Author.SubmitAndWatchExtrinsic(extI)
-	if err != nil {
-		return nil, err
-	}
-
-	wr.nonce = wr.nonce + 1
-
-	return sub, nil
-}
-
-func (wr *ParachainWriter) WriteToParachainAndWatch(ctx context.Context, extrinsicName string, payload ...interface{}) error {
-	sub, err := wr.WriteToParachain(ctx, extrinsicName, payload...)
-	if err != nil {
-		return err
-	}
-
-	defer sub.Unsubscribe()
-
-	for {
-		select {
-		case status := <-sub.Chan():
-			if status.IsDropped || status.IsInvalid || status.IsUsurped {
-				return fmt.Errorf("parachain write status was dropped, invalid or usurped")
-			}
-			if status.IsInBlock {
-				return nil
-			}
-		case err = <-sub.Err():
-			return err
-		case <-ctx.Done():
-			return nil
-		}
-	}
-=======
 	return &extI, nil
->>>>>>> b5bd128a
 }
 
 func (wr *ParachainWriter) GetLastSyncedSyncCommitteePeriod() (uint64, error) {
