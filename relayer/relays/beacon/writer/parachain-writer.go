--- conflicted
+++ resolved
@@ -204,15 +204,30 @@
 	return wr.getNumberFromParachain("BasicInboundChannel", "LatestVerifiedBlockNumber")
 }
 
-func (wr *ParachainWriter) GetLastBasicChannelNonce() (uint64, error) {
-	return wr.getNumberFromParachain("BasicInboundChannel", "Nonce")
+func (wr *ParachainWriter) GetLastBasicChannelNoncesByAddresses(addresses []common.Address) (map[common.Address]uint64, error) {
+	addressNonceMap := make(map[common.Address]uint64, len(addresses))
+
+	for _, address := range addresses {
+		key, err := types.CreateStorageKey(wr.conn.Metadata(), "BasicOutboundChannel", "Nonces", address[:], nil)
+		if err != nil {
+			return addressNonceMap, fmt.Errorf("create storage key for basic channel nonces: %w", err)
+		}
+
+		var nonce types.U64
+		_, err = wr.conn.API().RPC.State.GetStorageLatest(key, &nonce)
+		if err != nil {
+			return addressNonceMap, fmt.Errorf("get storage for latest basic channel nonces (err): %w", err)
+		}
+
+	}
+
+	return addressNonceMap, nil
 }
 
 func (wr *ParachainWriter) GetLastIncentivizedChannelMessage() (uint64, error) {
 	return wr.getNumberFromParachain("IncentivizedInboundChannel", "LatestVerifiedBlockNumber")
 }
 
-<<<<<<< HEAD
 func (wr *ParachainWriter) GetLastIncentivizedChannelNonce() (uint64, error) {
 	return wr.getNumberFromParachain("IncentivizedInboundChannel", "Nonce")
 }
@@ -240,26 +255,6 @@
 		BlockHash:             common.Hash(storageState.BlockHash),
 		BlockNumber:           uint64(storageState.BlockNumber),
 	}, nil
-=======
-func (wr *ParachainWriter) GetLastBasicChannelNoncesByAddresses(addresses []common.Address) (map[common.Address]uint64, error) {
-	addressNonceMap := make(map[common.Address]uint64, len(addresses))
-
-	for _, address := range addresses {
-		key, err := types.CreateStorageKey(wr.conn.Metadata(), "BasicOutboundChannel", "Nonces", address[:], nil)
-		if err != nil {
-			return addressNonceMap, fmt.Errorf("create storage key for basic channel nonces: %w", err)
-		}
-
-		var nonce types.U64
-		_, err = wr.conn.API().RPC.State.GetStorageLatest(key, &nonce)
-		if err != nil {
-			return addressNonceMap, fmt.Errorf("get storage for latest basic channel nonces (err): %w", err)
-		}
-
-	}
-
-	return addressNonceMap, nil
->>>>>>> 6e6492bf
 }
 
 func (wr *ParachainWriter) getHashFromParachain(pallet, storage string) (common.Hash, error) {
