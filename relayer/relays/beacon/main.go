--- conflicted
+++ resolved
@@ -152,11 +152,7 @@
 }
 
 func (r *Relay) InitialSync(ctx context.Context) (syncer.InitialSync, error) {
-<<<<<<< HEAD
 	initialSync, err := r.syncer.InitialSync("0x088241fcf1cf63040b804498c945d3a6ae5484e65692483747fba5b8902c99c9")
-=======
-	initialSync, err := r.syncer.InitialSync("0x73504113348a42e26c7ac8835fc0397524d05c2ac0b11748a28bc47ad54a475c")
->>>>>>> dd161467
 	if err != nil {
 		logrus.WithError(err).Error("unable to do initial beacon chain sync")
 
@@ -311,7 +307,7 @@
 		blockRoot = common.HexToHash(headerUpdate.Block.ParentRoot.Hex())
 		prevSyncAggregate = headerUpdate.Block.Body.SyncAggregate
 	}
-	
+
 
 	// Import the execution header for the second last finalized header too.
 	_, err = r.SyncHeader(ctx, blockRoot, prevSyncAggregate)
