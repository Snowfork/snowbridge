--- conflicted
+++ resolved
@@ -166,11 +166,7 @@
 			return beefyBlockHash, fmt.Errorf("fetch block header: %w", err)
 		}
 		latestBeefyBlockNumber := uint64(finalizedBeefyBlockHeader.Number)
-<<<<<<< HEAD
-		if latestBeefyBlockNumber < nextBeefyBlockNumber {
-=======
 		if latestBeefyBlockNumber <= beefyBlockNumber {
->>>>>>> 665fc224
 			// The relay block not finalized yet, just wait and retry
 			time.Sleep(6 * time.Second)
 		} else {
