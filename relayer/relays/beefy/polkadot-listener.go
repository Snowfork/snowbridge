package beefy

import (
	"context"
	"fmt"
	"time"

	log "github.com/sirupsen/logrus"
	"github.com/snowfork/go-substrate-rpc-client/v4/types"
	"golang.org/x/sync/errgroup"

	"github.com/snowfork/snowbridge/relayer/chain/relaychain"
	"github.com/snowfork/snowbridge/relayer/substrate"
)

type PolkadotListener struct {
	config *SourceConfig
	conn   *relaychain.Connection
}

func NewPolkadotListener(
	config *SourceConfig,
	conn *relaychain.Connection,
) *PolkadotListener {
	return &PolkadotListener{
		config: config,
		conn:   conn,
	}
}

func (li *PolkadotListener) Start(
	ctx context.Context,
	eg *errgroup.Group,
	currentState *BeefyClientState,
) (<-chan Request, error) {
	requests := make(chan Request, 1)

	eg.Go(func() error {
		defer close(requests)
		err := li.scanCommitments(ctx, currentState, requests)
		if err != nil {
			return err
		}
		return nil
	})

	return requests, nil
}

func (li *PolkadotListener) scanCommitments(
	ctx context.Context,
	currentState *BeefyClientState,
	requests chan<- Request,
) error {
	in, err := ScanCommitments(ctx, li.conn.Metadata(), li.conn.API(), currentState.LatestBeefyBlock+1)
	if err != nil {
		return fmt.Errorf("scan provable commitments: %w", err)
	}
	for {
		select {
		case <-ctx.Done():
			return nil
		case result, ok := <-in:
			if !ok {
				return nil
			}
			if result.Error != nil {
				return fmt.Errorf("scan safe commitments: %w", result.Error)
			}

			committedBeefyBlock := uint64(result.SignedCommitment.Commitment.BlockNumber)
			validatorSetID := result.SignedCommitment.Commitment.ValidatorSetID
			nextValidatorSetID := uint64(result.Proof.Leaf.BeefyNextAuthoritySet.ID)

			validators, err := li.queryBeefyAuthorities(result.BlockHash)
			if err != nil {
				return fmt.Errorf("fetch beefy authorities at block %v: %w", result.BlockHash, err)
			}
			nextAuthoritySet, err := li.queryBeefyNextAuthoritySet(result.BlockHash)
			if err != nil {
				return fmt.Errorf("fetch beefy authorities set at block %v: %w", result.BlockHash, err)
			}
			task := Request{
				Validators:         validators,
				SignedCommitment:   result.SignedCommitment,
				Proof:              result.Proof,
				NextValidatorsRoot: nextAuthoritySet.Root,
			}

			log.WithFields(log.Fields{
				"commitment": log.Fields{
					"blockNumber":        committedBeefyBlock,
					"validatorSetID":     validatorSetID,
					"nextValidatorSetID": nextValidatorSetID,
				},
				"validatorSetID": currentState.CurrentValidatorSetID,
			}).Info("Sending BEEFY commitment to ethereum writer")

			select {
			case <-ctx.Done():
				return ctx.Err()
			case requests <- task:
			}
		}
	}
}

func (li *PolkadotListener) queryBeefyAuthorities(blockHash types.Hash) ([]substrate.Authority, error) {
	storageKey, err := types.CreateStorageKey(li.conn.Metadata(), "Beefy", "Authorities", nil, nil)
	if err != nil {
		return nil, fmt.Errorf("create storage key: %w", err)
	}
	var authorities []substrate.Authority
	ok, err := li.conn.API().RPC.State.GetStorage(storageKey, &authorities, blockHash)
	if err != nil {
		return nil, err
	}
	if !ok {
		return nil, fmt.Errorf("beefy authorities not found")
	}

	return authorities, nil
}

<<<<<<< HEAD
func (li *PolkadotListener) queryBeefyNextAuthoritySet(blockHash types.Hash) (types.BeefyNextAuthoritySet, error) {
	var nextAuthoritySet types.BeefyNextAuthoritySet
	storageKey, err := types.CreateStorageKey(li.conn.Metadata(), "BeefyMmrLeaf", "BeefyNextAuthorities", nil, nil)
	ok, err := li.conn.API().RPC.State.GetStorage(storageKey, &nextAuthoritySet, blockHash)
	if err != nil {
		return nextAuthoritySet, err
	}
	if !ok {
		return nextAuthoritySet, fmt.Errorf("beefy nextAuthoritySet not found")
	}

	return nextAuthoritySet, nil
}

func (li *PolkadotListener) generateBeefyUpdate(ctx context.Context, relayBlockNumber uint64) (Request, error) {
=======
func (li *PolkadotListener) generateBeefyUpdate(relayBlockNumber uint64) (Request, error) {
>>>>>>> 39aac200
	api := li.conn.API()
	meta := li.conn.Metadata()
	var request Request
	beefyBlockHash, err := li.findNextBeefyBlock(relayBlockNumber)
	if err != nil {
		return request, fmt.Errorf("find match beefy block: %w", err)
	}

	commitment, proof, err := fetchCommitmentAndProof(meta, api, beefyBlockHash)
	if err != nil {
		return request, fmt.Errorf("fetch commitment and proof: %w", err)
	}

	committedBeefyBlockNumber := uint64(commitment.Commitment.BlockNumber)
	committedBeefyBlockHash, err := api.RPC.Chain.GetBlockHash(uint64(committedBeefyBlockNumber))

	validators, err := li.queryBeefyAuthorities(committedBeefyBlockHash)
	if err != nil {
		return request, fmt.Errorf("fetch beefy authorities at block %v: %w", committedBeefyBlockHash, err)
	}
	request = Request{
		Validators:       validators,
		SignedCommitment: *commitment,
		Proof:            *proof,
	}

	return request, nil
}

func (li *PolkadotListener) findNextBeefyBlock(blockNumber uint64) (types.Hash, error) {
	api := li.conn.API()
	var nextBeefyBlockHash, finalizedBeefyBlockHash types.Hash
	var err error
	nextBeefyBlockNumber := blockNumber
	for {
		finalizedBeefyBlockHash, err = api.RPC.Beefy.GetFinalizedHead()
		if err != nil {
			return nextBeefyBlockHash, fmt.Errorf("fetch beefy finalized head: %w", err)
		}
		finalizedBeefyBlockHeader, err := api.RPC.Chain.GetHeader(finalizedBeefyBlockHash)
		if err != nil {
			return nextBeefyBlockHash, fmt.Errorf("fetch block header: %w", err)
		}
		latestBeefyBlockNumber := uint64(finalizedBeefyBlockHeader.Number)
		if latestBeefyBlockNumber <= nextBeefyBlockNumber {
			// The relay block not finalized yet, just wait and retry
			time.Sleep(6 * time.Second)
			continue
		} else if latestBeefyBlockNumber <= nextBeefyBlockNumber+600 {
			// The relay block has been finalized not long ago(1 hour), just return the finalized block
			nextBeefyBlockHash = finalizedBeefyBlockHash
			break
		} else {
			// The relay block has been finalized for a long time, in this case return the next block
			// which contains a beefy justification
			for {
				if nextBeefyBlockNumber == latestBeefyBlockNumber {
					nextBeefyBlockHash = finalizedBeefyBlockHash
					break
				}
				nextBeefyBlockHash, err = api.RPC.Chain.GetBlockHash(nextBeefyBlockNumber)
				if err != nil {
					return nextBeefyBlockHash, fmt.Errorf("fetch block hash: %w", err)
				}
				block, err := api.RPC.Chain.GetBlock(nextBeefyBlockHash)
				if err != nil {
					return nextBeefyBlockHash, fmt.Errorf("fetch block: %w", err)
				}

				var commitment *types.SignedCommitment
				for j := range block.Justifications {
					sc := types.OptionalSignedCommitment{}
					if block.Justifications[j].EngineID() == "BEEF" {
						err := types.DecodeFromBytes(block.Justifications[j].Payload(), &sc)
						if err != nil {
							return nextBeefyBlockHash, fmt.Errorf("decode BEEFY signed commitment: %w", err)
						}
						ok, value := sc.Unwrap()
						if ok {
							commitment = &value
						}
					}
				}
				if commitment != nil {
					return nextBeefyBlockHash, nil
				}
				nextBeefyBlockNumber++
			}
		}
	}
	return nextBeefyBlockHash, nil
}<|MERGE_RESOLUTION|>--- conflicted
+++ resolved
@@ -122,7 +122,6 @@
 	return authorities, nil
 }
 
-<<<<<<< HEAD
 func (li *PolkadotListener) queryBeefyNextAuthoritySet(blockHash types.Hash) (types.BeefyNextAuthoritySet, error) {
 	var nextAuthoritySet types.BeefyNextAuthoritySet
 	storageKey, err := types.CreateStorageKey(li.conn.Metadata(), "BeefyMmrLeaf", "BeefyNextAuthorities", nil, nil)
@@ -137,10 +136,7 @@
 	return nextAuthoritySet, nil
 }
 
-func (li *PolkadotListener) generateBeefyUpdate(ctx context.Context, relayBlockNumber uint64) (Request, error) {
-=======
 func (li *PolkadotListener) generateBeefyUpdate(relayBlockNumber uint64) (Request, error) {
->>>>>>> 39aac200
 	api := li.conn.API()
 	meta := li.conn.Metadata()
 	var request Request
@@ -189,8 +185,8 @@
 			// The relay block not finalized yet, just wait and retry
 			time.Sleep(6 * time.Second)
 			continue
-		} else if latestBeefyBlockNumber <= nextBeefyBlockNumber+600 {
-			// The relay block has been finalized not long ago(1 hour), just return the finalized block
+		} else if latestBeefyBlockNumber <= nextBeefyBlockNumber+60 {
+			// The relay block has been finalized not long ago, just return the finalized block
 			nextBeefyBlockHash = finalizedBeefyBlockHash
 			break
 		} else {
