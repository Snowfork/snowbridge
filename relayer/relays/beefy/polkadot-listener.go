package beefy

import (
	"context"
	"fmt"
	"time"

	log "github.com/sirupsen/logrus"
	"github.com/snowfork/go-substrate-rpc-client/v4/types"
	"golang.org/x/sync/errgroup"

	"github.com/snowfork/snowbridge/relayer/chain/relaychain"
	"github.com/snowfork/snowbridge/relayer/substrate"
)

type PolkadotListener struct {
	config *SourceConfig
	conn   *relaychain.Connection
}

func NewPolkadotListener(
	config *SourceConfig,
	conn *relaychain.Connection,
) *PolkadotListener {
	return &PolkadotListener{
		config: config,
		conn:   conn,
	}
}

func (li *PolkadotListener) Start(
	ctx context.Context,
	eg *errgroup.Group,
	currentBeefyBlock uint64,
	currentValidatorSetID uint64,
) (<-chan Request, error) {
	requests := make(chan Request, 1)

	eg.Go(func() error {
		defer close(requests)
		err := li.scanCommitments(ctx, currentBeefyBlock, currentValidatorSetID, requests)
		if err != nil {
			return err
		}
		return nil
	})

	return requests, nil
}

func (li *PolkadotListener) scanCommitments(
	ctx context.Context,
	currentBeefyBlock uint64,
	currentValidatorSet uint64,
	requests chan<- Request,
) error {
	in, err := ScanCommitments(ctx, li.conn.Metadata(), li.conn.API(), currentBeefyBlock+1)
	if err != nil {
		return fmt.Errorf("scan provable commitments: %w", err)
	}

	for {
		select {
		case <-ctx.Done():
			return nil
		case result, ok := <-in:
			if !ok {
				return nil
			}
			if result.Error != nil {
				return fmt.Errorf("scan safe commitments: %w", result.Error)
			}

			committedBeefyBlock := uint64(result.SignedCommitment.Commitment.BlockNumber)
			validatorSetID := result.SignedCommitment.Commitment.ValidatorSetID
			nextValidatorSetID := uint64(result.Proof.Leaf.BeefyNextAuthoritySet.ID)

			validators, err := li.queryBeefyAuthorities(result.BlockHash)
			if err != nil {
				return fmt.Errorf("fetch beefy authorities at block %v: %w", result.BlockHash, err)
			}

			task := Request{
				Validators:       validators,
				SignedCommitment: result.SignedCommitment,
				Proof:            result.Proof,
			}

			log.WithFields(log.Fields{
				"commitment": log.Fields{
					"blockNumber":        committedBeefyBlock,
					"validatorSetID":     validatorSetID,
					"nextValidatorSetID": nextValidatorSetID,
				},
				"validatorSetID": currentValidatorSet,
			}).Info("Sending BEEFY commitment to ethereum writer")

			select {
			case <-ctx.Done():
				return ctx.Err()
			case requests <- task:
			}
		}
	}
}

func (li *PolkadotListener) queryBeefyAuthorities(blockHash types.Hash) ([]substrate.Authority, error) {
	storageKey, err := types.CreateStorageKey(li.conn.Metadata(), "Beefy", "Authorities", nil, nil)
	if err != nil {
		return nil, fmt.Errorf("create storage key: %w", err)
	}
	var authorities []substrate.Authority
	ok, err := li.conn.API().RPC.State.GetStorage(storageKey, &authorities, blockHash)
	if err != nil {
		return nil, err
	}
	if !ok {
		return nil, fmt.Errorf("beefy authorities not found")
	}

	return authorities, nil
<<<<<<< HEAD
}

func (li *PolkadotListener) queryBeefyAuthoritySet(blockHash types.Hash) (BeefyAuthoritySet, error) {
	var authoritySet BeefyAuthoritySet
	storageKey, err := types.CreateStorageKey(li.conn.Metadata(), "MmrLeaf", "BeefyAuthorities", nil, nil)
	ok, err := li.conn.API().RPC.State.GetStorage(storageKey, &authoritySet, blockHash)
	if err != nil {
		return authoritySet, err
	}
	if !ok {
		return authoritySet, fmt.Errorf("beefy authoritySet not found")
	}

	return authoritySet, nil
}

func (li *PolkadotListener) queryBeefyNextAuthoritySet(blockHash types.Hash) (BeefyAuthoritySet, error) {
	var nextAuthoritySet BeefyAuthoritySet
	storageKey, err := types.CreateStorageKey(li.conn.Metadata(), "MmrLeaf", "BeefyNextAuthorities", nil, nil)
	ok, err := li.conn.API().RPC.State.GetStorage(storageKey, &nextAuthoritySet, blockHash)
	if err != nil {
		return nextAuthoritySet, err
	}
	if !ok {
		return nextAuthoritySet, fmt.Errorf("beefy nextAuthoritySet not found")
	}

	return nextAuthoritySet, nil
}

func (li *PolkadotListener) generateBeefyUpdate(ctx context.Context, relayBlockNumber uint64) (Request, error) {
	api := li.conn.API()
	meta := li.conn.Metadata()
	var request Request
	beefyBlockHash, err := li.findNextBeefyBlock(relayBlockNumber)
	if err != nil {
		return request, fmt.Errorf("find match beefy block: %w", err)
	}

	commitment, proof, err := fetchCommitmentAndProof(ctx, meta, api, beefyBlockHash)
	if err != nil {
		return request, fmt.Errorf("fetch commitment and proof: %w", err)
	}

	committedBeefyBlockNumber := uint64(commitment.Commitment.BlockNumber)
	committedBeefyBlockHash, err := api.RPC.Chain.GetBlockHash(uint64(committedBeefyBlockNumber))

	validators, err := li.queryBeefyAuthorities(committedBeefyBlockHash)
	if err != nil {
		return request, fmt.Errorf("fetch beefy authorities at block %v: %w", committedBeefyBlockHash, err)
	}
	request = Request{
		Validators:       validators,
		SignedCommitment: *commitment,
		Proof:            *proof,
	}

	return request, nil
}

func (li *PolkadotListener) findLatestBeefyBlock(relayBlockNumber uint64) (types.Hash, error) {
	api := li.conn.API()
	var latestBeefyBlockNumber uint64
	var latestBeefyBlockHash types.Hash
	for {
		finalizedBeefyBlockHash, err := api.RPC.Beefy.GetFinalizedHead()
		if err != nil {
			return latestBeefyBlockHash, fmt.Errorf("fetch beefy finalized head: %w", err)
		}

		finalizedBeefyBlockHeader, err := api.RPC.Chain.GetHeader(finalizedBeefyBlockHash)
		if err != nil {
			return latestBeefyBlockHash, fmt.Errorf("fetch block header: %w", err)
		}

		latestBeefyBlockNumber = uint64(finalizedBeefyBlockHeader.Number)
		if latestBeefyBlockNumber < relayBlockNumber {
			time.Sleep(6 * time.Second)
			continue
		}
		latestBeefyBlockHash = finalizedBeefyBlockHash
		break
	}
	return latestBeefyBlockHash, nil
}

func (li *PolkadotListener) findNextBeefyBlock(relayBlockNumber uint64) (types.Hash, error) {
	api := li.conn.API()
	nextBeefyBlockNumber := relayBlockNumber
	var nextBeefyBlockHash types.Hash
	var err error
	for {
		nextBeefyBlockHash, err = api.RPC.Chain.GetBlockHash(nextBeefyBlockNumber)
		if err != nil {
			return nextBeefyBlockHash, fmt.Errorf("fetch block hash: %w", err)
		}
		block, err := api.RPC.Chain.GetBlock(nextBeefyBlockHash)
		if err != nil {
			return nextBeefyBlockHash, fmt.Errorf("fetch block: %w", err)
		}

		var commitment *types.SignedCommitment
		for j := range block.Justifications {
			sc := types.OptionalSignedCommitment{}
			if block.Justifications[j].EngineID() == "BEEF" {
				err := types.DecodeFromBytes(block.Justifications[j].Payload(), &sc)
				if err != nil {
					return nextBeefyBlockHash, fmt.Errorf("decode BEEFY signed commitment: %w", err)
				}
				ok, value := sc.Unwrap()
				if ok {
					commitment = &value
				}
			}
		}
		if commitment != nil {
			return nextBeefyBlockHash, nil
		}
		nextBeefyBlockNumber++
	}

=======
>>>>>>> fc293296
}<|MERGE_RESOLUTION|>--- conflicted
+++ resolved
@@ -119,35 +119,6 @@
 	}
 
 	return authorities, nil
-<<<<<<< HEAD
-}
-
-func (li *PolkadotListener) queryBeefyAuthoritySet(blockHash types.Hash) (BeefyAuthoritySet, error) {
-	var authoritySet BeefyAuthoritySet
-	storageKey, err := types.CreateStorageKey(li.conn.Metadata(), "MmrLeaf", "BeefyAuthorities", nil, nil)
-	ok, err := li.conn.API().RPC.State.GetStorage(storageKey, &authoritySet, blockHash)
-	if err != nil {
-		return authoritySet, err
-	}
-	if !ok {
-		return authoritySet, fmt.Errorf("beefy authoritySet not found")
-	}
-
-	return authoritySet, nil
-}
-
-func (li *PolkadotListener) queryBeefyNextAuthoritySet(blockHash types.Hash) (BeefyAuthoritySet, error) {
-	var nextAuthoritySet BeefyAuthoritySet
-	storageKey, err := types.CreateStorageKey(li.conn.Metadata(), "MmrLeaf", "BeefyNextAuthorities", nil, nil)
-	ok, err := li.conn.API().RPC.State.GetStorage(storageKey, &nextAuthoritySet, blockHash)
-	if err != nil {
-		return nextAuthoritySet, err
-	}
-	if !ok {
-		return nextAuthoritySet, fmt.Errorf("beefy nextAuthoritySet not found")
-	}
-
-	return nextAuthoritySet, nil
 }
 
 func (li *PolkadotListener) generateBeefyUpdate(ctx context.Context, relayBlockNumber uint64) (Request, error) {
@@ -241,6 +212,4 @@
 		nextBeefyBlockNumber++
 	}
 
-=======
->>>>>>> fc293296
 }