--- conflicted
+++ resolved
@@ -165,104 +165,11 @@
 			}
 
 			if result.Error != nil {
-<<<<<<< HEAD
-				sendError(result.Error)
-				return
-			}
-
-			block, err := api.RPC.Chain.GetBlock(result.BlockHash)
-			if err != nil {
-				sendError(fmt.Errorf("fetch block: %w", err))
-				return
-			}
-
-			var commitment *types.SignedCommitment
-			for j := range block.Justifications {
-				sc := types.OptionalSignedCommitment{}
-				// Filter justification by EngineID
-				// https://github.com/paritytech/substrate/blob/55c64bcc2af5a6e5fc3eb245e638379ebe18a58d/primitives/beefy/src/lib.rs#L114
-				if block.Justifications[j].EngineID() == "BEEF" {
-					// Decode as SignedCommitment
-					// https://github.com/paritytech/substrate/blob/bcee526a9b73d2df9d5dea0f1a17677618d70b8e/primitives/beefy/src/commitment.rs#L89
-					err := types.DecodeFromBytes(block.Justifications[j].Payload(), &sc)
-					if err != nil {
-						sendError(fmt.Errorf("decode BEEFY signed commitment: %w", err))
-						return
-					}
-					ok, value := sc.Unwrap()
-					if ok {
-						commitment = &value
-					}
-				}
-			}
-
-			if commitment == nil {
-				continue
-			}
-
-			select {
-			case <-ctx.Done():
-				return
-			case out <- ScanCommitmentsResult{BlockNumber: result.BlockNumber, BlockHash: result.BlockHash, SignedCommitment: *commitment, Depth: result.Depth}:
-			}
-		}
-	}
-}
-
-type ScanSafeCommitmentsResult struct {
-	SignedCommitment types.SignedCommitment
-	MMRProof         merkle.SimplifiedMMRProof
-	BlockHash        types.Hash
-	Depth            uint64
-	Error            error
-}
-
-func ScanSafeCommitments(ctx context.Context, meta *types.Metadata, api *gsrpc.SubstrateAPI, startBlock uint64) (<-chan ScanSafeCommitmentsResult, error) {
-	out := make(chan ScanSafeCommitmentsResult)
-	go scanSafeCommitments(ctx, meta, api, startBlock, out)
-	return out, nil
-}
-
-func scanSafeCommitments(ctx context.Context, meta *types.Metadata, api *gsrpc.SubstrateAPI, startBlock uint64, out chan<- ScanSafeCommitmentsResult) {
-	defer close(out)
-
-	sendError := func(err error) {
-		select {
-		case <-ctx.Done():
-			return
-		case out <- ScanSafeCommitmentsResult{Error: err}:
-		}
-	}
-
-	in, err := ScanCommitments(ctx, api, startBlock)
-	if err != nil {
-		sendError(err)
-		return
-	}
-
-	for {
-		select {
-		case <-ctx.Done():
-			return
-		case result, ok := <-in:
-			if !ok {
-				return
-			}
-
-			if result.Error != nil {
-				sendError(result.Error)
-				return
-			}
-
-			blockNumber := result.SignedCommitment.Commitment.BlockNumber
-			blockHash, err := api.RPC.Chain.GetBlockHash(uint64(blockNumber))
-=======
 				emitError(result.Error)
 				return
 			}
 
 			commitment, proof, err := fetchCommitmentAndProof(ctx, meta, api, result.BlockHash)
->>>>>>> 715ac5a1
 			if err != nil {
 				emitError(fmt.Errorf("fetch commitment and proof: %w", err))
 				return
