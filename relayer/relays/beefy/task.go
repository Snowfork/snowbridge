package beefy

import (
	"github.com/snowfork/go-substrate-rpc-client/v4/types"
	"github.com/snowfork/snowbridge/relayer/crypto/merkle"
	"github.com/snowfork/snowbridge/relayer/substrate"
)

type BeefyAuthoritySet struct {
	// ID
	ID types.U64
	// Number of validators in the set.
	Len types.U32
	// Merkle Root Hash build from BEEFY uncompressed AuthorityIds.
	Root types.H256
}

type Request struct {
<<<<<<< HEAD
	Validators          []substrate.Authority
	ValidatorsRoot      [32]byte
	nextAuthoritiesRoot [32]byte
	SignedCommitment    types.SignedCommitment
	Proof               merkle.SimplifiedMMRProof
	IsHandover          bool
=======
	// Validators that signed this commitment
	Validators       []substrate.Authority
	ValidatorsRoot   [32]byte
	SignedCommitment types.SignedCommitment
	Proof            merkle.SimplifiedMMRProof
>>>>>>> 715ac5a1
}<|MERGE_RESOLUTION|>--- conflicted
+++ resolved
@@ -16,18 +16,10 @@
 }
 
 type Request struct {
-<<<<<<< HEAD
-	Validators          []substrate.Authority
-	ValidatorsRoot      [32]byte
-	nextAuthoritiesRoot [32]byte
-	SignedCommitment    types.SignedCommitment
-	Proof               merkle.SimplifiedMMRProof
-	IsHandover          bool
-=======
 	// Validators that signed this commitment
-	Validators       []substrate.Authority
-	ValidatorsRoot   [32]byte
-	SignedCommitment types.SignedCommitment
-	Proof            merkle.SimplifiedMMRProof
->>>>>>> 715ac5a1
+	Validators         []substrate.Authority
+	ValidatorsRoot     [32]byte
+	SignedCommitment   types.SignedCommitment
+	Proof              merkle.SimplifiedMMRProof
+	NextValidatorsRoot [32]byte
 }