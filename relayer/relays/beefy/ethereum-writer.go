--- conflicted
+++ resolved
@@ -67,6 +67,15 @@
 				// Mandatory commitments are always signed by the next validator set recorded in
 				// the beefy light client
 				task.ValidatorsRoot = state.NextValidatorSetRoot
+				if task.ValidatorsRoot == task.NextValidatorsRoot {
+					log.WithFields(logrus.Fields{
+						"beefyBlockNumber":   task.SignedCommitment.Commitment.BlockNumber,
+						"latestBeefyBlock":   state.LatestBeefyBlock,
+						"validatorSetId":     task.SignedCommitment.Commitment.ValidatorSetID,
+						"nextValidatorSetId": state.NextValidatorSetID,
+					}).Info("beefy authorities not changed")
+					continue
+				}
 
 				err = wr.submit(ctx, task)
 				if err != nil {
@@ -94,19 +103,7 @@
 
 	latestBeefyBlock, err := wr.contract.LatestBeefyBlock(&callOpts)
 	if err != nil {
-<<<<<<< HEAD
-		return err
-	}
-	if uint32(latestBeefyBlock) >= task.SignedCommitment.Commitment.BlockNumber {
-		log.WithFields(logrus.Fields{
-			"blockNumber":    task.SignedCommitment.Commitment.BlockNumber,
-			"IsHandover":     task.IsHandover,
-			"ValidatorSetID": task.SignedCommitment.Commitment.ValidatorSetID,
-		}).Warn("Ignore outdated commitment")
-		return nil
-=======
 		return nil, err
->>>>>>> 715ac5a1
 	}
 	currentValidatorSet, err := wr.contract.CurrentValidatorSet(&callOpts)
 	if err != nil {
@@ -114,22 +111,7 @@
 	}
 	nextValidatorSet, err := wr.contract.NextValidatorSet(&callOpts)
 	if err != nil {
-<<<<<<< HEAD
-		return err
-	}
-	task.ValidatorsRoot = currentValidatorSet.Root
-	if task.IsHandover {
-		task.ValidatorsRoot = nextValidatorSet.Root
-		if task.nextAuthoritiesRoot == task.ValidatorsRoot {
-			log.WithFields(logrus.Fields{
-				"blockNumber":    task.SignedCommitment.Commitment.BlockNumber,
-				"ValidatorSetID": task.SignedCommitment.Commitment.ValidatorSetID,
-			}).Warn("Ignore mandatory commitment authorities not change")
-			return nil
-		}
-=======
 		return nil, err
->>>>>>> 715ac5a1
 	}
 
 	return &BeefyClientState{
