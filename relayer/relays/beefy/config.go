package beefy

import (
	"fmt"

	"github.com/snowfork/snowbridge/relayer/config"
)

type Config struct {
	Source SourceConfig `mapstructure:"source"`
	Sink   SinkConfig   `mapstructure:"sink"`
}

type SourceConfig struct {
<<<<<<< HEAD
	Polkadot          config.PolkadotConfig `mapstructure:"polkadot"`
	BridgeHubEndpoint string                `mapstructure:"bridge-hub-endpoint"`
	// Depth to ignore the beefy updates too far away (in number of blocks)
	FastForwardDepth uint64 `mapstructure:"fast-forward-depth"`
	// Period to sample the beefy updates (in number of blocks)
	UpdatePeriod uint64 `mapstructure:"update-period"`
=======
	Polkadot config.PolkadotConfig `mapstructure:"polkadot"`
>>>>>>> c7ae26f1
}

type SinkConfig struct {
	Ethereum              config.EthereumConfig `mapstructure:"ethereum"`
	DescendantsUntilFinal uint64                `mapstructure:"descendants-until-final"`
	Contracts             ContractsConfig       `mapstructure:"contracts"`
}

type ContractsConfig struct {
	BeefyClient string `mapstructure:"BeefyClient"`
	Gateway     string `mapstructure:"Gateway"`
}

func (c Config) Validate() error {
	err := c.Source.Polkadot.Validate()
	if err != nil {
		return fmt.Errorf("source polkadot config: %w", err)
	}
	err = c.Sink.Ethereum.Validate()
	if err != nil {
		return fmt.Errorf("sink ethereum config: %w", err)
	}
	if c.Sink.DescendantsUntilFinal == 0 {
		return fmt.Errorf("sink ethereum setting [descendants-until-final] is not set")
	}
	if c.Sink.Contracts.BeefyClient == "" {
		return fmt.Errorf("sink contracts setting [BeefyClient] is not set")
	}
	return nil
}<|MERGE_RESOLUTION|>--- conflicted
+++ resolved
@@ -12,16 +12,8 @@
 }
 
 type SourceConfig struct {
-<<<<<<< HEAD
-	Polkadot          config.PolkadotConfig `mapstructure:"polkadot"`
-	BridgeHubEndpoint string                `mapstructure:"bridge-hub-endpoint"`
-	// Depth to ignore the beefy updates too far away (in number of blocks)
-	FastForwardDepth uint64 `mapstructure:"fast-forward-depth"`
-	// Period to sample the beefy updates (in number of blocks)
-	UpdatePeriod uint64 `mapstructure:"update-period"`
-=======
-	Polkadot config.PolkadotConfig `mapstructure:"polkadot"`
->>>>>>> c7ae26f1
+	Polkadot  config.PolkadotConfig  `mapstructure:"polkadot"`
+	BridgeHub config.ParachainConfig `mapstructure:"bridge-hub"`
 }
 
 type SinkConfig struct {
@@ -50,5 +42,8 @@
 	if c.Sink.Contracts.BeefyClient == "" {
 		return fmt.Errorf("sink contracts setting [BeefyClient] is not set")
 	}
+	if c.Sink.Contracts.Gateway == "" {
+		return fmt.Errorf("sink contracts setting [BeefyClient] is not set")
+	}
 	return nil
 }