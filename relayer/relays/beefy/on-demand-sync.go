package beefy

import (
	"bytes"
	"context"
	"fmt"
	"time"

	"github.com/ethereum/go-ethereum/accounts/abi/bind"
	"github.com/ethereum/go-ethereum/common"
	"github.com/snowfork/go-substrate-rpc-client/v4/scale"
	"github.com/snowfork/go-substrate-rpc-client/v4/types"
	"github.com/snowfork/snowbridge/relayer/chain/ethereum"
	"github.com/snowfork/snowbridge/relayer/chain/parachain"
	"github.com/snowfork/snowbridge/relayer/chain/relaychain"
	"github.com/snowfork/snowbridge/relayer/contracts"
	contractV1 "github.com/snowfork/snowbridge/relayer/contracts/v1"
	"github.com/snowfork/snowbridge/relayer/crypto/secp256k1"
	"golang.org/x/sync/errgroup"

	log "github.com/sirupsen/logrus"
	"github.com/snowfork/snowbridge/relayer/relays/error_tracking"
)

type OnDemandRelay struct {
	config            *Config
	ethereumConn      *ethereum.Connection
	parachainConn     *parachain.Connection
	relaychainConn    *relaychain.Connection
	polkadotListener  *PolkadotListener
	ethereumWriter    *EthereumWriter
	gatewayContractV2 *contracts.Gateway
	gatewayContractV1 *contractV1.Gateway
	assetHubChannelID [32]byte
	activeTasks       TaskMap
}

func NewOnDemandRelay(config *Config, ethereumKeypair *secp256k1.Keypair) (*OnDemandRelay, error) {
	ethereumConn := ethereum.NewConnection(&config.Sink.Ethereum, ethereumKeypair)
	relaychainConn := relaychain.NewConnection(config.Source.Polkadot.Endpoint)
	parachainConn := parachain.NewConnection(config.Source.BridgeHub.Endpoint, nil)

	polkadotListener := NewPolkadotListener(&config.Source, relaychainConn)
	ethereumWriter := NewEthereumWriter(&config.Sink, ethereumConn)

	assetHubChannelID, err := types.HexDecodeString(config.OnDemandSync.AssetHubChannelID)
	if err != nil {
		return nil, fmt.Errorf("hex decode assethub channel: %w", err)
	}

	relay := OnDemandRelay{
		config:            config,
		ethereumConn:      ethereumConn,
		parachainConn:     parachainConn,
		relaychainConn:    relaychainConn,
		polkadotListener:  polkadotListener,
		ethereumWriter:    ethereumWriter,
		assetHubChannelID: *(*[32]byte)(assetHubChannelID),
		activeTasks:       *NewTaskMap(config.OnDemandSync.MaxTasks, config.OnDemandSync.MergePeriod, config.OnDemandSync.ExpiredPeriod),
	}

	return &relay, nil
}

func (relay *OnDemandRelay) Start(ctx context.Context, eg *errgroup.Group) error {
	err := relay.ethereumConn.ConnectWithHeartBeat(ctx, eg, time.Second*time.Duration(relay.config.Sink.Ethereum.HeartbeatSecs))
	if err != nil {
		return fmt.Errorf("connect to ethereum: %w", err)
	}
	err = relay.relaychainConn.ConnectWithHeartBeat(ctx, eg, time.Second*time.Duration(relay.config.Source.Polkadot.HeartbeatSecs))
	if err != nil {
		return fmt.Errorf("connect to relaychain: %w", err)
	}
	err = relay.parachainConn.ConnectWithHeartBeat(ctx, eg, time.Second*time.Duration(relay.config.Source.BridgeHub.HeartbeatSecs))
	if err != nil {
		return fmt.Errorf("connect to parachain: %w", err)
	}
	err = relay.ethereumWriter.initialize(ctx)
	if err != nil {
		return fmt.Errorf("initialize EthereumWriter: %w", err)
	}

	gatewayAddress := common.HexToAddress(relay.config.Sink.Contracts.Gateway)
	gatewayContractV2, err := contracts.NewGateway(gatewayAddress, relay.ethereumConn.Client())
	if err != nil {
		return fmt.Errorf("create gateway client: %w", err)
	}
	relay.gatewayContractV2 = gatewayContractV2

	gatewayContractV1, err := contractV1.NewGateway(gatewayAddress, relay.ethereumConn.Client())
	if err != nil {
		return fmt.Errorf("create gateway client: %w", err)
	}
	relay.gatewayContractV1 = gatewayContractV1

	ticker := time.NewTicker(time.Second * 60)

	eg.Go(func() error {
		defer ticker.Stop()
		for {
			log.Info("Starting check nonces for both V1 and V2")
			err = relay.queueAll(ctx)
			if err != nil {
				if error_tracking.IsTransientError(err) {
					log.Warnf("Queue all failed with transient error: %v", err)
					time.Sleep(time.Second * 10)
					continue
				}
				return fmt.Errorf("Queue all failed: %w", err)
			}
			select {
			case <-ctx.Done():
				return nil
			case <-ticker.C:
				continue
			}
		}
	})

	scheduleTicker := time.NewTicker(time.Second * 60)
	eg.Go(func() error {
		defer scheduleTicker.Stop()
		for {
			log.Info("Scheduling pending tasks")
			err = relay.schedule(ctx, eg)
			if err != nil {
				if error_tracking.IsTransientError(err) {
					log.Warnf("Schedule failed with transient error: %v", err)
					time.Sleep(time.Second * 10)
					continue
				}
				return fmt.Errorf("Schedule failed: %w", err)
			}
			select {
			case <-ctx.Done():
				return nil
			case <-scheduleTicker.C:
				continue
			}
		}
	})
	return nil
}

func (relay *OnDemandRelay) waitUntilMessagesSynced(ctx context.Context, task *TaskInfo) error {
	var cnt uint64
	for {
		if task.fromV1 {
			ethNonce, err := relay.fetchEthereumNonce(ctx)
			if err == nil && ethNonce >= task.nonce {
				break
			}
		} else {
			relayed, err := relay.isV2NonceRelayed(ctx, task.nonce)
			if err == nil && relayed {
				break
			}
		}
		time.Sleep(time.Second * 30)
		cnt++
		if cnt > 10 {
			return fmt.Errorf("timeout waiting for messages to be relayed")
		}
	}
	return nil
}

func (relay *OnDemandRelay) queryNonces(ctx context.Context) (uint64, uint64, error) {
	paraNonce, err := relay.fetchLatestParachainNonce(ctx)
	if err != nil {
		return 0, 0, fmt.Errorf("fetch latest parachain nonce: %w", err)
	}

	ethNonce, err := relay.fetchEthereumNonce(ctx)
	if err != nil {
		return 0, 0, fmt.Errorf("fetch latest ethereum nonce: %w", err)
	}

	return paraNonce, ethNonce, nil
}

func (relay *OnDemandRelay) fetchLatestParachainNonce(_ context.Context) (uint64, error) {
	paraNonceKey, err := types.CreateStorageKey(
		relay.parachainConn.Metadata(), "EthereumOutboundQueue", "Nonce",
		relay.assetHubChannelID[:], nil,
	)
	if err != nil {
		return 0, fmt.Errorf(
			"create storage key for EthereumOutboundQueue.Nonce(%v): %w",
			Hex(relay.assetHubChannelID[:]), err,
		)
	}
	var paraOutboundNonce uint64
	ok, err := relay.parachainConn.API().RPC.State.GetStorageLatest(paraNonceKey, &paraOutboundNonce)
	if err != nil {
		return 0, fmt.Errorf(
			"fetch storage EthereumOutboundQueue.Nonce(%v): %w",
			Hex(relay.assetHubChannelID[:]), err,
		)
	}
	if !ok {
		paraOutboundNonce = 0
	}

	return paraOutboundNonce, nil
}

func (relay *OnDemandRelay) fetchEthereumNonce(ctx context.Context) (uint64, error) {
	opts := bind.CallOpts{
		Context: ctx,
	}
	ethInboundNonce, _, err := relay.gatewayContractV1.ChannelNoncesOf(&opts, relay.assetHubChannelID)
	if err != nil {
		return 0, fmt.Errorf(
			"fetch Gateway.ChannelNoncesOf(%v): %w",
			Hex(relay.assetHubChannelID[:]), err,
		)
	}

	return ethInboundNonce, nil
}

func (relay *OnDemandRelay) sync(ctx context.Context, blockNumber uint64) error {
	task, err := relay.polkadotListener.generateBeefyUpdate(blockNumber)
	if err != nil {
		return fmt.Errorf("fail to generate next beefy request: %w", err)
	}
	err = relay.syncBeefyUpdate(ctx, &task)
	if err != nil {
		return fmt.Errorf("Sync beefy request failed: %w", err)
	}
	return nil
}

func (relay *OnDemandRelay) syncBeefyUpdate(ctx context.Context, task *Request) error {
	state, err := relay.ethereumWriter.queryBeefyClientState(ctx)
	if err != nil {
		return fmt.Errorf("query beefy client state: %w", err)
	}
	logger := log.WithFields(log.Fields{
		"commitmentBlock":       task.SignedCommitment.Commitment.BlockNumber,
		"latestBeefyBlock":      state.LatestBeefyBlock,
		"currentValidatorSetID": state.CurrentValidatorSetID,
		"nextValidatorSetID":    state.NextValidatorSetID,
	})
	// Ignore commitment earlier than LatestBeefyBlock which is outdated
	if uint64(task.SignedCommitment.Commitment.BlockNumber) <= state.LatestBeefyBlock {
		logger.Info("Commitment outdated, just ignore")
		return nil
	}

	if task.SignedCommitment.Commitment.ValidatorSetID > state.NextValidatorSetID {
		logger.Warn("Task unexpected, wait for mandatory updates to catch up first")
		return nil
	}

	// Submit the task
	if task.SignedCommitment.Commitment.ValidatorSetID == state.CurrentValidatorSetID {
		task.ValidatorsRoot = state.CurrentValidatorSetRoot
	} else {
		task.ValidatorsRoot = state.NextValidatorSetRoot
	}
	err = relay.ethereumWriter.submit(ctx, task)
	if err != nil {
		return fmt.Errorf("fail to submit beefy update: %w", err)
	}

	updatedState, err := relay.ethereumWriter.queryBeefyClientState(ctx)
	if err != nil {
		return fmt.Errorf("query beefy client state: %w", err)
	}
	logger.WithFields(log.Fields{
		"commitmentBlock":           task.SignedCommitment.Commitment.BlockNumber,
		"updatedBeefyBlock":         updatedState.LatestBeefyBlock,
		"updatedValidatorSetID":     updatedState.CurrentValidatorSetID,
		"updatedNextValidatorSetID": updatedState.NextValidatorSetID,
	}).Info("Sync beefy update success")
	return nil
}

func (relay *OnDemandRelay) fetchLatestV2Nonce(_ context.Context) (uint64, error) {
	paraNonceKey, err := types.CreateStorageKey(
		relay.parachainConn.Metadata(), "EthereumOutboundQueueV2", "Nonce",
		nil,
	)
	if err != nil {
		return 0, fmt.Errorf(
			"create storage key for EthereumOutboundQueueV2.Nonce: %w",
			err,
		)
	}
	var paraOutboundNonce uint64
	ok, err := relay.parachainConn.API().RPC.State.GetStorageLatest(paraNonceKey, &paraOutboundNonce)
	if err != nil {
		return 0, fmt.Errorf(
			"fetch storage EthereumOutboundQueueV2.Nonce: %w",
			err,
		)
	}
	if !ok {
		paraOutboundNonce = 0
	}

	return paraOutboundNonce, nil
}

func (relay *OnDemandRelay) fetchParachainBlockByV2Nonce(_ context.Context, nonce uint64) (uint64, error) {
	nonceKey, _ := types.EncodeToBytes(types.NewU64(nonce))
	storageKey, err := types.CreateStorageKey(relay.parachainConn.Metadata(), "EthereumOutboundQueueV2", "PendingOrders", nonceKey, nil)
	if err != nil {
		return 0, fmt.Errorf("create storage key for pendingOrder: %w", err)
	}

	var order parachain.PendingOrder
	value, err := relay.parachainConn.API().RPC.State.GetStorageRawLatest(storageKey)
	if err != nil {
		return 0, fmt.Errorf("fetch value of pendingOrder with key '%v': %w", storageKey, err)
	}
	decoder := scale.NewDecoder(bytes.NewReader(*value))
	err = decoder.Decode(&order)
	if err != nil {
		return 0, fmt.Errorf("decode order error: %w", err)
	}
	return uint64(order.BlockNumber), nil
}

func (relay *OnDemandRelay) fetchRelaychainInclusionBlock(
	paraBlockNumber uint64,
) (uint64, error) {
	validationDataKey, err := types.CreateStorageKey(relay.parachainConn.Metadata(), "ParachainSystem", "ValidationData", nil, nil)
	if err != nil {
		return 0, fmt.Errorf("create storage key: %w", err)
	}

	paraBlockHash, err := relay.parachainConn.API().RPC.Chain.GetBlockHash(paraBlockNumber)
	if err != nil {
		return 0, fmt.Errorf("fetch parachain block hash: %w", err)
	}

	var validationData parachain.PersistedValidationData
	ok, err := relay.parachainConn.API().RPC.State.GetStorage(validationDataKey, &validationData, paraBlockHash)
	if err != nil {
		return 0, fmt.Errorf("fetch PersistedValidationData for block %v: %w", paraBlockHash.Hex(), err)
	}
	if !ok {
		return 0, fmt.Errorf("PersistedValidationData not found for block %v", paraBlockHash.Hex())
	}

	// fetch ParaId
	paraIDKey, err := types.CreateStorageKey(relay.parachainConn.Metadata(), "ParachainInfo", "ParachainId", nil, nil)
	if err != nil {
		return 0, err
	}
	var paraID uint32
	ok, err = relay.parachainConn.API().RPC.State.GetStorageLatest(paraIDKey, &paraID)
	if err != nil {
		return 0, fmt.Errorf("fetch parachain id: %w", err)
	}

	startBlock := validationData.RelayParentNumber + 1
	for i := validationData.RelayParentNumber + 1; i < startBlock+relaychain.FinalizationTimeout; i++ {
		relayBlockHash, err := relay.relaychainConn.API().RPC.Chain.GetBlockHash(uint64(i))
		if err != nil {
			return 0, fmt.Errorf("fetch relaychain block hash: %w", err)
		}

		var paraHead types.Header
		ok, err := relay.relaychainConn.FetchParachainHead(relayBlockHash, paraID, &paraHead)
		if err != nil {
			return 0, fmt.Errorf("fetch head for parachain %v at block %v: %w", paraID, relayBlockHash.Hex(), err)
		}
		if !ok {
			return 0, fmt.Errorf("parachain %v is not registered", paraID)
		}

		if paraBlockNumber == uint64(paraHead.Number) {
			return uint64(i), nil
		}
	}

	return 0, fmt.Errorf("can't find inclusion block")
}

func (relay *OnDemandRelay) isV2NonceRelayed(ctx context.Context, nonce uint64) (bool, error) {
	isRelayed, err := relay.gatewayContractV2.V2IsDispatched(&bind.CallOpts{
		Pending: true,
		Context: ctx,
	}, nonce)
	if err != nil {
		return false, fmt.Errorf("check nonce from gateway contract: %w", err)
	}
	return isRelayed, nil
}

func (relay *OnDemandRelay) OneShotStart(ctx context.Context, beefyBlockNumber uint64) error {
	eg, ctx := errgroup.WithContext(ctx)
	err := relay.ethereumConn.ConnectWithHeartBeat(ctx, eg, time.Second*time.Duration(relay.config.Sink.Ethereum.HeartbeatSecs))
	if err != nil {
		return fmt.Errorf("connect to ethereum: %w", err)
	}
	err = relay.relaychainConn.ConnectWithHeartBeat(ctx, eg, time.Second*time.Duration(relay.config.Source.Polkadot.HeartbeatSecs))
	if err != nil {
		return fmt.Errorf("connect to relaychain: %w", err)
	}
	err = relay.parachainConn.ConnectWithHeartBeat(ctx, eg, time.Second*time.Duration(relay.config.Source.BridgeHub.HeartbeatSecs))
	if err != nil {
		return fmt.Errorf("connect to parachain: %w", err)
	}
	err = relay.ethereumWriter.initialize(ctx)
	if err != nil {
		return fmt.Errorf("initialize EthereumWriter: %w", err)
	}

	gatewayAddress := common.HexToAddress(relay.config.Sink.Contracts.Gateway)
	gatewayContract, err := contractV1.NewGateway(gatewayAddress, relay.ethereumConn.Client())
	if err != nil {
		return fmt.Errorf("create gateway client: %w", err)
	}
	relay.gatewayContractV1 = gatewayContract

	log.Info("Performing sync")

	err = relay.sync(ctx, beefyBlockNumber)
	if err != nil {
		return fmt.Errorf("Sync failed: %w", err)
	}

	log.Info("Sync completed")
	return nil
}

// Enqueue a parachain task into the queue
func (relay *OnDemandRelay) queue(ctx context.Context, paraBlock uint64, nonce uint64, isV1 bool) error {
	if relay.activeTasks.Full() {
		log.Info("Task queue full, wait for scheduling")
		return nil
	}
	logger := log.WithFields(log.Fields{
		"paraBlock": paraBlock,
		"nonce":     nonce,
		"isV1":      isV1,
	})
	exist := relay.activeTasks.Exist(paraBlock)
	if exist {
		logger.Info("parachain block in syncing, just ignore")
		return nil
	}
	logger.Info("Performing queueing")

	relayBlock, err := relay.fetchRelaychainInclusionBlock(paraBlock)
	if err != nil {
		return fmt.Errorf("fetch relaychain inclusion block: %w", err)
	}

	state, err := relay.ethereumWriter.queryBeefyClientState(ctx)
	if err != nil {
		return fmt.Errorf("query beefy client state: %w", err)
	}

	// Generate a Beefy request which includes the commitment at paraBlock
	req, err := relay.polkadotListener.generateBeefyUpdate(relayBlock)
	if err != nil {
		return fmt.Errorf("fail to generate next beefy request: %w", err)
	}

	logger = log.WithFields(log.Fields{
		"latestBeefyBlock":         state.LatestBeefyBlock,
		"currentValidatorSetID":    state.CurrentValidatorSetID,
		"nextValidatorSetID":       state.NextValidatorSetID,
		"relayInclusionBlock":      relayBlock,
		"commitmentBlock":          req.SignedCommitment.Commitment.BlockNumber,
		"commitmentValidatorSetID": req.SignedCommitment.Commitment.ValidatorSetID,
		"paraBlock":                paraBlock,
		"nonce":                    nonce,
		"isV1":                     isV1,
	})

	// Ignore commitment earlier than LatestBeefyBlock
	if req.SignedCommitment.Commitment.BlockNumber <= uint32(state.LatestBeefyBlock) {
		logger.Info("Commitment outdated, just ignore")
		return nil
	}
	if req.SignedCommitment.Commitment.ValidatorSetID > state.NextValidatorSetID {
		logger.Warn("Task unexpected, wait for mandatory updates to catch up first")
		return nil
	}

	if req.SignedCommitment.Commitment.ValidatorSetID == state.CurrentValidatorSetID {
		req.ValidatorsRoot = state.CurrentValidatorSetRoot
	} else {
		req.ValidatorsRoot = state.NextValidatorSetRoot
	}
	ok := relay.activeTasks.Store(paraBlock, nonce, isV1, &req)
	if ok {
		logger.Info("Task enqueued")
	} else {
		logger.Warn("Task not enqueued because the queue is full")
	}
	return nil
}

// Schedule an available task for execution
func (relay *OnDemandRelay) schedule(ctx context.Context, eg *errgroup.Group) error {
	tasks := relay.activeTasks.InspectAll()
	log.WithFields(log.Fields{
		"pendingTasks": len(tasks),
		"lastUpdate":   time.Unix(int64(relay.activeTasks.lastUpdated), 0),
	}).Info("Queue info")
	for _, task := range tasks {
		log.WithFields(log.Fields{
			"id":         task.id,
			"commitment": task.req.SignedCommitment.Commitment.BlockNumber,
			"status":     task.status,
			"skipped":    task.req.Skippable,
			"timestamp":  time.Unix(int64(task.timestamp), 0),
			"nonce":      task.nonce,
			"fromV1":     task.fromV1,
		}).Info("Task info")
	}
	task := relay.activeTasks.Pop()
	if task == nil {
		log.Info("No task available, waiting for new tasks to be queued or for ongoing tasks to complete")
		return nil
	}
	err := relay.activeTasks.sem.Acquire(ctx, 1)
	if err != nil {
		return fmt.Errorf("Acquires the semaphore: %w", err)
	}
	logger := log.WithFields(log.Fields{
		"id":         task.id,
		"commitment": task.req.SignedCommitment.Commitment.BlockNumber,
		"nonce":      task.nonce,
		"fromV1":     task.fromV1,
	})
	eg.Go(func() error {
		defer relay.activeTasks.sem.Release(1)
		logger.Info("Starting beefy sync")
		err := relay.syncBeefyUpdate(ctx, task.req)
		if err != nil {
			logger.Error(fmt.Sprintf("Sync beefy failed, %v", err))
			relay.activeTasks.SetStatus(task.id, Failed)
		} else {
			if task.req.Skippable {
				logger.Info("Sync beefy skipped")
				relay.activeTasks.SetStatus(task.id, Canceled)
			} else {
				logger.Info("Sync beefy completed")
				relay.activeTasks.SetLastUpdated(task.id)
				err = relay.waitUntilMessagesSynced(ctx, task)
				if err != nil {
					logger.Warn("Sync beefy completed, but pending nonce not synced in time")
					relay.activeTasks.SetStatus(task.id, Completed)
				} else {
					relay.activeTasks.Delete(task.id)
				}
			}
		}
		return nil
	})
	return nil
}

// Searches from the given parachain block number backwards for all outstanding
// commitments until it finds the given nonce, returning the parachain block number
// that contains it.
func (relay *OnDemandRelay) fetchParachainBlockByV1Nonce(_ context.Context, nonce uint64) (paraBlock uint64, err error) {
	lastParaBlockNumber, err := relay.parachainConn.GetLatestBlockNumber()
	if err != nil {
		return paraBlock, fmt.Errorf("fetch latest parachain block number: %w", err)
	}
	messagesKey, err := types.CreateStorageKey(relay.parachainConn.Metadata(), "EthereumOutboundQueue", "Messages", nil, nil)
	if err != nil {
		return paraBlock, fmt.Errorf("create storage key: %w", err)
	}

	start := uint64(*lastParaBlockNumber)
	end := start - 43200 // look back up to 3 days assuming 6s block time

	for currentBlockNumber := start; currentBlockNumber > end; currentBlockNumber-- {

		log.WithFields(log.Fields{
			"blockNumber": currentBlockNumber,
		}).Debug("Checking header")

		blockHash, err := relay.parachainConn.API().RPC.Chain.GetBlockHash(currentBlockNumber)
		if err != nil {
			return paraBlock, fmt.Errorf("fetch block hash for block %v: %w", currentBlockNumber, err)
		}

		header, err := relay.parachainConn.API().RPC.Chain.GetHeader(blockHash)
		if err != nil {
			return paraBlock, fmt.Errorf("fetch header for block hash %v: %w", blockHash.Hex(), err)
		}

		commitmentHash, err := relay.ExtractCommitmentFromDigest(header.Digest)
		if err != nil {
			return paraBlock, fmt.Errorf("extract commitment from digest %v: %w", blockHash.Hex(), err)
		}
		if commitmentHash == nil {
			continue
		}
		raw, err := relay.parachainConn.API().RPC.State.GetStorageRaw(messagesKey, blockHash)
		if err != nil {
			return paraBlock, fmt.Errorf("fetch committed messages for block %v: %w", blockHash.Hex(), err)
		}
		decoder := scale.NewDecoder(bytes.NewReader(*raw))
		n, err := decoder.DecodeUintCompact()
		if err != nil {
			return paraBlock, fmt.Errorf("decode message length error: %w", err)
		}
		for i := uint64(0); i < n.Uint64(); i++ {
			m := parachain.OutboundQueueMessage{}
			err = decoder.Decode(&m)
			if err != nil {
				return paraBlock, fmt.Errorf("decode message error: %w", err)
			}
			if m.Nonce == nonce {
				return uint64(header.Number), nil
			}
		}
	}
	return paraBlock, fmt.Errorf("can't find parachain block for nonce %d", nonce)
}

<<<<<<< HEAD
	err = relay.syncFiatShamir(ctx, beefyBlockNumber)
=======
func (relay *OnDemandRelay) ExtractCommitmentFromDigest(digest types.Digest) (*types.H256, error) {
	for _, digestItem := range digest {
		if digestItem.IsOther {
			digestItemRawBytes := digestItem.AsOther
			// Prefix 0 reserved for snowbridge
			if digestItemRawBytes[0] == 0 {
				var commitment types.H256
				err := types.DecodeFromBytes(digestItemRawBytes[1:], &commitment)
				if err != nil {
					return nil, err
				}
				return &commitment, nil
			}
		}
	}
	return nil, nil
}

func (relay *OnDemandRelay) queueV1(ctx context.Context) error {
	paraNonce, ethNonce, err := relay.queryNonces(ctx)
>>>>>>> 665fc224
	if err != nil {
		return fmt.Errorf("Query V1 nonces: %w", err)
	}

	logger := log.WithFields(log.Fields{
		"paraNonce": paraNonce,
		"ethNonce":  ethNonce,
	})
	logger.Info("V1 Nonces checked")

	if paraNonce > ethNonce {
		exist := relay.activeTasks.NonceExist(paraNonce, true)
		if exist {
			logger.Info("V1 parachain nonce in syncing, just ignore")
			return nil
		}
		paraBlock, err := relay.fetchParachainBlockByV1Nonce(ctx, paraNonce)
		if err != nil {
			return fmt.Errorf("Fetch parachain block failed: %w", err)
		}
		return relay.queue(ctx, paraBlock, paraNonce, true)
	}
	return nil
}

func (relay *OnDemandRelay) queueV2(ctx context.Context) error {
	paraNonce, err := relay.fetchLatestV2Nonce(ctx)
	if err != nil {
		return fmt.Errorf("Query V2 nonce: %w", err)
	}
	if paraNonce == 0 {
		return nil
	}

	log.WithFields(log.Fields{
		"paraNonce": paraNonce,
	}).Info("V2 nonce checked")

	relayed, err := relay.isV2NonceRelayed(ctx, paraNonce)
	if err != nil {
		return fmt.Errorf("Check v2 nonce relayed: %w", err)
	}
	if relayed {
		return nil
	}

	exist := relay.activeTasks.NonceExist(paraNonce, false)
	if exist {
		log.WithFields(log.Fields{
			"paraNonce": paraNonce,
		}).Info("V2 parachain nonce in syncing, just ignore")
		return nil
	}

	paraBlock, err := relay.fetchParachainBlockByV2Nonce(ctx, paraNonce)
	if err != nil {
		return fmt.Errorf("Fetch paraBlock of v2 nonce: %w", err)
	}
	return relay.queue(ctx, paraBlock, paraNonce, false)
}

func (relay *OnDemandRelay) queueAll(ctx context.Context) error {
	if relay.activeTasks.Full() {
		log.Info("Task queue full, wait for scheduling")
		return nil
	}
	if err := relay.queueV1(ctx); err != nil {
		return fmt.Errorf("Queue V1 parachain block failed: %w", err)
	}
<<<<<<< HEAD
	return true
}

func (relay *OnDemandRelay) syncFiatShamir(ctx context.Context, blockNumber uint64) error {
	state, err := relay.ethereumWriter.queryBeefyClientState(ctx)
	if err != nil {
		return fmt.Errorf("query beefy client state: %w", err)
	}
	// Ignore relay block already synced
	if blockNumber <= state.LatestBeefyBlock {
		log.WithFields(log.Fields{
			"validatorSetID": state.CurrentValidatorSetID,
			"beefyBlock":     state.LatestBeefyBlock,
			"relayBlock":     blockNumber,
		}).Info("Relay block already synced, just ignore")
		return nil
	}

	// generate beefy update for that specific relay block
	task, err := relay.polkadotListener.generateBeefyUpdate(blockNumber)
	if err != nil {
		return fmt.Errorf("fail to generate next beefy request: %w", err)
	}

	// Ignore commitment earlier than LatestBeefyBlock which is outdated
	if task.SignedCommitment.Commitment.BlockNumber <= uint32(state.LatestBeefyBlock) {
		log.WithFields(log.Fields{
			"latestBeefyBlock":      state.LatestBeefyBlock,
			"currentValidatorSetID": state.CurrentValidatorSetID,
			"nextValidatorSetID":    state.NextValidatorSetID,
			"blockNumberToSync":     task.SignedCommitment.Commitment.BlockNumber,
		}).Info("Commitment outdated, just ignore")
		return nil
	}
	if task.SignedCommitment.Commitment.ValidatorSetID > state.NextValidatorSetID {
		log.WithFields(log.Fields{
			"latestBeefyBlock":      state.LatestBeefyBlock,
			"currentValidatorSetID": state.CurrentValidatorSetID,
			"nextValidatorSetID":    state.NextValidatorSetID,
			"validatorSetIDToSync":  task.SignedCommitment.Commitment.ValidatorSetID,
		}).Warn("Task unexpected, wait for mandatory updates to catch up first")
		return nil
	}

	// Submit the task
	if task.SignedCommitment.Commitment.ValidatorSetID == state.CurrentValidatorSetID {
		task.ValidatorsRoot = state.CurrentValidatorSetRoot
	} else {
		task.ValidatorsRoot = state.NextValidatorSetRoot
	}
	err = relay.ethereumWriter.submitFiatShamir(ctx, task)
	if err != nil {
		return fmt.Errorf("fail to submit beefy update: %w", err)
	}

	updatedState, err := relay.ethereumWriter.queryBeefyClientState(ctx)
	if err != nil {
		return fmt.Errorf("query beefy client state: %w", err)
	}
	log.WithFields(log.Fields{
		"latestBeefyBlock":      updatedState.LatestBeefyBlock,
		"currentValidatorSetID": updatedState.CurrentValidatorSetID,
		"nextValidatorSetID":    updatedState.NextValidatorSetID,
	}).Info("Sync beefy update success")
=======
	if err := relay.queueV2(ctx); err != nil {
		return fmt.Errorf("Queue V2 parachain block failed: %w", err)
	}
>>>>>>> 665fc224
	return nil
}<|MERGE_RESOLUTION|>--- conflicted
+++ resolved
@@ -420,7 +420,7 @@
 
 	log.Info("Performing sync")
 
-	err = relay.sync(ctx, beefyBlockNumber)
+	err = relay.syncFiatShamir(ctx, beefyBlockNumber)
 	if err != nil {
 		return fmt.Errorf("Sync failed: %w", err)
 	}
@@ -622,9 +622,6 @@
 	return paraBlock, fmt.Errorf("can't find parachain block for nonce %d", nonce)
 }
 
-<<<<<<< HEAD
-	err = relay.syncFiatShamir(ctx, beefyBlockNumber)
-=======
 func (relay *OnDemandRelay) ExtractCommitmentFromDigest(digest types.Digest) (*types.H256, error) {
 	for _, digestItem := range digest {
 		if digestItem.IsOther {
@@ -645,7 +642,6 @@
 
 func (relay *OnDemandRelay) queueV1(ctx context.Context) error {
 	paraNonce, ethNonce, err := relay.queryNonces(ctx)
->>>>>>> 665fc224
 	if err != nil {
 		return fmt.Errorf("Query V1 nonces: %w", err)
 	}
@@ -715,8 +711,10 @@
 	if err := relay.queueV1(ctx); err != nil {
 		return fmt.Errorf("Queue V1 parachain block failed: %w", err)
 	}
-<<<<<<< HEAD
-	return true
+	if err := relay.queueV2(ctx); err != nil {
+		return fmt.Errorf("Queue V2 parachain block failed: %w", err)
+	}
+	return nil
 }
 
 func (relay *OnDemandRelay) syncFiatShamir(ctx context.Context, blockNumber uint64) error {
@@ -780,10 +778,5 @@
 		"currentValidatorSetID": updatedState.CurrentValidatorSetID,
 		"nextValidatorSetID":    updatedState.NextValidatorSetID,
 	}).Info("Sync beefy update success")
-=======
-	if err := relay.queueV2(ctx); err != nil {
-		return fmt.Errorf("Queue V2 parachain block failed: %w", err)
-	}
->>>>>>> 665fc224
 	return nil
 }