package beefy

import (
	"context"
	"errors"
	"fmt"
	"time"

	"github.com/ethereum/go-ethereum/common"
	"github.com/snowfork/go-substrate-rpc-client/v4/types"
	"github.com/snowfork/snowbridge/relayer/chain/ethereum"
	"github.com/snowfork/snowbridge/relayer/chain/parachain"
	"github.com/snowfork/snowbridge/relayer/chain/relaychain"
	"github.com/snowfork/snowbridge/relayer/contracts"
	"github.com/snowfork/snowbridge/relayer/crypto/secp256k1"

	log "github.com/sirupsen/logrus"
)

type OnDemandRelay struct {
	config            *Config
	ethereumConn      *ethereum.Connection
	parachainConn     *parachain.Connection
	relaychainConn    *relaychain.Connection
	polkadotListener  *PolkadotListener
	ethereumWriter    *EthereumWriter
	gatewayContract   *contracts.Gateway
	assetHubChannelID [32]byte
	tokenBucket       *TokenBucket
}

func NewOnDemandRelay(config *Config, ethereumKeypair *secp256k1.Keypair) (*OnDemandRelay, error) {
	ethereumConn := ethereum.NewConnection(&config.Sink.Ethereum, ethereumKeypair)
	relaychainConn := relaychain.NewConnection(config.Source.Polkadot.Endpoint)
	parachainConn := parachain.NewConnection(config.Source.BridgeHub.Endpoint, nil)

	polkadotListener := NewPolkadotListener(&config.Source, relaychainConn)
	ethereumWriter := NewEthereumWriter(&config.Sink, ethereumConn)

	assetHubChannelID, err := types.HexDecodeString(config.OnDemandSync.AssetHubChannelID)
	if err != nil {
		return nil, fmt.Errorf("hex decode assethub channel: %w", err)
	}

	relay := OnDemandRelay{
		config:            config,
		ethereumConn:      ethereumConn,
		parachainConn:     parachainConn,
		relaychainConn:    relaychainConn,
		polkadotListener:  polkadotListener,
		ethereumWriter:    ethereumWriter,
		gatewayContract:   nil,
		assetHubChannelID: *(*[32]byte)(assetHubChannelID),
		tokenBucket: NewTokenBucket(
			config.OnDemandSync.MaxTokens,
			config.OnDemandSync.RefillAmount,
			time.Duration(config.OnDemandSync.RefillPeriod)*time.Second,
		),
	}

	return &relay, nil
}

func (relay *OnDemandRelay) Start(ctx context.Context) error {
	err := relay.ethereumConn.Connect(ctx)
	if err != nil {
		return fmt.Errorf("connect to ethereum: %w", err)
	}
	err = relay.relaychainConn.ConnectWithHeartBeat(ctx, 30*time.Second)
	if err != nil {
		return fmt.Errorf("connect to relaychain: %w", err)
	}
	err = relay.parachainConn.ConnectWithHeartBeat(ctx, 30*time.Second)
	if err != nil {
		return fmt.Errorf("connect to parachain: %w", err)
	}
	err = relay.ethereumWriter.initialize(ctx)
	if err != nil {
		return fmt.Errorf("initialize EthereumWriter: %w", err)
	}

	gatewayAddress := common.HexToAddress(relay.config.Sink.Contracts.Gateway)
	gatewayContract, err := contracts.NewGateway(gatewayAddress, relay.ethereumConn.Client())
	if err != nil {
		return fmt.Errorf("create gateway client: %w", err)
	}
	relay.gatewayContract = gatewayContract

	relay.tokenBucket.Start(ctx)

	for {
		sleep(ctx, time.Minute*1)
		log.Info("Starting check")

		paraNonce, ethNonce, err := relay.queryNonces(ctx)
		if err != nil {
			if errors.Is(err, context.Canceled) {
				return nil
			}
			log.WithError(err).Error("Query nonces")
			continue
		}

		log.WithFields(log.Fields{
			"paraNonce": paraNonce,
			"ethNonce":  ethNonce,
		}).Info("Nonces checked")

		if paraNonce > ethNonce {

			// Check if we are rate-limited
			if !relay.tokenBucket.TryConsume(1) {
				log.Info("Rate-limit exceeded")
				continue
			}

			log.Info("Performing sync")

			beefyBlockHash, err := relay.relaychainConn.API().RPC.Beefy.GetFinalizedHead()
			if err != nil {
				if errors.Is(err, context.Canceled) {
					return nil
				}
				log.WithError(err).Error("Fetch latest beefy block hash")
				continue
			}

			header, err := relay.relaychainConn.API().RPC.Chain.GetHeader(beefyBlockHash)
			if err != nil {
				if errors.Is(err, context.Canceled) {
					return nil
				}
				log.WithError(err).Error("Fetch latest beefy block header")
				continue
			}

			err = relay.sync(ctx, uint64(header.Number))
			if err != nil {
				if errors.Is(err, context.Canceled) {
					return nil
				}
				log.WithError(err).Error("Sync failed")
				continue
			}

			log.Info("Sync completed")

			relay.waitUntilMessagesSynced(ctx, paraNonce)
		}
	}
}

func (relay *OnDemandRelay) waitUntilMessagesSynced(ctx context.Context, paraNonce uint64) {
	sleep(ctx, time.Minute*10)
	for {
		ethNonce, err := relay.fetchEthereumNonce(ctx)
		if err != nil {
			if errors.Is(err, context.Canceled) {
				return
			}
			log.WithError(err).Error("fetch latest ethereum nonce")
			sleep(ctx, time.Minute*1)
			continue
		}

		if ethNonce >= paraNonce {
			return
		}
	}

}

func sleep(ctx context.Context, d time.Duration) {
	select {
	case <-ctx.Done():
		return
	case <-time.After(d):
	}
}

func (relay *OnDemandRelay) queryNonces(ctx context.Context) (uint64, uint64, error) {
	paraNonce, err := relay.fetchLatestParachainNonce(ctx)
	if err != nil {
		return 0, 0, fmt.Errorf("fetch latest parachain nonce: %w", err)
	}

	ethNonce, err := relay.fetchEthereumNonce(ctx)
	if err != nil {
		return 0, 0, fmt.Errorf("fetch latest ethereum nonce: %w", err)
	}

	return paraNonce, ethNonce, nil
}

func (relay *OnDemandRelay) fetchLatestParachainNonce(_ context.Context) (uint64, error) {
	paraNonceKey, err := types.CreateStorageKey(
		relay.parachainConn.Metadata(), "EthereumOutboundQueue", "Nonce",
		relay.assetHubChannelID[:], nil,
	)
	if err != nil {
		return 0, fmt.Errorf(
			"create storage key for EthereumOutboundQueue.Nonce(%v): %w",
			Hex(relay.assetHubChannelID[:]), err,
		)
	}
	var paraOutboundNonce uint64
	ok, err := relay.parachainConn.API().RPC.State.GetStorageLatest(paraNonceKey, &paraOutboundNonce)
	if err != nil {
		return 0, fmt.Errorf(
			"fetch storage EthereumOutboundQueue.Nonce(%v): %w",
			Hex(relay.assetHubChannelID[:]), err,
		)
	}
	if !ok {
		paraOutboundNonce = 0
	}

	return paraOutboundNonce, nil
}

func (relay *OnDemandRelay) fetchEthereumNonce(ctx context.Context) (uint64, error) {
<<<<<<< HEAD
	// opts := bind.CallOpts{
	// 	Context: ctx,
	// }
	// ethInboundNonce, _, err := relay.gatewayContract.ChannelNoncesOf(&opts, relay.assetHubChannelID)
	// if err != nil {
	// 	return 0, fmt.Errorf(
	// 		"fetch Gateway.ChannelNoncesOf(%v): %w",
	// 		Hex(relay.assetHubChannelID[:]), err,
	// 	)
	// }
=======
	//opts := bind.CallOpts{
	//	Context: ctx,
	//}
	//ethInboundNonce, _, err := relay.gatewayContract.ChannelNoncesOf(&opts, relay.assetHubChannelID)
	//if err != nil {
	//	return 0, fmt.Errorf(
	//		"fetch Gateway.ChannelNoncesOf(%v): %w",
	//		Hex(relay.assetHubChannelID[:]), err,
	//	)
	//}
>>>>>>> 2cfa5855

	return 0, nil
}

func (relay *OnDemandRelay) sync(ctx context.Context, blockNumber uint64) error {
	state, err := relay.ethereumWriter.queryBeefyClientState(ctx)
	if err != nil {
		return fmt.Errorf("query beefy client state: %w", err)
	}
	// Ignore relay block already synced
	if blockNumber <= state.LatestBeefyBlock {
		log.WithFields(log.Fields{
			"validatorSetID": state.CurrentValidatorSetID,
			"beefyBlock":     state.LatestBeefyBlock,
			"relayBlock":     blockNumber,
		}).Info("Relay block already synced, just ignore")
		return nil
	}

	// generate beefy update for that specific relay block
	task, err := relay.polkadotListener.generateBeefyUpdate(blockNumber)
	if err != nil {
		return fmt.Errorf("fail to generate next beefy request: %w", err)
	}

	// Ignore commitment earlier than LatestBeefyBlock which is outdated
	if task.SignedCommitment.Commitment.BlockNumber <= uint32(state.LatestBeefyBlock) {
		log.WithFields(log.Fields{
			"latestBeefyBlock":      state.LatestBeefyBlock,
			"currentValidatorSetID": state.CurrentValidatorSetID,
			"nextValidatorSetID":    state.NextValidatorSetID,
			"blockNumberToSync":     task.SignedCommitment.Commitment.BlockNumber,
		}).Info("Commitment outdated, just ignore")
		return nil
	}
	if task.SignedCommitment.Commitment.ValidatorSetID > state.NextValidatorSetID {
		log.WithFields(log.Fields{
			"latestBeefyBlock":      state.LatestBeefyBlock,
			"currentValidatorSetID": state.CurrentValidatorSetID,
			"nextValidatorSetID":    state.NextValidatorSetID,
			"validatorSetIDToSync":  task.SignedCommitment.Commitment.ValidatorSetID,
		}).Warn("Task unexpected, wait for mandatory updates to catch up first")
		return nil
	}

	// Submit the task
	if task.SignedCommitment.Commitment.ValidatorSetID == state.CurrentValidatorSetID {
		task.ValidatorsRoot = state.CurrentValidatorSetRoot
	} else {
		task.ValidatorsRoot = state.NextValidatorSetRoot
	}
	err = relay.ethereumWriter.submit(ctx, task)
	if err != nil {
		return fmt.Errorf("fail to submit beefy update: %w", err)
	}

	updatedState, err := relay.ethereumWriter.queryBeefyClientState(ctx)
	if err != nil {
		return fmt.Errorf("query beefy client state: %w", err)
	}
	log.WithFields(log.Fields{
		"latestBeefyBlock":      updatedState.LatestBeefyBlock,
		"currentValidatorSetID": updatedState.CurrentValidatorSetID,
		"nextValidatorSetID":    updatedState.NextValidatorSetID,
	}).Info("Sync beefy update success")
	return nil
}<|MERGE_RESOLUTION|>--- conflicted
+++ resolved
@@ -219,18 +219,6 @@
 }
 
 func (relay *OnDemandRelay) fetchEthereumNonce(ctx context.Context) (uint64, error) {
-<<<<<<< HEAD
-	// opts := bind.CallOpts{
-	// 	Context: ctx,
-	// }
-	// ethInboundNonce, _, err := relay.gatewayContract.ChannelNoncesOf(&opts, relay.assetHubChannelID)
-	// if err != nil {
-	// 	return 0, fmt.Errorf(
-	// 		"fetch Gateway.ChannelNoncesOf(%v): %w",
-	// 		Hex(relay.assetHubChannelID[:]), err,
-	// 	)
-	// }
-=======
 	//opts := bind.CallOpts{
 	//	Context: ctx,
 	//}
@@ -241,7 +229,6 @@
 	//		Hex(relay.assetHubChannelID[:]), err,
 	//	)
 	//}
->>>>>>> 2cfa5855
 
 	return 0, nil
 }
