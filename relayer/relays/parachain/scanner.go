package parachain

import (
	"bytes"
	"context"
	"errors"
	"fmt"
	"reflect"
	"strings"

	"github.com/ethereum/go-ethereum/accounts/abi"

	"github.com/snowfork/go-substrate-rpc-client/v4/scale"

	"github.com/ethereum/go-ethereum/accounts/abi/bind"
	"github.com/ethereum/go-ethereum/common"
	log "github.com/sirupsen/logrus"
	gsrpc "github.com/snowfork/go-substrate-rpc-client/v4"
	"github.com/snowfork/go-substrate-rpc-client/v4/types"
	"github.com/snowfork/snowbridge/relayer/chain/ethereum"
	"github.com/snowfork/snowbridge/relayer/chain/parachain"
	"github.com/snowfork/snowbridge/relayer/chain/relaychain"
	"github.com/snowfork/snowbridge/relayer/contracts"
	"github.com/snowfork/snowbridge/relayer/ofac"
)

type Scanner struct {
	config    *SourceConfig
	ethConn   *ethereum.Connection
	relayConn *relaychain.Connection
	paraConn  *parachain.Connection
	paraID    uint32
<<<<<<< HEAD
=======
	ofac      *ofac.OFAC
	tasks     chan<- *Task
>>>>>>> b4494d55
}

// Scans for all parachain message commitments that need to be relayed and can be
// proven using the MMR root at the specified beefyBlockNumber of the relay chain.
// The algorithm fetch PendingOrders storage in OutboundQueue of BH and
// just relay each order which has not been processed on Ethereum yet.
func (s *Scanner) Scan(ctx context.Context, beefyBlockNumber uint64) ([]*Task, error) {
	// fetch last parachain header that was finalized *before* the BEEFY block
	beefyBlockMinusOneHash, err := s.relayConn.API().RPC.Chain.GetBlockHash(uint64(beefyBlockNumber - 1))
	if err != nil {
		return nil, fmt.Errorf("fetch block hash for block %v: %w", beefyBlockNumber, err)
	}
	var paraHead types.Header
	ok, err := s.relayConn.FetchParachainHead(beefyBlockMinusOneHash, s.paraID, &paraHead)
	if err != nil {
		return nil, fmt.Errorf("fetch head for parachain %v at block %v: %w", s.paraID, beefyBlockMinusOneHash.Hex(), err)
	}
	if !ok {
		return nil, fmt.Errorf("parachain %v is not registered", s.paraID)
	}

	paraBlockNumber := uint64(paraHead.Number)
	paraBlockHash, err := s.paraConn.API().RPC.Chain.GetBlockHash(paraBlockNumber)
	if err != nil {
		return nil, fmt.Errorf("fetch parachain block hash for block %v: %w", paraBlockNumber, err)
	}

	tasks, err := s.findTasks(ctx, paraBlockHash)
	if err != nil {
		return nil, err
	}

	return tasks, nil
}

// findTasks finds all the message commitments which need to be relayed
func (s *Scanner) findTasks(
	ctx context.Context,
	paraHash types.Hash,
) ([]*Task, error) {
	// Fetch PendingOrders storage in parachain outbound queue
	storageKey := types.NewStorageKey(types.CreateStorageKeyPrefix("EthereumOutboundQueueV2", "PendingOrders"))
	keys, err := s.paraConn.API().RPC.State.GetKeys(storageKey, paraHash)
	if err != nil {
		return nil, fmt.Errorf("fetch nonces from PendingOrders start with key '%v' and hash '%v': %w", storageKey, paraHash, err)
	}
	var pendingOrders []PendingOrder
	for _, key := range keys {
		var pendingOrder PendingOrder
		value, err := s.paraConn.API().RPC.State.GetStorageRaw(key, paraHash)
		if err != nil {
			return nil, fmt.Errorf("fetch value of pendingOrder with key '%v' and hash '%v': %w", key, paraHash, err)
		}
		decoder := scale.NewDecoder(bytes.NewReader(*value))
		err = decoder.Decode(&pendingOrder)
		if err != nil {
			return nil, fmt.Errorf("decode order error: %w", err)
		}
		pendingOrders = append(pendingOrders, pendingOrder)
	}

	tasks, err := s.filterTasks(
		ctx,
		pendingOrders,
	)
	if err != nil {
		return nil, err
	}

	err = s.gatherProofInputs(tasks)
	if err != nil {
		return nil, fmt.Errorf("gather proof input: %w", err)
	}

	return tasks, nil
}

// Filter profitable and undelivered orders, convert to tasks
// Todo: check order is profitable or not with some price oracle
// or some fee estimation api
func (s *Scanner) filterTasks(
	ctx context.Context,
	pendingNonces []PendingOrder,
) ([]*Task, error) {

	var tasks []*Task

	for _, pending := range pendingNonces {

		isRelayed, err := s.isNonceRelayed(ctx, uint64(pending.Nonce))
		if err != nil {
			return nil, fmt.Errorf("check nonce relayed: %w", err)
		}
		if isRelayed {
			log.WithFields(log.Fields{
				"nonce": uint64(pending.Nonce),
			}).Debug("already relayed, just skip")
			continue
		}

		messagesKey, err := types.CreateStorageKey(s.paraConn.Metadata(), "EthereumOutboundQueueV2", "Messages", nil, nil)
		if err != nil {
			return nil, fmt.Errorf("create storage key: %w", err)
		}

		currentBlockNumber := uint64(pending.BlockNumber)

		log.WithFields(log.Fields{
			"blockNumber": currentBlockNumber,
		}).Debug("Checking header")

		blockHash, err := s.paraConn.API().RPC.Chain.GetBlockHash(currentBlockNumber)
		if err != nil {
			return nil, fmt.Errorf("fetch block hash for block %v: %w", currentBlockNumber, err)
		}

		header, err := s.paraConn.API().RPC.Chain.GetHeader(blockHash)
		if err != nil {
			return nil, fmt.Errorf("fetch header for block hash %v: %w", blockHash.Hex(), err)
		}

		commitmentHash, err := ExtractCommitmentFromDigest(header.Digest)
		if err != nil {
			return nil, err
		}
		if commitmentHash == nil {
			continue
		}

		var messages []OutboundQueueMessage
		raw, err := s.paraConn.API().RPC.State.GetStorageRaw(messagesKey, blockHash)
		if err != nil {
			return nil, fmt.Errorf("fetch committed messages for block %v: %w", blockHash.Hex(), err)
		}
		decoder := scale.NewDecoder(bytes.NewReader(*raw))
		n, err := decoder.DecodeUintCompact()
		if err != nil {
			return nil, fmt.Errorf("decode message length error: %w", err)
		}
		for i := uint64(0); i < n.Uint64(); i++ {
			m := OutboundQueueMessage{}
			err = decoder.Decode(&m)
			if err != nil {
				return nil, fmt.Errorf("decode message error: %w", err)
			}
			isBanned, err := s.IsBanned(m)
			if err != nil {
				log.WithError(err).Fatal("error checking banned address found")
				return nil, fmt.Errorf("banned check: %w", err)
			}
			if isBanned {
				log.Fatal("banned address found")
				return nil, errors.New("banned address found")
			}
			messages = append(messages, m)
		}

		// For the outbound channel, the commitment hash is the merkle root of the messages
		// https://github.com/Snowfork/snowbridge/blob/75a475cbf8fc8e13577ad6b773ac452b2bf82fbb/parachain/pallets/basic-channel/src/outbound/mod.rs#L275-L277
		// To verify it we fetch the message proof from the parachain
		result, err := scanForOutboundQueueProofs(
			s.paraConn.API(),
			blockHash,
			*commitmentHash,
			messages,
		)
		if err != nil {
			return nil, err
		}

		if len(result.proofs) > 0 {
			task := Task{
				Header:        header,
				MessageProofs: &result.proofs,
				ProofInput:    nil,
				ProofOutput:   nil,
			}
			tasks = append(tasks, &task)
		}
	}

	return tasks, nil
}

type PersistedValidationData struct {
	ParentHead             []byte
	RelayParentNumber      uint32
	RelayParentStorageRoot types.Hash
	MaxPOVSize             uint32
}

// For each task, gatherProofInputs will search to find the relay chain block
// in which that header was included as well as the parachain heads for that block.
func (s *Scanner) gatherProofInputs(
	tasks []*Task,
) error {
	for _, task := range tasks {

		log.WithFields(log.Fields{
			"ParaBlockNumber": task.Header.Number,
		}).Debug("Gathering proof inputs for parachain header")

		relayBlockNumber, err := s.findInclusionBlockNumber(uint64(task.Header.Number))
		if err != nil {
			return fmt.Errorf("find inclusion block number for parachain block %v: %w", task.Header.Number, err)
		}

		relayBlockHash, err := s.relayConn.API().RPC.Chain.GetBlockHash(relayBlockNumber)
		if err != nil {
			return fmt.Errorf("fetch relaychain block hash: %w", err)
		}

		parachainHeads, err := s.relayConn.FetchParasHeads(relayBlockHash)
		if err != nil {
			return fmt.Errorf("fetch parachain heads: %w", err)
		}

		task.ProofInput = &ProofInput{
			ParaID:           s.paraID,
			RelayBlockNumber: relayBlockNumber,
			RelayBlockHash:   relayBlockHash,
			ParaHeads:        parachainHeads,
		}
	}

	return nil
}

// The process for finalizing a backed parachain header times out after these many blocks:
const FinalizationTimeout = 4

// Find the relaychain block in which a parachain header was included (finalized). This usually happens
// 2-3 blocks after the relaychain block in which the parachain header was backed.
func (s *Scanner) findInclusionBlockNumber(
	paraBlockNumber uint64,
) (uint64, error) {
	validationDataKey, err := types.CreateStorageKey(s.paraConn.Metadata(), "ParachainSystem", "ValidationData", nil, nil)
	if err != nil {
		return 0, fmt.Errorf("create storage key: %w", err)
	}

	paraBlockHash, err := s.paraConn.API().RPC.Chain.GetBlockHash(paraBlockNumber)
	if err != nil {
		return 0, fmt.Errorf("fetch parachain block hash: %w", err)
	}

	var validationData PersistedValidationData
	ok, err := s.paraConn.API().RPC.State.GetStorage(validationDataKey, &validationData, paraBlockHash)
	if err != nil {
		return 0, fmt.Errorf("fetch PersistedValidationData for block %v: %w", paraBlockHash.Hex(), err)
	}
	if !ok {
		return 0, fmt.Errorf("PersistedValidationData not found for block %v", paraBlockHash.Hex())
	}

	startBlock := validationData.RelayParentNumber + 1
	for i := validationData.RelayParentNumber + 1; i < startBlock+FinalizationTimeout; i++ {
		relayBlockHash, err := s.relayConn.API().RPC.Chain.GetBlockHash(uint64(i))
		if err != nil {
			return 0, fmt.Errorf("fetch relaychain block hash: %w", err)
		}

		var paraHead types.Header
		ok, err := s.relayConn.FetchParachainHead(relayBlockHash, s.paraID, &paraHead)
		if err != nil {
			return 0, fmt.Errorf("fetch head for parachain %v at block %v: %w", s.paraID, relayBlockHash.Hex(), err)
		}
		if !ok {
			return 0, fmt.Errorf("parachain %v is not registered", s.paraID)
		}

		if paraBlockNumber == uint64(paraHead.Number) {
			return uint64(i), nil
		}
	}

	return 0, fmt.Errorf("scan terminated")
}

func scanForOutboundQueueProofs(
	api *gsrpc.SubstrateAPI,
	blockHash types.Hash,
	commitmentHash types.H256,
	messages []OutboundQueueMessage,
) (*struct {
	proofs []MessageProof
}, error) {
	proofs := []MessageProof{}

	for i := len(messages) - 1; i >= 0; i-- {
		message := messages[i]

		messageProof, err := fetchMessageProof(api, blockHash, uint64(i), message)
		if err != nil {
			return nil, err
		}
		// Check that the merkle root in the proof is the same as the digest hash from the header
		if messageProof.Proof.Root != commitmentHash {
			return nil, fmt.Errorf(
				"Halting scan Outbound queue proof root '%v' doesn't match digest item's commitment hash '%v'",
				messageProof.Proof.Root,
				commitmentHash,
			)
		}

		// Collect these commitments
		proofs = append(proofs, messageProof)
	}

	return &struct {
		proofs []MessageProof
	}{
		proofs: proofs,
	}, nil
}

func fetchMessageProof(
	api *gsrpc.SubstrateAPI,
	blockHash types.Hash,
	messageIndex uint64,
	message OutboundQueueMessage,
) (MessageProof, error) {
	var proofHex string
	var proof MessageProof

	params, err := types.EncodeToHexString(messageIndex)
	if err != nil {
		return proof, fmt.Errorf("encode params: %w", err)
	}

	err = api.Client.Call(&proofHex, "state_call", "OutboundQueueApiV2_prove_message", params, blockHash.Hex())
	if err != nil {
		return proof, fmt.Errorf("call RPC OutboundQueueApi_prove_message(%v, %v): %w", messageIndex, blockHash, err)
	}

	var optionRawMerkleProof OptionRawMerkleProof
	err = types.DecodeFromHexString(proofHex, &optionRawMerkleProof)
	if err != nil {
		return proof, fmt.Errorf("decode merkle proof: %w", err)
	}

	if !optionRawMerkleProof.HasValue {
		return proof, fmt.Errorf("retrieve proof failed")
	}

	merkleProof, err := NewMerkleProof(optionRawMerkleProof.Value)
	if err != nil {
		return proof, fmt.Errorf("decode merkle proof: %w", err)
	}

	return MessageProof{Message: message, Proof: merkleProof}, nil
}

func (s *Scanner) isNonceRelayed(ctx context.Context, nonce uint64) (bool, error) {
	var isRelayed bool
	gatewayAddress := common.HexToAddress(s.config.Contracts.Gateway)
	gatewayContract, err := contracts.NewGateway(
		gatewayAddress,
		s.ethConn.Client(),
	)
	if err != nil {
		return isRelayed, fmt.Errorf("create gateway contract for address '%v': %w", gatewayAddress, err)
	}

	options := bind.CallOpts{
		Pending: true,
		Context: ctx,
	}
	isRelayed, err = gatewayContract.V2IsDispatched(&options, nonce)
	if err != nil {
		return isRelayed, fmt.Errorf("check nonce from gateway contract: %w", err)
	}
	return isRelayed, nil
}

func (s *Scanner) findOrderUndelivered(
	ctx context.Context,
) ([]*PendingOrder, error) {
	storageKey := types.NewStorageKey(types.CreateStorageKeyPrefix("EthereumOutboundQueueV2", "PendingOrders"))
	keys, err := s.paraConn.API().RPC.State.GetKeysLatest(storageKey)
	if err != nil {
		return nil, fmt.Errorf("fetch nonces from PendingOrders start with key '%v': %w", storageKey, err)
	}
<<<<<<< HEAD
	var undeliveredOrders []*PendingOrder
	for _, key := range keys {
		var undeliveredOrder PendingOrder
		value, err := s.paraConn.API().RPC.State.GetStorageRawLatest(key)
		if err != nil {
			return nil, fmt.Errorf("fetch value of pendingOrder with key '%v': %w", key, err)
		}
		decoder := scale.NewDecoder(bytes.NewReader(*value))
		err = decoder.Decode(&undeliveredOrder)
		if err != nil {
			return nil, fmt.Errorf("decode order error: %w", err)
		}
		isRelayed, err := s.isNonceRelayed(ctx, uint64(undeliveredOrder.Nonce))
		if err != nil {
			return nil, fmt.Errorf("check nonce relayed: %w", err)
		}
		if isRelayed {
			log.WithFields(log.Fields{
				"nonce": uint64(undeliveredOrder.Nonce),
			}).Debug("Relayed but not delivered to BH")
			undeliveredOrders = append(undeliveredOrders, &undeliveredOrder)
		}
	}

	return undeliveredOrders, nil
=======
	return ethInboundNonce, err
}

func (s *Scanner) IsBanned(m OutboundQueueMessage) (bool, error) {
	destination, err := GetDestination(m)
	if err != nil {
		return true, err
	}

	return s.ofac.IsBanned("", destination) // TODO the source will be fetched from Subscan in a follow-up PR
}

func GetDestination(message OutboundQueueMessage) (string, error) {
	log.WithFields(log.Fields{
		"command": message.Command,
		"params":  common.Bytes2Hex(message.Params),
	}).Debug("Checking message for OFAC")

	address := ""

	bytes32Ty, err := abi.NewType("bytes32", "", nil)
	if err != nil {
		return "", err
	}
	addressTy, err := abi.NewType("address", "", nil)
	if err != nil {
		return "", err
	}
	uint256Ty, err := abi.NewType("uint256", "", nil)

	switch message.Command {
	case 0:
		log.Debug("Found AgentExecute message")

		uintTy, err := abi.NewType("uint256", "", nil)
		if err != nil {
			return "", err
		}
		bytesTy, err := abi.NewType("bytes", "", nil)
		if err != nil {
			return "", err
		}
		tupleTy, err := abi.NewType("tuple", "", []abi.ArgumentMarshaling{
			{Name: "AgentId", Type: "bytes32"},
			{Name: "Command", Type: "bytes"},
		})
		if err != nil {
			return "", err
		}

		tupleArgument := abi.Arguments{
			{Type: tupleTy},
		}
		commandArgument := abi.Arguments{
			{Type: uintTy},
			{Type: bytesTy},
		}
		transferTokenArgument := abi.Arguments{
			{Type: addressTy},
			{Type: addressTy},
			{Type: uintTy},
		}

		// Decode the ABI-encoded byte payload
		decodedTuple, err := tupleArgument.Unpack(message.Params)
		if err != nil {
			return "", fmt.Errorf("unpack tuple: %w", err)
		}
		if len(decodedTuple) < 1 {
			return "", fmt.Errorf("decoded tuple not found")
		}

		tuple := reflect.ValueOf(decodedTuple[0])
		commandBytes := tuple.FieldByName("Command").Bytes()

		decodedCommand, err := commandArgument.Unpack(commandBytes)
		if err != nil {
			return "", fmt.Errorf("unpack command: %w", err)
		}
		if len(decodedCommand) < 2 {
			return "", errors.New("decoded command not found")
		}

		decodedTransferToken, err := transferTokenArgument.Unpack(decodedCommand[1].([]byte))
		if err != nil {
			return "", err
		}
		if len(decodedTransferToken) < 3 {
			return "", errors.New("decode transfer token command")
		}

		addressValue := decodedTransferToken[1].(common.Address)
		address = addressValue.String()
	case 6:
		log.Debug("Found TransferNativeFromAgent message")

		if err != nil {
			return "", err
		}
		arguments := abi.Arguments{
			{Type: bytes32Ty},
			{Type: addressTy},
			{Type: uint256Ty},
		}

		decodedMessage, err := arguments.Unpack(message.Params)
		if err != nil {
			return "", fmt.Errorf("unpack tuple: %w", err)
		}
		if len(decodedMessage) < 3 {
			return "", fmt.Errorf("decoded message not found")
		}

		addressValue := decodedMessage[1].(common.Address)
		address = addressValue.String()
	case 9:
		log.Debug("Found TransferNativeToken message")

		arguments := abi.Arguments{
			{Type: bytes32Ty},
			{Type: addressTy},
			{Type: addressTy},
			{Type: uint256Ty},
		}

		decodedMessage, err := arguments.Unpack(message.Params)
		if err != nil {
			return "", fmt.Errorf("unpack tuple: %w", err)
		}
		if len(decodedMessage) < 4 {
			return "", fmt.Errorf("decoded message not found")
		}

		addressValue := decodedMessage[2].(common.Address)
		address = addressValue.String()
	case 11:
		log.Debug("Found MintForeignToken message")

		arguments := abi.Arguments{
			{Type: bytes32Ty},
			{Type: addressTy},
			{Type: uint256Ty},
		}

		decodedMessage, err := arguments.Unpack(message.Params)
		if err != nil {
			return "", fmt.Errorf("unpack tuple: %w", err)
		}
		if len(decodedMessage) < 3 {
			return "", fmt.Errorf("decoded message not found")
		}

		addressValue := decodedMessage[1].(common.Address)
		address = addressValue.String()
	}

	destination := strings.ToLower(address)

	log.WithField("destination", destination).Debug("extracted destination from message")

	return destination, nil
>>>>>>> b4494d55
}<|MERGE_RESOLUTION|>--- conflicted
+++ resolved
@@ -30,11 +30,8 @@
 	relayConn *relaychain.Connection
 	paraConn  *parachain.Connection
 	paraID    uint32
-<<<<<<< HEAD
-=======
 	ofac      *ofac.OFAC
 	tasks     chan<- *Task
->>>>>>> b4494d55
 }
 
 // Scans for all parachain message commitments that need to be relayed and can be
@@ -418,7 +415,6 @@
 	if err != nil {
 		return nil, fmt.Errorf("fetch nonces from PendingOrders start with key '%v': %w", storageKey, err)
 	}
-<<<<<<< HEAD
 	var undeliveredOrders []*PendingOrder
 	for _, key := range keys {
 		var undeliveredOrder PendingOrder
@@ -444,8 +440,6 @@
 	}
 
 	return undeliveredOrders, nil
-=======
-	return ethInboundNonce, err
 }
 
 func (s *Scanner) IsBanned(m OutboundQueueMessage) (bool, error) {
@@ -606,5 +600,4 @@
 	log.WithField("destination", destination).Debug("extracted destination from message")
 
 	return destination, nil
->>>>>>> b4494d55
 }