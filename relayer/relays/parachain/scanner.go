--- conflicted
+++ resolved
@@ -30,11 +30,8 @@
 	relayConn *relaychain.Connection
 	paraConn  *parachain.Connection
 	paraID    uint32
-<<<<<<< HEAD
-=======
 	ofac      *ofac.OFAC
 	tasks     chan<- *Task
->>>>>>> e20a0057
 }
 
 // Scans for all parachain message commitments that need to be relayed and can be
@@ -418,7 +415,6 @@
 	if err != nil {
 		return nil, fmt.Errorf("fetch nonces from PendingOrders start with key '%v': %w", storageKey, err)
 	}
-<<<<<<< HEAD
 	var undeliveredOrders []*PendingOrder
 	for _, key := range keys {
 		var undeliveredOrder PendingOrder
@@ -444,167 +440,178 @@
 	}
 
 	return undeliveredOrders, nil
-=======
-	return ethInboundNonce, err
 }
 
 func (s *Scanner) IsBanned(m OutboundQueueMessage) (bool, error) {
-	destination, err := GetDestination(m)
+	destinations, err := GetDestinations(m)
 	if err != nil {
 		return true, err
 	}
-
-	return s.ofac.IsBanned("", destination) // TODO the source will be fetched from Subscan in a follow-up PR
-}
-
-func GetDestination(message OutboundQueueMessage) (string, error) {
+	var isBanned bool
+	for _, destination := range destinations {
+		isBanned, err = s.ofac.IsBanned("", destination)
+		if isBanned || err != nil {
+			break
+		}
+	}
+
+	return isBanned, err
+}
+
+func GetDestinations(message OutboundQueueMessage) ([]string, error) {
 	log.WithFields(log.Fields{
-		"command": message.Command,
-		"params":  common.Bytes2Hex(message.Params),
+		"commands": message.Commands,
 	}).Debug("Checking message for OFAC")
 
+	var destinations []string
+
 	address := ""
 
 	bytes32Ty, err := abi.NewType("bytes32", "", nil)
 	if err != nil {
-		return "", err
+		return destinations, err
 	}
 	addressTy, err := abi.NewType("address", "", nil)
 	if err != nil {
-		return "", err
+		return destinations, err
 	}
 	uint256Ty, err := abi.NewType("uint256", "", nil)
-
-	switch message.Command {
-	case 0:
-		log.Debug("Found AgentExecute message")
-
-		uintTy, err := abi.NewType("uint256", "", nil)
-		if err != nil {
-			return "", err
-		}
-		bytesTy, err := abi.NewType("bytes", "", nil)
-		if err != nil {
-			return "", err
-		}
-		tupleTy, err := abi.NewType("tuple", "", []abi.ArgumentMarshaling{
-			{Name: "AgentId", Type: "bytes32"},
-			{Name: "Command", Type: "bytes"},
-		})
-		if err != nil {
-			return "", err
-		}
-
-		tupleArgument := abi.Arguments{
-			{Type: tupleTy},
-		}
-		commandArgument := abi.Arguments{
-			{Type: uintTy},
-			{Type: bytesTy},
-		}
-		transferTokenArgument := abi.Arguments{
-			{Type: addressTy},
-			{Type: addressTy},
-			{Type: uintTy},
-		}
-
-		// Decode the ABI-encoded byte payload
-		decodedTuple, err := tupleArgument.Unpack(message.Params)
-		if err != nil {
-			return "", fmt.Errorf("unpack tuple: %w", err)
-		}
-		if len(decodedTuple) < 1 {
-			return "", fmt.Errorf("decoded tuple not found")
-		}
-
-		tuple := reflect.ValueOf(decodedTuple[0])
-		commandBytes := tuple.FieldByName("Command").Bytes()
-
-		decodedCommand, err := commandArgument.Unpack(commandBytes)
-		if err != nil {
-			return "", fmt.Errorf("unpack command: %w", err)
-		}
-		if len(decodedCommand) < 2 {
-			return "", errors.New("decoded command not found")
-		}
-
-		decodedTransferToken, err := transferTokenArgument.Unpack(decodedCommand[1].([]byte))
-		if err != nil {
-			return "", err
-		}
-		if len(decodedTransferToken) < 3 {
-			return "", errors.New("decode transfer token command")
-		}
-
-		addressValue := decodedTransferToken[1].(common.Address)
-		address = addressValue.String()
-	case 6:
-		log.Debug("Found TransferNativeFromAgent message")
-
-		if err != nil {
-			return "", err
-		}
-		arguments := abi.Arguments{
-			{Type: bytes32Ty},
-			{Type: addressTy},
-			{Type: uint256Ty},
-		}
-
-		decodedMessage, err := arguments.Unpack(message.Params)
-		if err != nil {
-			return "", fmt.Errorf("unpack tuple: %w", err)
-		}
-		if len(decodedMessage) < 3 {
-			return "", fmt.Errorf("decoded message not found")
-		}
-
-		addressValue := decodedMessage[1].(common.Address)
-		address = addressValue.String()
-	case 9:
-		log.Debug("Found TransferNativeToken message")
-
-		arguments := abi.Arguments{
-			{Type: bytes32Ty},
-			{Type: addressTy},
-			{Type: addressTy},
-			{Type: uint256Ty},
-		}
-
-		decodedMessage, err := arguments.Unpack(message.Params)
-		if err != nil {
-			return "", fmt.Errorf("unpack tuple: %w", err)
-		}
-		if len(decodedMessage) < 4 {
-			return "", fmt.Errorf("decoded message not found")
-		}
-
-		addressValue := decodedMessage[2].(common.Address)
-		address = addressValue.String()
-	case 11:
-		log.Debug("Found MintForeignToken message")
-
-		arguments := abi.Arguments{
-			{Type: bytes32Ty},
-			{Type: addressTy},
-			{Type: uint256Ty},
-		}
-
-		decodedMessage, err := arguments.Unpack(message.Params)
-		if err != nil {
-			return "", fmt.Errorf("unpack tuple: %w", err)
-		}
-		if len(decodedMessage) < 3 {
-			return "", fmt.Errorf("decoded message not found")
-		}
-
-		addressValue := decodedMessage[1].(common.Address)
-		address = addressValue.String()
-	}
-
-	destination := strings.ToLower(address)
-
-	log.WithField("destination", destination).Debug("extracted destination from message")
-
-	return destination, nil
->>>>>>> e20a0057
+	if err != nil {
+		return destinations, err
+	}
+
+	for _, command := range message.Commands {
+		switch command.Kind {
+		case 0:
+			log.Debug("Found AgentExecute message")
+
+			uintTy, err := abi.NewType("uint256", "", nil)
+			if err != nil {
+				return destinations, err
+			}
+			bytesTy, err := abi.NewType("bytes", "", nil)
+			if err != nil {
+				return destinations, err
+			}
+			tupleTy, err := abi.NewType("tuple", "", []abi.ArgumentMarshaling{
+				{Name: "AgentId", Type: "bytes32"},
+				{Name: "Command", Type: "bytes"},
+			})
+			if err != nil {
+				return destinations, err
+			}
+
+			tupleArgument := abi.Arguments{
+				{Type: tupleTy},
+			}
+			commandArgument := abi.Arguments{
+				{Type: uintTy},
+				{Type: bytesTy},
+			}
+			transferTokenArgument := abi.Arguments{
+				{Type: addressTy},
+				{Type: addressTy},
+				{Type: uintTy},
+			}
+
+			// Decode the ABI-encoded byte payload
+			decodedTuple, err := tupleArgument.Unpack(command.Params)
+			if err != nil {
+				return destinations, fmt.Errorf("unpack tuple: %w", err)
+			}
+			if len(decodedTuple) < 1 {
+				return destinations, fmt.Errorf("decoded tuple not found")
+			}
+
+			tuple := reflect.ValueOf(decodedTuple[0])
+			commandBytes := tuple.FieldByName("Command").Bytes()
+
+			decodedCommand, err := commandArgument.Unpack(commandBytes)
+			if err != nil {
+				return destinations, fmt.Errorf("unpack command: %w", err)
+			}
+			if len(decodedCommand) < 2 {
+				return destinations, errors.New("decoded command not found")
+			}
+
+			decodedTransferToken, err := transferTokenArgument.Unpack(decodedCommand[1].([]byte))
+			if err != nil {
+				return destinations, err
+			}
+			if len(decodedTransferToken) < 3 {
+				return destinations, errors.New("decode transfer token command")
+			}
+
+			addressValue := decodedTransferToken[1].(common.Address)
+			address = addressValue.String()
+		case 6:
+			log.Debug("Found TransferNativeFromAgent message")
+
+			if err != nil {
+				return destinations, err
+			}
+			arguments := abi.Arguments{
+				{Type: bytes32Ty},
+				{Type: addressTy},
+				{Type: uint256Ty},
+			}
+
+			decodedMessage, err := arguments.Unpack(command.Params)
+			if err != nil {
+				return destinations, fmt.Errorf("unpack tuple: %w", err)
+			}
+			if len(decodedMessage) < 3 {
+				return destinations, fmt.Errorf("decoded message not found")
+			}
+
+			addressValue := decodedMessage[1].(common.Address)
+			address = addressValue.String()
+		case 9:
+			log.Debug("Found TransferNativeToken message")
+
+			arguments := abi.Arguments{
+				{Type: bytes32Ty},
+				{Type: addressTy},
+				{Type: addressTy},
+				{Type: uint256Ty},
+			}
+
+			decodedMessage, err := arguments.Unpack(command.Params)
+			if err != nil {
+				return destinations, fmt.Errorf("unpack tuple: %w", err)
+			}
+			if len(decodedMessage) < 4 {
+				return destinations, fmt.Errorf("decoded message not found")
+			}
+
+			addressValue := decodedMessage[2].(common.Address)
+			address = addressValue.String()
+		case 11:
+			log.Debug("Found MintForeignToken message")
+
+			arguments := abi.Arguments{
+				{Type: bytes32Ty},
+				{Type: addressTy},
+				{Type: uint256Ty},
+			}
+
+			decodedMessage, err := arguments.Unpack(command.Params)
+			if err != nil {
+				return destinations, fmt.Errorf("unpack tuple: %w", err)
+			}
+			if len(decodedMessage) < 3 {
+				return destinations, fmt.Errorf("decoded message not found")
+			}
+
+			addressValue := decodedMessage[1].(common.Address)
+			address = addressValue.String()
+		}
+
+		destination := strings.ToLower(address)
+
+		log.WithField("destination", destination).Debug("extracted destination from message")
+
+		destinations = append(destinations, address)
+	}
+	return destinations, nil
 }