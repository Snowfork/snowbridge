package parachain

import (
	"context"
	"encoding/binary"
	"errors"
	"fmt"
	"math/big"
	"strings"

	"golang.org/x/sync/errgroup"

	"github.com/ethereum/go-ethereum/accounts/abi"
	"github.com/ethereum/go-ethereum/accounts/abi/bind"
	"github.com/ethereum/go-ethereum/common"

	"github.com/snowfork/snowbridge/relayer/chain/ethereum"
	"github.com/snowfork/snowbridge/relayer/contracts"
	"github.com/snowfork/snowbridge/relayer/crypto/keccak"
	"github.com/snowfork/snowbridge/relayer/relays/util"

	gsrpcTypes "github.com/snowfork/go-substrate-rpc-client/v4/types"

	log "github.com/sirupsen/logrus"
)

type EthereumWriter struct {
	config      *SinkConfig
	conn        *ethereum.Connection
	gateway     *contracts.Gateway
	tasks       <-chan *Task
	gatewayABI  abi.ABI
	relayConfig *Config
}

func NewEthereumWriter(
	config *SinkConfig,
	conn *ethereum.Connection,
	tasks <-chan *Task,
	relayConfig *Config,
) (*EthereumWriter, error) {
	return &EthereumWriter{
		config:      config,
		conn:        conn,
		gateway:     nil,
		tasks:       tasks,
		relayConfig: relayConfig,
	}, nil
}

func (wr *EthereumWriter) Start(ctx context.Context, eg *errgroup.Group) error {
	address := common.HexToAddress(wr.config.Contracts.Gateway)
	gateway, err := contracts.NewGateway(address, wr.conn.Client())
	if err != nil {
		return err
	}
	wr.gateway = gateway

	gatewayABI, err := abi.JSON(strings.NewReader(contracts.GatewayABI))
	if err != nil {
		return err
	}
	wr.gatewayABI = gatewayABI

	eg.Go(func() error {
		err := wr.writeMessagesLoop(ctx)
		if err != nil {
			if errors.Is(err, context.Canceled) {
				return nil
			}
			return fmt.Errorf("write message loop: %w", err)
		}
		return nil
	})

	return nil
}

func (wr *EthereumWriter) writeMessagesLoop(ctx context.Context) error {
	options := wr.conn.MakeTxOpts(ctx)
	for {
		select {
		case <-ctx.Done():
			return ctx.Err()
		case task, ok := <-wr.tasks:
			if !ok {
				return nil
			}
			err := wr.WriteChannels(ctx, options, task)
			if err != nil {
				return fmt.Errorf("write message: %w", err)
			}
		}
	}
}

func (wr *EthereumWriter) WriteChannels(
	ctx context.Context,
	options *bind.TransactOpts,
	task *Task,
) error {
	for _, proof := range *task.MessageProofs {
<<<<<<< HEAD
		profitable, err := wr.isTaskMessageProfitable(ctx, &proof)
=======
		profitable, err := wr.isRelayMessageProfitable(ctx, &proof)
>>>>>>> bc7999a9
		if err != nil {
			return fmt.Errorf("check message profitable: %w", err)
		}
		if profitable {
			err = wr.WriteChannel(ctx, options, &proof, task.ProofOutput)
			if err != nil {
				return fmt.Errorf("write eth gateway: %w", err)
			}
		}
	}

	return nil
}

<<<<<<< HEAD
func (wr *EthereumWriter) isTaskMessageProfitable(ctx context.Context, proof *MessageProof) (bool, error) {
=======
func (wr *EthereumWriter) commandGas(command *CommandWrapper) uint64 {
	var gas uint64
	switch command.Kind {
	// Allow transfers even if the attached fee is lower than the estimated gas cost, to remain lenient
	case 2, 4:
		gas = uint64(60_000)
	default:
		gas = uint64(command.MaxDispatchGas)
	}
	return gas
}

func (wr *EthereumWriter) isRelayMessageProfitable(ctx context.Context, proof *MessageProof) (bool, error) {
>>>>>>> bc7999a9
	var result bool
	gasPrice, err := wr.conn.Client().SuggestGasPrice(ctx)
	if err != nil {
		return result, err
	}
	var totalDispatchGas uint64
	commands := proof.Message.Message.Commands
	for _, command := range commands {
<<<<<<< HEAD
		totalDispatchGas = totalDispatchGas + uint64(command.MaxDispatchGas)
=======
		totalDispatchGas = totalDispatchGas + wr.commandGas(&command)
>>>>>>> bc7999a9
	}
	totalDispatchGas = totalDispatchGas + wr.config.Ethereum.BaseDeliveryGas
	gasFee := new(big.Int)
	gasFee.Mul(gasPrice, big.NewInt(int64(totalDispatchGas)))
	if proof.Message.Fee.Cmp(gasFee) >= 0 {
		return true, nil
	}
	return false, nil
}

// Submit sends a SCALE-encoded message to an application deployed on the Ethereum network
func (wr *EthereumWriter) WriteChannel(
	ctx context.Context,
	options *bind.TransactOpts,
	commitmentProof *MessageProof,
	proof *ProofOutput,
) error {
	message := commitmentProof.Message.Message.IntoInboundMessage()

	convertedHeader, err := convertHeader(proof.Header)
	if err != nil {
		return fmt.Errorf("convert header: %w", err)
	}

	var merkleProofItems [][32]byte
	for _, proofItem := range proof.MMRProof.MerkleProofItems {
		merkleProofItems = append(merkleProofItems, proofItem)
	}

	verificationProof := contracts.VerificationProof{
		Header: *convertedHeader,
		HeadProof: contracts.VerificationHeadProof{
			Pos:   big.NewInt(proof.MerkleProofData.ProvenLeafIndex),
			Width: big.NewInt(int64(proof.MerkleProofData.NumberOfLeaves)),
			Proof: proof.MerkleProofData.Proof,
		},
		LeafPartial: contracts.VerificationMMRLeafPartial{
			Version:              uint8(proof.MMRProof.Leaf.Version),
			ParentNumber:         uint32(proof.MMRProof.Leaf.ParentNumberAndHash.ParentNumber),
			ParentHash:           proof.MMRProof.Leaf.ParentNumberAndHash.Hash,
			NextAuthoritySetID:   uint64(proof.MMRProof.Leaf.BeefyNextAuthoritySet.ID),
			NextAuthoritySetLen:  uint32(proof.MMRProof.Leaf.BeefyNextAuthoritySet.Len),
			NextAuthoritySetRoot: proof.MMRProof.Leaf.BeefyNextAuthoritySet.Root,
		},
		LeafProof:      merkleProofItems,
		LeafProofOrder: new(big.Int).SetUint64(proof.MMRProof.MerkleProofOrder),
	}

	rewardAddress, err := util.HexStringTo32Bytes(wr.relayConfig.RewardAddress)
	if err != nil {
		return fmt.Errorf("convert to reward address: %w", err)
	}

	tx, err := wr.gateway.V2Submit(
		options, message, commitmentProof.Proof.InnerHashes, verificationProof, rewardAddress,
	)
	if err != nil {
		return fmt.Errorf("send transaction Gateway.submit: %w", err)
	}

	hasher := &keccak.Keccak256{}
	mmrLeafEncoded, err := gsrpcTypes.EncodeToBytes(proof.MMRProof.Leaf)
	if err != nil {
		return fmt.Errorf("encode MMRLeaf: %w", err)
	}
	log.WithField("txHash", tx.Hash().Hex()).
		WithField("params", wr.logFieldsForSubmission(message, commitmentProof.Proof.InnerHashes, verificationProof)).
		WithFields(log.Fields{
			"commitmentHash":       commitmentProof.Proof.Root.Hex(),
			"MMRRoot":              proof.MMRRootHash.Hex(),
			"MMRLeafHash":          Hex(hasher.Hash(mmrLeafEncoded)),
			"merkleProofData":      proof.MerkleProofData,
			"parachainBlockNumber": proof.Header.Number,
			"beefyBlock":           proof.MMRProof.Blockhash.Hex(),
			"header":               proof.Header,
		}).
		Info("Sent transaction Gateway.submit")

	receipt, err := wr.conn.WatchTransaction(ctx, tx, 1)

	if err != nil {
		log.WithError(err).Error("Failed to SubmitInbound")
		return err
	}

	for _, ev := range receipt.Logs {
		if ev.Topics[0] == wr.gatewayABI.Events["InboundMessageDispatched"].ID {
			var holder contracts.GatewayInboundMessageDispatched
			err = wr.gatewayABI.UnpackIntoInterface(&holder, "InboundMessageDispatched", ev.Data)
			if err != nil {
				return fmt.Errorf("unpack event log: %w", err)
			}
			log.WithFields(log.Fields{
				"nonce":   holder.Nonce,
				"success": holder.Success,
			}).Info("Message dispatched")
		}
	}

	return nil
}

func convertHeader(header gsrpcTypes.Header) (*contracts.VerificationParachainHeader, error) {
	var digestItems []contracts.VerificationDigestItem

	for _, di := range header.Digest {
		switch {
		case di.IsOther:
			digestItems = append(digestItems, contracts.VerificationDigestItem{
				Kind: big.NewInt(0),
				Data: di.AsOther,
			})
		case di.IsPreRuntime:
			consensusEngineID := make([]byte, 4)
			binary.LittleEndian.PutUint32(consensusEngineID, uint32(di.AsPreRuntime.ConsensusEngineID))
			digestItems = append(digestItems, contracts.VerificationDigestItem{
				Kind:              big.NewInt(6),
				ConsensusEngineID: *(*[4]byte)(consensusEngineID),
				Data:              di.AsPreRuntime.Bytes,
			})
		case di.IsConsensus:
			consensusEngineID := make([]byte, 4)
			binary.LittleEndian.PutUint32(consensusEngineID, uint32(di.AsConsensus.ConsensusEngineID))
			digestItems = append(digestItems, contracts.VerificationDigestItem{
				Kind:              big.NewInt(4),
				ConsensusEngineID: *(*[4]byte)(consensusEngineID),
				Data:              di.AsConsensus.Bytes,
			})
		case di.IsSeal:
			consensusEngineID := make([]byte, 4)
			binary.LittleEndian.PutUint32(consensusEngineID, uint32(di.AsSeal.ConsensusEngineID))
			digestItems = append(digestItems, contracts.VerificationDigestItem{
				Kind:              big.NewInt(5),
				ConsensusEngineID: *(*[4]byte)(consensusEngineID),
				Data:              di.AsSeal.Bytes,
			})
		default:
			return nil, fmt.Errorf("Unsupported digest item: %v", di)
		}
	}

	return &contracts.VerificationParachainHeader{
		ParentHash:     header.ParentHash,
		Number:         big.NewInt(int64(header.Number)),
		StateRoot:      header.StateRoot,
		ExtrinsicsRoot: header.ExtrinsicsRoot,
		DigestItems:    digestItems,
	}, nil
}<|MERGE_RESOLUTION|>--- conflicted
+++ resolved
@@ -100,11 +100,7 @@
 	task *Task,
 ) error {
 	for _, proof := range *task.MessageProofs {
-<<<<<<< HEAD
-		profitable, err := wr.isTaskMessageProfitable(ctx, &proof)
-=======
 		profitable, err := wr.isRelayMessageProfitable(ctx, &proof)
->>>>>>> bc7999a9
 		if err != nil {
 			return fmt.Errorf("check message profitable: %w", err)
 		}
@@ -119,9 +115,6 @@
 	return nil
 }
 
-<<<<<<< HEAD
-func (wr *EthereumWriter) isTaskMessageProfitable(ctx context.Context, proof *MessageProof) (bool, error) {
-=======
 func (wr *EthereumWriter) commandGas(command *CommandWrapper) uint64 {
 	var gas uint64
 	switch command.Kind {
@@ -135,7 +128,6 @@
 }
 
 func (wr *EthereumWriter) isRelayMessageProfitable(ctx context.Context, proof *MessageProof) (bool, error) {
->>>>>>> bc7999a9
 	var result bool
 	gasPrice, err := wr.conn.Client().SuggestGasPrice(ctx)
 	if err != nil {
@@ -144,11 +136,7 @@
 	var totalDispatchGas uint64
 	commands := proof.Message.Message.Commands
 	for _, command := range commands {
-<<<<<<< HEAD
-		totalDispatchGas = totalDispatchGas + uint64(command.MaxDispatchGas)
-=======
 		totalDispatchGas = totalDispatchGas + wr.commandGas(&command)
->>>>>>> bc7999a9
 	}
 	totalDispatchGas = totalDispatchGas + wr.config.Ethereum.BaseDeliveryGas
 	gasFee := new(big.Int)
