package execution

import (
	"context"
	"errors"
	"fmt"
	"math/big"
	"sort"
	"time"

	"github.com/ethereum/go-ethereum/accounts/abi/bind"
	"github.com/ethereum/go-ethereum/common"
	ethtypes "github.com/ethereum/go-ethereum/core/types"
	"github.com/sirupsen/logrus"
	log "github.com/sirupsen/logrus"
	"github.com/snowfork/go-substrate-rpc-client/v4/types"
	"github.com/snowfork/snowbridge/relayer/chain/ethereum"
	"github.com/snowfork/snowbridge/relayer/chain/parachain"
	"github.com/snowfork/snowbridge/relayer/contracts"
	"github.com/snowfork/snowbridge/relayer/crypto/sr25519"
	"github.com/snowfork/snowbridge/relayer/ofac"
	"github.com/snowfork/snowbridge/relayer/relays/beacon/header"
	"github.com/snowfork/snowbridge/relayer/relays/beacon/header/syncer/api"
	"github.com/snowfork/snowbridge/relayer/relays/beacon/header/syncer/scale"
	"github.com/snowfork/snowbridge/relayer/relays/beacon/protocol"
	"github.com/snowfork/snowbridge/relayer/relays/beacon/store"
	"github.com/snowfork/snowbridge/relayer/relays/error_tracking"
	"golang.org/x/sync/errgroup"
)

type Relay struct {
	config          *Config
	keypair         *sr25519.Keypair
	paraconn        *parachain.Connection
	ethconn         *ethereum.Connection
	gatewayContract *contracts.Gateway
	beaconHeader    *header.Header
	writer          *parachain.ParachainWriter
	headerCache     *ethereum.HeaderCache
	ofac            *ofac.OFAC
	chainID         *big.Int
<<<<<<< HEAD
	gasEstimator    *GasEstimator
=======
	errorTracker    *error_tracking.ErrorTracker
>>>>>>> 9b576669
}

func NewRelay(
	config *Config,
	keypair *sr25519.Keypair,
) *Relay {
	return &Relay{
		config:       config,
		keypair:      keypair,
<<<<<<< HEAD
		gasEstimator: NewGasEstimator(config.GasEstimation),
=======
		errorTracker: error_tracking.NewErrorTracker(10),
>>>>>>> 9b576669
	}
}

func (r *Relay) Start(ctx context.Context, eg *errgroup.Group) error {
	paraconn := parachain.NewConnection(r.config.Sink.Parachain.Endpoint, r.keypair.AsKeyringPair())
	ethconn := ethereum.NewConnection(&r.config.Source.Ethereum, nil)

	err := paraconn.ConnectWithHeartBeat(ctx, eg, time.Second*time.Duration(r.config.Sink.Parachain.HeartbeatSecs))
	if err != nil {
		return err
	}
	r.paraconn = paraconn

	err = ethconn.ConnectWithHeartBeat(ctx, eg, time.Second*time.Duration(r.config.Source.Ethereum.HeartbeatSecs))
	if err != nil {
		return err
	}
	r.ethconn = ethconn

	r.writer = parachain.NewParachainWriter(
		paraconn,
		r.config.Sink.Parachain.MaxWatchedExtrinsics,
	)

	err = r.writer.Start(ctx, eg)
	if err != nil {
		return err
	}

	headerCache, err := ethereum.NewHeaderBlockCache(
		&ethereum.DefaultBlockLoader{Conn: ethconn},
	)
	if err != nil {
		return err
	}
	r.headerCache = headerCache

	address := common.HexToAddress(r.config.Source.Contracts.Gateway)
	contract, err := contracts.NewGateway(address, ethconn.Client())
	if err != nil {
		return err
	}
	r.gatewayContract = contract

	p := protocol.New(r.config.Source.Beacon.Spec, r.config.Sink.Parachain.HeaderRedundancy)

	r.ofac = ofac.New(r.config.OFAC.Enabled, r.config.OFAC.ApiKey)

	store := store.New(r.config.Source.Beacon.DataStore.Location, r.config.Source.Beacon.DataStore.MaxEntries, *p)
	store.Connect()

	beaconAPI := api.NewBeaconClient(r.config.Source.Beacon.Endpoint, r.config.Source.Beacon.StateEndpoint)
	beaconHeader := header.New(
		r.writer,
		beaconAPI,
		r.config.Source.Beacon.Spec,
		&store,
		p,
		0, // setting is not used in the execution relay
	)
	r.beaconHeader = &beaconHeader

	r.chainID, err = r.ethconn.Client().NetworkID(ctx)
	if err != nil {
		return err
	}

	log.WithFields(log.Fields{
		"relayerId":     r.config.Schedule.ID,
		"relayerCount":  r.config.Schedule.TotalRelayerCount,
		"sleepInterval": r.config.Schedule.SleepInterval,
		"chainId":       r.chainID,
	}).Info("relayer config")

	for {
		select {
		case <-ctx.Done():
			return nil
		case <-time.After(60 * time.Second):
			log.Info("Polling Nonces")

			ethNonce, err := r.fetchEthereumNonce(ctx)
			if err != nil {
				return err
			}

			paraNonces, err := r.fetchUnprocessedParachainNonces(ethNonce)
			if err != nil {
				return err
			}

			log.WithFields(log.Fields{
				"paraNonces":          paraNonces,
				"ethNonce":            ethNonce,
				"instantVerification": r.config.InstantVerification,
			}).Info("Polled Nonces")

			blockNumber, err := ethconn.Client().BlockNumber(ctx)
			if err != nil {
				return fmt.Errorf("get last block number: %w", err)
			}

			log.WithFields(log.Fields{
				"blockNumber": blockNumber,
			}).Info("block number is")

			for _, paraNonce := range paraNonces {
				log.WithFields(log.Fields{
					"nonce": paraNonce,
				}).Info("Finding events for nonce")
				events, err := r.findEvents(ctx, blockNumber, paraNonce)
				if err != nil {
					return fmt.Errorf("find events: %w", err)
				}

				log.WithFields(log.Fields{
					"events":    events,
					"paraNonce": paraNonce,
				}).Info("Found events for nonce")

				for _, ev := range events {
					err := r.waitAndSendWithRetry(ctx, ev)
					if errors.Is(err, header.ErrBeaconHeaderNotFinalized) {
						log.WithField("nonce", ev.Nonce).Info("beacon header not finalized yet")
						continue
					} else if err != nil {
						log.WithFields(log.Fields{"nonce": ev.Nonce, "error": err}).Warn("submit event: message was not processed")
						continue
					}
				}
			}
		}
	}
}

func (r *Relay) writeToParachain(ctx context.Context, proof scale.ProofPayload, inboundMsg *parachain.Message) error {
	inboundMsg.Proof.ExecutionProof = proof.HeaderPayload

	log.WithFields(logrus.Fields{
		"EventLog": inboundMsg.EventLog,
		"Proof":    inboundMsg.Proof,
	}).Debug("Generated message from Ethereum log")

	// There is already a valid finalized header on-chain that can prove the message
	if proof.FinalizedPayload == nil {
		err := r.writer.WriteToParachainAndWatch(ctx, "EthereumInboundQueueV2.submit", inboundMsg)
		if err != nil {
			return fmt.Errorf("submit message to inbound queue: %w", err)
		}

		return nil
	}

	log.WithFields(logrus.Fields{
		"finalized_slot": proof.FinalizedPayload.Payload.FinalizedHeader.Slot,
		"finalized_root": proof.FinalizedPayload.FinalizedHeaderBlockRoot,
		"message_slot":   proof.HeaderPayload.Header.Slot,
	}).Debug("Batching finalized header update with message")

	extrinsics := []string{"EthereumBeaconClient.submit", "EthereumInboundQueueV2.submit"}
	payloads := []interface{}{proof.FinalizedPayload.Payload, inboundMsg}
	// Batch the finalized header update with the inbound message
	err := r.writer.BatchCall(ctx, extrinsics, payloads)
	if err != nil {
		return fmt.Errorf("batch call containing finalized header update and inbound queue message: %w", err)
	}

	return nil
}

func (r *Relay) fetchUnprocessedParachainNonces(latest uint64) ([]uint64, error) {
	unprocessedNonces := []uint64{}
	latestBucket := latest / 128

	for b := uint64(0); b <= latestBucket; b++ {
		encodedBucket, err := types.EncodeToBytes(types.NewU64(b))
		bucketKey, _ := types.CreateStorageKey(
			r.paraconn.Metadata(),
			"EthereumInboundQueueV2",
			"NonceBitmap",
			encodedBucket,
			nil,
		)

		var value types.U128
		ok, err := r.paraconn.API().RPC.State.GetStorageLatest(bucketKey, &value)
		if err != nil {
			return nil, fmt.Errorf("failed to read bucket %d: %w", b, err)
		}

		// "Missing" means the chain doesn't store it => it's 0
		if !ok {
			value = types.NewU128(*big.NewInt(0))
		}

		// Now parse bits from value...
		bucketNonces := extractUnprocessedNonces(value, latest, b)
		unprocessedNonces = append(unprocessedNonces, bucketNonces...)
	}

	log.WithFields(logrus.Fields{
		"nonces": unprocessedNonces,
	}).Debug("nonces to be processed")
	return unprocessedNonces, nil
}

func (r *Relay) isParachainNonceSet(index uint64) (bool, error) {
	log.WithFields(logrus.Fields{
		"index": index,
	}).Debug("is parachain nonce set")
	// Calculate the bucket and bit position
	bucket := index / 128
	bitPosition := index % 128

	encodedBucket, err := types.EncodeToBytes(types.NewU64(bucket))
	bucketKey, err := types.CreateStorageKey(r.paraconn.Metadata(), "EthereumInboundQueueV2", "NonceBitmap", encodedBucket)
	if err != nil {
		return false, fmt.Errorf("create storage key for EthereumInboundQueueV2.NonceBitmap: %w", err)
	}

	var bucketValue types.U128
	ok, err := r.paraconn.API().RPC.State.GetStorageLatest(bucketKey, &bucketValue)

	if err != nil {
		return false, fmt.Errorf("fetch storage EthereumInboundQueueV2.NonceBitmap keys: %w", err)
	}
	if !ok {
		return false, fmt.Errorf("bucket does not exist: %w", err)
	}

	return checkBitState(bucketValue, bitPosition), nil
}

func checkBitState(bucketValue types.U128, bitPosition uint64) bool {
	log.WithFields(logrus.Fields{
		"bucketValue": bucketValue,
		"bitPosition": bitPosition,
	}).Debug("checking bit state")
	mask := new(big.Int).Lsh(big.NewInt(1), uint(bitPosition)) // Create mask for the bit position
	result := new(big.Int).And(bucketValue.Int, mask).Cmp(big.NewInt(0)) != 0
	log.WithFields(logrus.Fields{
		"result":      result,
		"bitPosition": bitPosition,
	}).Debug("check bit state result")
	return result
}

func extractUnprocessedNonces(bitmap types.U128, latest uint64, bucketIndex uint64) []uint64 {
	var unprocessed []uint64
	// Each bucket covers 128 nonces
	baseNonce := bucketIndex * 128

	for i := 0; i < 128; i++ {
		nonce := baseNonce + uint64(i)
		// Ignore nonce 0 since valid nonces start at 1
		if nonce < 1 {
			continue
		}
		// If we've passed the latest nonce to consider, stop checking further bits.
		if nonce > latest {
			break
		}
		// Check if bit `i` is unset (meaning unprocessed).
		mask := new(big.Int).Lsh(big.NewInt(1), uint(i))
		if new(big.Int).And(bitmap.Int, mask).Cmp(big.NewInt(0)) == 0 {
			unprocessed = append(unprocessed, nonce)
		}
	}

	return unprocessed
}

func (r *Relay) fetchEthereumNonce(ctx context.Context) (uint64, error) {
	opts := bind.CallOpts{
		Context: ctx,
	}
	ethOutboundNonce, err := r.gatewayContract.V2OutboundNonce(&opts)
	if err != nil {
		return 0, fmt.Errorf("fetch Gateway.OutboundNonce: %w", err)
	}

	return ethOutboundNonce, nil
}

const BlocksPerQuery = 4096

func (r *Relay) findEvents(
	ctx context.Context,
	latestFinalizedBlockNumber uint64,
	start uint64,
) ([]*contracts.GatewayOutboundMessageAccepted, error) {
	var allEvents []*contracts.GatewayOutboundMessageAccepted

	blockNumber := latestFinalizedBlockNumber

	for {
		var begin uint64
		if blockNumber < BlocksPerQuery {
			begin = 0
		} else {
			begin = blockNumber - BlocksPerQuery
		}

		opts := bind.FilterOpts{
			Start:   begin,
			End:     &blockNumber,
			Context: ctx,
		}

		done, events, err := r.findEventsWithFilter(&opts, start)
		if err != nil {
			return nil, fmt.Errorf("filter events: %w", err)
		}

		if len(events) > 0 {
			allEvents = append(allEvents, events...)
		}

		blockNumber = begin

		if done || begin == 0 {
			break
		}
	}

	sort.SliceStable(allEvents, func(i, j int) bool {
		return allEvents[i].Nonce < allEvents[j].Nonce
	})

	return allEvents, nil
}

func (r *Relay) findEventsWithFilter(opts *bind.FilterOpts, start uint64) (bool, []*contracts.GatewayOutboundMessageAccepted, error) {
	iter, err := r.gatewayContract.FilterOutboundMessageAccepted(opts)
	if err != nil {
		return false, nil, err
	}

	var events []*contracts.GatewayOutboundMessageAccepted
	done := false

	for {
		more := iter.Next()
		if !more {
			err = iter.Error()
			if err != nil {
				return false, nil, err
			}
			break
		}
		if iter.Event.Nonce >= start {
			events = append(events, iter.Event)
		}
		if iter.Event.Nonce == start && opts.Start != 0 {
			// This iteration of findEventsWithFilter contains the last nonce we are interested in,
			// although the nonces might not be ordered in ascending order in the iterator. So there might be more
			// nonces that need to be appended (and we need to keep looping until "more" is false, even though we
			// already have found the oldest nonce.
			done = true
		}
	}

	if done {
		iter.Close()
	}

	return done, events, nil
}

func (r *Relay) makeInboundMessage(
	ctx context.Context,
	headerCache *ethereum.HeaderCache,
	event *contracts.GatewayOutboundMessageAccepted,
) (*parachain.Message, error) {
	receiptTrie, err := headerCache.GetReceiptTrie(ctx, event.Raw.BlockHash)
	if err != nil {
		log.WithFields(logrus.Fields{
			"blockHash":   event.Raw.BlockHash.Hex(),
			"blockNumber": event.Raw.BlockNumber,
			"txHash":      event.Raw.TxHash.Hex(),
		}).WithError(err).Error("Failed to get receipt trie for event")
		return nil, err
	}

	msg, err := ethereum.MakeMessageFromEvent(&event.Raw, receiptTrie)
	if err != nil {
		log.WithFields(logrus.Fields{
			"address":     event.Raw.Address.Hex(),
			"blockHash":   event.Raw.BlockHash.Hex(),
			"blockNumber": event.Raw.BlockNumber,
			"txHash":      event.Raw.TxHash.Hex(),
		}).WithError(err).Error("Failed to generate message from ethereum event")
		return nil, err
	}

	log.WithFields(logrus.Fields{
		"blockHash":   event.Raw.BlockHash.Hex(),
		"blockNumber": event.Raw.BlockNumber,
		"txHash":      event.Raw.TxHash.Hex(),
	}).Info("found message")

	return msg, nil
}

// waitAndSendWithRetry wraps waitAndSend with retry logic for transient errors
func (r *Relay) waitAndSendWithRetry(ctx context.Context, ev *contracts.GatewayOutboundMessageAccepted) error {
	config := error_tracking.DefaultRetryConfig()
	logFields := log.Fields{"nonce": ev.Nonce}

	return error_tracking.RetryWithTracking(
		r.errorTracker,
		config,
		func() error { return r.waitAndSend(ctx, ev) },
		logFields,
	)
}

func (r *Relay) waitAndSend(ctx context.Context, ev *contracts.GatewayOutboundMessageAccepted) (err error) {
	ethNonce := ev.Nonce
	waitingPeriod := (ethNonce + r.config.Schedule.TotalRelayerCount - r.config.Schedule.ID) % r.config.Schedule.TotalRelayerCount
	log.WithFields(logrus.Fields{
		"waitingPeriod": waitingPeriod,
	}).Info("relayer waiting period")

	var cnt uint64
	for {
		// Check the nonce again in case another relayer processed the message while this relayer downloading beacon state
		isProcessed, err := r.isMessageProcessed(ev.Nonce)
		if err != nil {
			return fmt.Errorf("is message procssed: %w", err)
		}
		// If the message is already processed we shouldn't submit it again
		if isProcessed {
			return nil
		}
		// Check if the beacon header is finalized
		err = r.isInFinalizedBlock(ctx, ev)
		if err != nil {
			return fmt.Errorf("check beacon header finalized: %w", err)
		}
		if cnt == waitingPeriod {
			break
		}
		log.Info(fmt.Sprintf("sleeping for %d seconds.", time.Duration(r.config.Schedule.SleepInterval)))

		time.Sleep(time.Duration(r.config.Schedule.SleepInterval) * time.Second)
		cnt++
	}
	err = r.doSubmit(ctx, ev)
	if err != nil {
		return fmt.Errorf("submit inbound message: %w", err)
	}

	return nil
}

func (r *Relay) doSubmit(ctx context.Context, ev *contracts.GatewayOutboundMessageAccepted) error {
	inboundMsg, err := r.makeInboundMessage(ctx, r.headerCache, ev)
	if err != nil {
		return fmt.Errorf("make outgoing message: %w", err)
	}

	logger := log.WithFields(log.Fields{
		"ethNonce":    ev.Nonce,
		"msgNonce":    ev.Nonce,
		"address":     ev.Raw.Address.Hex(),
		"blockHash":   ev.Raw.BlockHash.Hex(),
		"blockNumber": ev.Raw.BlockNumber,
		"txHash":      ev.Raw.TxHash.Hex(),
		"txIndex":     ev.Raw.TxIndex,
	})

	source, err := r.getTransactionSender(ctx, ev)
	if err != nil {
		return err
	}

	banned, err := r.ofac.IsBanned(source, "")
	if err != nil {
		return err
	}
	if banned {
		log.Fatal("banned address found")
		return errors.New("banned address found")
	} else {
		log.Info("address is not banned, continuing")
	}

	nextBlockNumber := new(big.Int).SetUint64(ev.Raw.BlockNumber + 1)

	blockHeader, err := r.ethconn.Client().HeaderByNumber(ctx, nextBlockNumber)
	if err != nil {
		return fmt.Errorf("get block header: %w", err)
	}

	// ParentBeaconRoot in https://eips.ethereum.org/EIPS/eip-4788 from Deneb onward
	// Fetch execution proof early so we can use it for gas estimation
	proof, err := r.beaconHeader.FetchExecutionProof(*blockHeader.ParentBeaconRoot, r.config.InstantVerification)
	if errors.Is(err, header.ErrBeaconHeaderNotFinalized) {
		return err
	}
	if err != nil {
		return fmt.Errorf("fetch execution header proof: %w", err)
	}

	// Set the execution proof on the message for gas estimation
	inboundMsg.Proof.ExecutionProof = proof.HeaderPayload

	if r.gasEstimator.config.Enabled {
		gasEstimate, err := r.gasEstimator.EstimateGas(ctx, ev, inboundMsg, source)
		if err != nil {
			return fmt.Errorf("gas estimation failed: %w", err)
		}

		err = r.gasEstimator.IsProfitable(gasEstimate, ev)
		if err != nil {
			logger.WithField("nonce", ev.Nonce).WithError(err).Warn("message will not be relayed due to not being profitable")
			return nil // Skip this message without error
		}

		logger.WithField("nonce", ev.Nonce).Info("message relaying is profitable, proceeding with message relay")
	}

	// Check the nonce again in case another relayer processed the message while this relayer downloading beacon state
	isProcessed, err := r.isMessageProcessed(ev.Nonce)
	if err != nil {
		return fmt.Errorf("is message processed: %w", err)
	}
	// If the message is already processed we shouldn't submit it again
	if isProcessed {
		return nil
	}

	err = r.writeToParachain(ctx, proof, inboundMsg)
	if err != nil {
		return fmt.Errorf("write to parachain: %w", err)
	}

	ok, err := r.isParachainNonceSet(ev.Nonce)
	if !ok {
		return fmt.Errorf("inbound message fail to execute")
	}
	logger.Info("inbound message executed successfully")

	return nil
}

// isMessageProcessed checks if the provided event nonce has already been processed on-chain.
func (r *Relay) isMessageProcessed(eventNonce uint64) (bool, error) {
	paraNonces, err := r.fetchUnprocessedParachainNonces(eventNonce)
	if err != nil {
		return false, fmt.Errorf("fetch latest parachain nonce: %w", err)
	}
	// Check the nonce again in case another relayer processed the message while this relayer downloading beacon state

	for _, paraNonce := range paraNonces {
		if eventNonce == paraNonce {
			return false, nil
		}
	}

	return true, nil
}

// isInFinalizedBlock checks if the block containing the event is a finalized block.
func (r *Relay) isInFinalizedBlock(ctx context.Context, event *contracts.GatewayOutboundMessageAccepted) error {
	nextBlockNumber := new(big.Int).SetUint64(event.Raw.BlockNumber + 1)

	blockHeader, err := r.ethconn.Client().HeaderByNumber(ctx, nextBlockNumber)
	if err != nil {
		log.WithField("blockNumber", nextBlockNumber.Uint64()).Info("block not found, retrying after 30 seconds")
		time.Sleep(30 * time.Second)
		blockHeader, err = r.ethconn.Client().HeaderByNumber(ctx, nextBlockNumber)
		if err != nil {
			return fmt.Errorf("get block header after retry: %w", err)
		}
	}

	return r.beaconHeader.CheckHeaderFinalized(*blockHeader.ParentBeaconRoot, r.config.InstantVerification)
}

func (r *Relay) UnprocessedNonces() {

}

func (r *Relay) getTransactionSender(ctx context.Context, ev *contracts.GatewayOutboundMessageAccepted) (string, error) {
	tx, _, err := r.ethconn.Client().TransactionByHash(ctx, ev.Raw.TxHash)
	if err != nil {
		return "", err
	}

	sender, err := ethtypes.Sender(ethtypes.LatestSignerForChainID(r.chainID), tx)
	if err != nil {
		return "", fmt.Errorf("retrieve message sender: %w", err)
	}

	log.WithFields(log.Fields{
		"sender": sender,
	}).Debug("extracted sender from transaction")

	return sender.Hex(), nil
}<|MERGE_RESOLUTION|>--- conflicted
+++ resolved
@@ -39,11 +39,8 @@
 	headerCache     *ethereum.HeaderCache
 	ofac            *ofac.OFAC
 	chainID         *big.Int
-<<<<<<< HEAD
+	errorTracker    *error_tracking.ErrorTracker
 	gasEstimator    *GasEstimator
-=======
-	errorTracker    *error_tracking.ErrorTracker
->>>>>>> 9b576669
 }
 
 func NewRelay(
@@ -53,11 +50,8 @@
 	return &Relay{
 		config:       config,
 		keypair:      keypair,
-<<<<<<< HEAD
 		gasEstimator: NewGasEstimator(config.GasEstimation),
-=======
 		errorTracker: error_tracking.NewErrorTracker(10),
->>>>>>> 9b576669
 	}
 }
 
