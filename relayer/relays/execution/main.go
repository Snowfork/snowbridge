package execution

import (
	"context"
	"errors"
	"fmt"
	"math/big"
	"sort"
	"time"

	"github.com/snowfork/snowbridge/relayer/ofac"

	"github.com/ethereum/go-ethereum/accounts/abi/bind"
	"github.com/ethereum/go-ethereum/common"
	ethtypes "github.com/ethereum/go-ethereum/core/types"
	"github.com/sirupsen/logrus"
	log "github.com/sirupsen/logrus"
	"github.com/snowfork/go-substrate-rpc-client/v4/types"
	"github.com/snowfork/snowbridge/relayer/chain/ethereum"
	"github.com/snowfork/snowbridge/relayer/chain/parachain"
	"github.com/snowfork/snowbridge/relayer/contracts"
	"github.com/snowfork/snowbridge/relayer/crypto/sr25519"
	"github.com/snowfork/snowbridge/relayer/relays/beacon/header"
	"github.com/snowfork/snowbridge/relayer/relays/beacon/header/syncer/api"
	"github.com/snowfork/snowbridge/relayer/relays/beacon/header/syncer/scale"
	"github.com/snowfork/snowbridge/relayer/relays/beacon/protocol"
	"github.com/snowfork/snowbridge/relayer/relays/beacon/store"
	"golang.org/x/sync/errgroup"
)

type Relay struct {
	config          *Config
	keypair         *sr25519.Keypair
	paraconn        *parachain.Connection
	ethconn         *ethereum.Connection
	gatewayContract *contracts.Gateway
	beaconHeader    *header.Header
	writer          *parachain.ParachainWriter
	headerCache     *ethereum.HeaderCache
	ofac            *ofac.OFAC
	chainID         *big.Int
}

func NewRelay(
	config *Config,
	keypair *sr25519.Keypair,
) *Relay {
	return &Relay{
		config:  config,
		keypair: keypair,
	}
}

func (r *Relay) Start(ctx context.Context, eg *errgroup.Group) error {
	paraconn := parachain.NewConnection(r.config.Sink.Parachain.Endpoint, r.keypair.AsKeyringPair())
	ethconn := ethereum.NewConnection(&r.config.Source.Ethereum, nil)

	err := paraconn.ConnectWithHeartBeat(ctx, 30*time.Second)
	if err != nil {
		return err
	}
	r.paraconn = paraconn

	err = ethconn.Connect(ctx)
	if err != nil {
		return err
	}
	r.ethconn = ethconn

	r.writer = parachain.NewParachainWriter(
		paraconn,
		r.config.Sink.Parachain.MaxWatchedExtrinsics,
	)

	err = r.writer.Start(ctx, eg)
	if err != nil {
		return err
	}

	headerCache, err := ethereum.NewHeaderBlockCache(
		&ethereum.DefaultBlockLoader{Conn: ethconn},
	)
	if err != nil {
		return err
	}
	r.headerCache = headerCache

	address := common.HexToAddress(r.config.Source.Contracts.Gateway)
	contract, err := contracts.NewGateway(address, ethconn.Client())
	if err != nil {
		return err
	}
	r.gatewayContract = contract

	p := protocol.New(r.config.Source.Beacon.Spec, r.config.Sink.Parachain.HeaderRedundancy)

	r.ofac = ofac.New(r.config.OFAC.Enabled, r.config.OFAC.ApiKey)

	store := store.New(r.config.Source.Beacon.DataStore.Location, r.config.Source.Beacon.DataStore.MaxEntries, *p)
	store.Connect()

	beaconAPI := api.NewBeaconClient(r.config.Source.Beacon.Endpoint, r.config.Source.Beacon.StateEndpoint)
	beaconHeader := header.New(
		r.writer,
		beaconAPI,
		r.config.Source.Beacon.Spec,
		&store,
		p,
		0, // setting is not used in the execution relay
	)
	r.beaconHeader = &beaconHeader

	r.chainID, err = r.ethconn.Client().NetworkID(ctx)
	if err != nil {
		return err
	}

	log.WithFields(log.Fields{
		"relayerId":     r.config.Schedule.ID,
		"relayerCount":  r.config.Schedule.TotalRelayerCount,
		"sleepInterval": r.config.Schedule.SleepInterval,
		"chainId":       r.chainID,
	}).Info("relayer config")

	for {
		select {
		case <-ctx.Done():
			return nil
		case <-time.After(60 * time.Second):
			log.WithFields(log.Fields{
				"channelId": r.config.Source.ChannelID,
			}).Info("Polling Nonces")

			ethNonce, err := r.fetchEthereumNonce(ctx)
			if err != nil {
				return err
			}

			paraNonces, err := r.fetchUnprocessedParachainNonces(ethNonce)
			if err != nil {
				return err
			}

			log.WithFields(log.Fields{
				"channelId":           types.H256(r.config.Source.ChannelID).Hex(),
				"paraNonces":          paraNonces,
				"ethNonce":            ethNonce,
				"instantVerification": r.config.InstantVerification,
			}).Info("Polled Nonces")

			blockNumber, err := ethconn.Client().BlockNumber(ctx)
			if err != nil {
				return fmt.Errorf("get last block number: %w", err)
			}

			log.WithFields(log.Fields{
				"blockNumber": blockNumber,
			}).Info("block number is")

			for _, paraNonce := range paraNonces {
				log.WithFields(log.Fields{
					"nonce": paraNonce,
				}).Info("Finding events for nonce")
				events, err := r.findEvents(ctx, blockNumber, paraNonce)
				if err != nil {
					return fmt.Errorf("find events: %w", err)
				}

				log.WithFields(log.Fields{
					"events":    events,
					"paraNonce": paraNonce,
				}).Info("Found events for nonce")

				for _, ev := range events {
					err := r.waitAndSend(ctx, ev)
					if errors.Is(err, header.ErrBeaconHeaderNotFinalized) {
						log.WithField("nonce", ev.Nonce).Info("beacon header not finalized yet")
						continue
					} else if err != nil {
						return fmt.Errorf("submit event: %w", err)
					}
				}
			}
		}
	}
}

func (r *Relay) writeToParachain(ctx context.Context, proof scale.ProofPayload, inboundMsg *parachain.Message) error {
	inboundMsg.Proof.ExecutionProof = proof.HeaderPayload

	log.WithFields(logrus.Fields{
		"EventLog": inboundMsg.EventLog,
		"Proof":    inboundMsg.Proof,
	}).Debug("Generated message from Ethereum log")

	// There is already a valid finalized header on-chain that can prove the message
	if proof.FinalizedPayload == nil {
		err := r.writer.WriteToParachainAndWatch(ctx, "EthereumInboundQueueV2.submit", inboundMsg)
		if err != nil {
			return fmt.Errorf("submit message to inbound queue: %w", err)
		}

		return nil
	}

	log.WithFields(logrus.Fields{
		"finalized_slot": proof.FinalizedPayload.Payload.FinalizedHeader.Slot,
		"finalized_root": proof.FinalizedPayload.FinalizedHeaderBlockRoot,
		"message_slot":   proof.HeaderPayload.Header.Slot,
	}).Debug("Batching finalized header update with message")

	extrinsics := []string{"EthereumBeaconClient.submit", "EthereumInboundQueueV2.submit"}
	payloads := []interface{}{proof.FinalizedPayload.Payload, inboundMsg}
	// Batch the finalized header update with the inbound message
	err := r.writer.BatchCall(ctx, extrinsics, payloads)
	if err != nil {
		return fmt.Errorf("batch call containing finalized header update and inbound queue message: %w", err)
	}

	return nil
}

func (r *Relay) fetchUnprocessedParachainNonces(latest uint64) ([]uint64, error) {
	unprocessedNonces := []uint64{}
	latestBucket := latest / 128

	for b := uint64(0); b <= latestBucket; b++ {
		encodedBucket, err := types.EncodeToBytes(types.NewU128(*big.NewInt(int64(b))))
		bucketKey, _ := types.CreateStorageKey(
			r.paraconn.Metadata(),
			"EthereumInboundQueueV2",
			"NonceBitmap",
			encodedBucket,
			nil,
		)

		var value types.U128
		ok, err := r.paraconn.API().RPC.State.GetStorageLatest(bucketKey, &value)
		if err != nil {
			return nil, fmt.Errorf("failed to read bucket %d: %w", b, err)
		}

		// "Missing" means the chain doesn't store it => it's 0
		if !ok {
			value = types.NewU128(*big.NewInt(0))
		}

		// Now parse bits from value...
		bucketNonces := extractUnprocessedNonces(value, latest, b)
		unprocessedNonces = append(unprocessedNonces, bucketNonces...)
	}

	log.WithFields(logrus.Fields{
		"unprocessedNonces": unprocessedNonces,
	}).Debug("unprocessed nonces")
	return unprocessedNonces, nil
}

func (r *Relay) isParachainNonceSet(index uint64) (bool, error) {
	log.WithFields(logrus.Fields{
		"index": index,
	}).Debug("is parachain nonce set")
	// Calculate the bucket and bit position
	bucket := index / 128
	bitPosition := index % 128

	encodedBucket, err := types.EncodeToBytes(types.NewU128(*big.NewInt(int64(bucket))))
	bucketKey, err := types.CreateStorageKey(r.paraconn.Metadata(), "EthereumInboundQueueV2", "NonceBitmap", encodedBucket)
	if err != nil {
		return false, fmt.Errorf("create storage key for EthereumInboundQueueV2.NonceBitmap: %w", err)
	}

	var bucketValue types.U128
	ok, err := r.paraconn.API().RPC.State.GetStorageLatest(bucketKey, &bucketValue)

	if err != nil {
		return false, fmt.Errorf("fetch storage EthereumInboundQueueV2.NonceBitmap keys: %w", err)
	}
	if !ok {
		return false, fmt.Errorf("bucket does not exist: %w", err)
	}

	return checkBitState(bucketValue, bitPosition), nil
}

func checkBitState(bucketValue types.U128, bitPosition uint64) bool {
	log.WithFields(logrus.Fields{
		"bucketValue": bucketValue,
		"bitPosition": bitPosition,
	}).Debug("checking bit state")
	mask := new(big.Int).Lsh(big.NewInt(1), uint(bitPosition)) // Create mask for the bit position
	result := new(big.Int).And(bucketValue.Int, mask).Cmp(big.NewInt(0)) != 0
	log.WithFields(logrus.Fields{
		"result":      result,
		"bitPosition": bitPosition,
	}).Debug("check bit state result")
	return result
}

func extractUnprocessedNonces(bitmap types.U128, latest uint64, bucketIndex uint64) []uint64 {
	var unprocessed []uint64
	// Each bucket covers 128 nonces
	baseNonce := bucketIndex * 128

	for i := 0; i < 128; i++ {
		nonce := baseNonce + uint64(i)
		// Ignore nonce 0 since valid nonces start at 1
		if nonce < 1 {
			continue
		}
		// If we've passed the latest nonce to consider, stop checking further bits.
		if nonce > latest {
			break
		}
		// Check if bit `i` is unset (meaning unprocessed).
		mask := new(big.Int).Lsh(big.NewInt(1), uint(i))
		if new(big.Int).And(bitmap.Int, mask).Cmp(big.NewInt(0)) == 0 {
			unprocessed = append(unprocessed, nonce)
		}
	}

	return unprocessed
}

func (r *Relay) fetchEthereumNonce(ctx context.Context) (uint64, error) {
	opts := bind.CallOpts{
		Context: ctx,
	}
	ethOutboundNonce, err := r.gatewayContract.OutboundNonce(&opts)
	if err != nil {
		return 0, fmt.Errorf("fetch Gateway.OutboundNonce: %w", err)
	}

	return ethOutboundNonce, nil
}

const BlocksPerQuery = 4096

func (r *Relay) findEvents(
	ctx context.Context,
	latestFinalizedBlockNumber uint64,
	start uint64,
) ([]*contracts.GatewayOutboundMessageAccepted, error) {
	var allEvents []*contracts.GatewayOutboundMessageAccepted

	blockNumber := latestFinalizedBlockNumber

	for {
		var begin uint64
		if blockNumber < BlocksPerQuery {
			begin = 0
		} else {
			begin = blockNumber - BlocksPerQuery
		}

		opts := bind.FilterOpts{
			Start:   begin,
			End:     &blockNumber,
			Context: ctx,
		}

		done, events, err := r.findEventsWithFilter(&opts, start)
		if err != nil {
			return nil, fmt.Errorf("filter events: %w", err)
		}

		if len(events) > 0 {
			allEvents = append(allEvents, events...)
		}

		blockNumber = begin

		if done || begin == 0 {
			break
		}
	}

	sort.SliceStable(allEvents, func(i, j int) bool {
		return allEvents[i].Nonce < allEvents[j].Nonce
	})

	return allEvents, nil
}

func (r *Relay) findEventsWithFilter(opts *bind.FilterOpts, start uint64) (bool, []*contracts.GatewayOutboundMessageAccepted, error) {
	iter, err := r.gatewayContract.FilterOutboundMessageAccepted(opts)
	if err != nil {
		return false, nil, err
	}

	var events []*contracts.GatewayOutboundMessageAccepted
	done := false

	for {
		more := iter.Next()
		if !more {
			err = iter.Error()
			if err != nil {
				return false, nil, err
			}
			break
		}
		if iter.Event.Nonce >= start {
			events = append(events, iter.Event)
		}
		if iter.Event.Nonce == start && opts.Start != 0 {
			// This iteration of findEventsWithFilter contains the last nonce we are interested in,
			// although the nonces might not be ordered in ascending order in the iterator. So there might be more
			// nonces that need to be appended (and we need to keep looping until "more" is false, even though we
			// already have found the oldest nonce.
			done = true
		}
	}

	if done {
		iter.Close()
	}

	return done, events, nil
}

func (r *Relay) makeInboundMessage(
	ctx context.Context,
	headerCache *ethereum.HeaderCache,
	event *contracts.GatewayOutboundMessageAccepted,
) (*parachain.Message, error) {
	receiptTrie, err := headerCache.GetReceiptTrie(ctx, event.Raw.BlockHash)
	if err != nil {
		log.WithFields(logrus.Fields{
			"blockHash":   event.Raw.BlockHash.Hex(),
			"blockNumber": event.Raw.BlockNumber,
			"txHash":      event.Raw.TxHash.Hex(),
		}).WithError(err).Error("Failed to get receipt trie for event")
		return nil, err
	}

	msg, err := ethereum.MakeMessageFromEvent(&event.Raw, receiptTrie)
	if err != nil {
		log.WithFields(logrus.Fields{
			"address":     event.Raw.Address.Hex(),
			"blockHash":   event.Raw.BlockHash.Hex(),
			"blockNumber": event.Raw.BlockNumber,
			"txHash":      event.Raw.TxHash.Hex(),
		}).WithError(err).Error("Failed to generate message from ethereum event")
		return nil, err
	}

	log.WithFields(logrus.Fields{
		"blockHash":   event.Raw.BlockHash.Hex(),
		"blockNumber": event.Raw.BlockNumber,
		"txHash":      event.Raw.TxHash.Hex(),
	}).Info("found message")

	return msg, nil
}

func (r *Relay) waitAndSend(ctx context.Context, ev *contracts.GatewayOutboundMessageAccepted) (err error) {
	ethNonce := ev.Nonce
	waitingPeriod := (ethNonce + r.config.Schedule.TotalRelayerCount - r.config.Schedule.ID) % r.config.Schedule.TotalRelayerCount
	log.WithFields(logrus.Fields{
		"waitingPeriod": waitingPeriod,
	}).Info("relayer waiting period")

	var cnt uint64
	for {
		// Check the nonce again in case another relayer processed the message while this relayer downloading beacon state
		isProcessed, err := r.isMessageProcessed(ev.Nonce)
		if err != nil {
			return fmt.Errorf("is message procssed: %w", err)
		}
		// If the message is already processed we shouldn't submit it again
		if isProcessed {
			return nil
		}
		// Check if the beacon header is finalized
		err = r.isInFinalizedBlock(ctx, ev)
		if err != nil {
			return fmt.Errorf("check beacon header finalized: %w", err)
		}
		if cnt == waitingPeriod {
			break
		}
		log.Info(fmt.Sprintf("sleeping for %d seconds.", time.Duration(r.config.Schedule.SleepInterval)))

		time.Sleep(time.Duration(r.config.Schedule.SleepInterval) * time.Second)
		cnt++
	}
	err = r.doSubmit(ctx, ev)
	if err != nil {
		return fmt.Errorf("submit inbound message: %w", err)
	}

	return nil
}

func (r *Relay) doSubmit(ctx context.Context, ev *contracts.GatewayOutboundMessageAccepted) error {
	inboundMsg, err := r.makeInboundMessage(ctx, r.headerCache, ev)
	if err != nil {
		return fmt.Errorf("make outgoing message: %w", err)
	}

	logger := log.WithFields(log.Fields{
		"ethNonce":    ev.Nonce,
		"msgNonce":    ev.Nonce,
		"address":     ev.Raw.Address.Hex(),
		"blockHash":   ev.Raw.BlockHash.Hex(),
		"blockNumber": ev.Raw.BlockNumber,
		"txHash":      ev.Raw.TxHash.Hex(),
		"txIndex":     ev.Raw.TxIndex,
	})

	source, err := r.getTransactionSender(ctx, ev)
	if err != nil {
		return err
	}

	destination, err := r.getTransactionDestination(ev)
	if err != nil {
		return err
	}

	banned, err := r.ofac.IsBanned(source, destination)
	if err != nil {
		return err
	}
	if banned {
		log.Fatal("banned address found")
		return errors.New("banned address found")
	} else {
		log.Info("address is not banned, continuing")
	}

	nextBlockNumber := new(big.Int).SetUint64(ev.Raw.BlockNumber + 1)

	blockHeader, err := r.ethconn.Client().HeaderByNumber(ctx, nextBlockNumber)
	if err != nil {
		return fmt.Errorf("get block header: %w", err)
	}

	// ParentBeaconRoot in https://eips.ethereum.org/EIPS/eip-4788 from Deneb onward
	proof, err := r.beaconHeader.FetchExecutionProof(*blockHeader.ParentBeaconRoot, r.config.InstantVerification)
	if errors.Is(err, header.ErrBeaconHeaderNotFinalized) {
		return err
	}
	if err != nil {
		return fmt.Errorf("fetch execution header proof: %w", err)
	}

	// Check the nonce again in case another relayer processed the message while this relayer downloading beacon state
	isProcessed, err := r.isMessageProcessed(ev.Nonce)
	if err != nil {
		return fmt.Errorf("is message processed: %w", err)
	}
	// If the message is already processed we shouldn't submit it again
	if isProcessed {
		return nil
	}

	err = r.writeToParachain(ctx, proof, inboundMsg)
	if err != nil {
		return fmt.Errorf("write to parachain: %w", err)
	}

	ok, err := r.isParachainNonceSet(ev.Nonce)
	if !ok {
		return fmt.Errorf("inbound message fail to execute")
	}
	logger.Info("inbound message executed successfully")

	return nil
}

// isMessageProcessed checks if the provided event nonce has already been processed on-chain.
func (r *Relay) isMessageProcessed(eventNonce uint64) (bool, error) {
	paraNonces, err := r.fetchUnprocessedParachainNonces(eventNonce)
	if err != nil {
		return false, fmt.Errorf("fetch latest parachain nonce: %w", err)
	}
	// Check the nonce again in case another relayer processed the message while this relayer downloading beacon state

	for _, paraNonce := range paraNonces {
		if eventNonce == paraNonce {
			log.WithField("nonce", paraNonce).Info("unprocessed message found")
			return false, nil
		}
	}

	log.WithField("nonce", eventNonce).Info("processed message found")
	return true, nil
}

// isInFinalizedBlock checks if the block containing the event is a finalized block.
func (r *Relay) isInFinalizedBlock(ctx context.Context, event *contracts.GatewayOutboundMessageAccepted) error {
	nextBlockNumber := new(big.Int).SetUint64(event.Raw.BlockNumber + 1)

	blockHeader, err := r.ethconn.Client().HeaderByNumber(ctx, nextBlockNumber)
	if err != nil {
		return fmt.Errorf("get block header: %w", err)
	}

<<<<<<< HEAD
	err = r.beaconHeader.CheckHeaderFinalized(*blockHeader.ParentBeaconRoot, r.config.InstantVerification)
	if err != nil {
		log.Info("Message is not in a finalized block")
	} else {
		log.Info("Message is in a finalized block")
	}
	return err
}

func (r *Relay) UnprocessedNonces() {

=======
	return r.beaconHeader.CheckHeaderFinalized(*blockHeader.ParentBeaconRoot, r.config.InstantVerification)
}

func (r *Relay) getTransactionSender(ctx context.Context, ev *contracts.GatewayOutboundMessageAccepted) (string, error) {
	tx, _, err := r.ethconn.Client().TransactionByHash(ctx, ev.Raw.TxHash)
	if err != nil {
		return "", err
	}

	sender, err := ethtypes.Sender(ethtypes.LatestSignerForChainID(r.chainID), tx)
	if err != nil {
		return "", fmt.Errorf("retrieve message sender: %w", err)
	}

	log.WithFields(log.Fields{
		"sender": sender,
	}).Debug("extracted sender from transaction")

	return sender.Hex(), nil
}

func (r *Relay) getTransactionDestination(ev *contracts.GatewayOutboundMessageAccepted) (string, error) {
	destination, err := parachain.GetDestination(ev.Payload)
	if err != nil {
		return "", fmt.Errorf("fetch execution header proof: %w", err)
	}

	if destination == "" {
		return "", nil
	}

	destinationSS58, err := parachain.SS58Encode(destination, r.config.Sink.SS58Prefix)
	if err != nil {
		return "", fmt.Errorf("ss58 encode: %w", err)
	}

	log.WithFields(log.Fields{
		"destinationSS58": destinationSS58,
		"destination":     destination,
	}).Debug("extracted destination from message")

	return destinationSS58, nil
>>>>>>> b4494d55
}<|MERGE_RESOLUTION|>--- conflicted
+++ resolved
@@ -598,7 +598,6 @@
 		return fmt.Errorf("get block header: %w", err)
 	}
 
-<<<<<<< HEAD
 	err = r.beaconHeader.CheckHeaderFinalized(*blockHeader.ParentBeaconRoot, r.config.InstantVerification)
 	if err != nil {
 		log.Info("Message is not in a finalized block")
@@ -610,8 +609,6 @@
 
 func (r *Relay) UnprocessedNonces() {
 
-=======
-	return r.beaconHeader.CheckHeaderFinalized(*blockHeader.ParentBeaconRoot, r.config.InstantVerification)
 }
 
 func (r *Relay) getTransactionSender(ctx context.Context, ev *contracts.GatewayOutboundMessageAccepted) (string, error) {
@@ -653,5 +650,4 @@
 	}).Debug("extracted destination from message")
 
 	return destinationSS58, nil
->>>>>>> b4494d55
 }