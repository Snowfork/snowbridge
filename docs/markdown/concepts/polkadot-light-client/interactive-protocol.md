---
layout: default
title: Polkadot Relay Chain Interactive Update Protocol
nav_order: 2
permalink: /concepts/polkadot-light-client-verifier/interactive-protocol
parent: Polkadot Light Client Verifier
grand_parent: Concepts and Architecture
---
<<<<<<< HEAD

# Bridging to a PoW chain using random sampling
=======
# Polkadot Relay Chain Interactive Update Protocol
>>>>>>> 83e5aaf2

We want a bridge design that is light enough to deploy on Ethereum 1.x. It will be too expensive to verify signatures from say 1000 validators of the Polkadot relay chain on Ethereum, so we basically have two choices: verify all signatures in succinct proofs or only verify a few signatures. We settled for a design that tries to make the latter cryptoeconomically secure. The ideal security to aim for is for an attack to be as expensive as the smaller market cap of DOT and ETH. Unfortunately, we can only slash the bond of the few validators whose signatures are verified, so any attack attempt is necessarily much cheaper than the whole market cap. However, we can aim to make an attack very expensive in expectation by making sure that an attack succeeds with low probability and that failed attacks still cost the attackers.

To convince the chain that at least 1/3 of validators voted for something, we will need to sample validators who are claimed to vote for this at random. We will use a block hash as the source of randomness, which means we need to deal with the issue that this is influenceable. We counter that by using a block hash that comes `n` blocks after the proposal. Since we are working with the assumption that at least 2/3 of validators are honest and up to almost 1/3 might be dishonest, we can only expect 2/3 of validators to vote for something. If only exactly $(n-1)/3 + 1$ validators vote for something, then we cannot prove that at least $(n-1)/3 + 1$ did by random sampling. Instead we will need a vote where all honest validators vote for something and it is enough to show that a single honest validator voted for it, for which it suffices to argue that over 1/2 of these 2/3 claimed votes are for it. This means that the validators must sign something after they know it is already final, which is an extra signature/vote beyond just that for Byzantine agreement.

We will describe this as a light client that uses an interactive protocol and then discuss how to implement it in Ethereum.

## The interactive protocol

A prover wants to convince a light client that at least $1/3$ of validators signed a statement, which they claim that a specific set of at least $2/3$ of validators do. We assume that the light client already has a Merkle root $r_{val}$ of validator public keys.

1. The prover sends to the light client the statement $S$, a bitfield $b$ of validators claimed to sign it (which claims that more than $2/3$ of validators signed $S$), one signatures $sig$ on $S$ from an arbitrary validator together with Merkle proofs from $r_{val}$ of their public key.

2. The light client checks that the bitfield claims at least 2/3 of validators signed. It then verifies the backing signature and its proof and asks for $k_{approval}$ validators at random among those that $b$ claims signed $S$

3. The prover sends the signatures $sig_i$, Merkle proofs of public keys from $r_{val,i}$ and Merkle proofs of signatures from $r_{sig,i}$ corresponding to the validators the light client asked for.

4. If all these signatures are also correct then the light client accepts the block.

Analysis: If at least $2/3$ of validators are honest but no honest validator signed $S$, then at least $1/2$ of validators the prover claimed to sign $S$ did not. Therefore the proof fails with probability at least $2^{-k_{approval}}$.

Furthermore, if signing an incorrect statement $S$ is slashable and we slash by at least $minsupport$, then if the light client reports the initial claim, then at least $minsupport$ stake can be slashed for an incorrect inital statement. Now if at least $2/3$ of validators are honest, then the proof fails with probability $2^{-k_{approval}}$ and so there is an expected cost of $2^{k_{approval}} minsupport$.

## Implementing this on an Ethereum PoW Chain

In this case the light client is a smart contract. We can use a block hash as a source of randomness, although this can be manipulated.

In order to have an adversary with access to sufficient hashpower on Ethereum still undertake an unknown risk when submitting backing signatures on an invalid statement to the light client, we use the block hash of the block exactly 100 blocks later than the block in which the original claim transaction was included as a source of randomness.

Now, if we e.g. assume that over $2/3$ of the hashpower of Ethereum is owned by honest miners and that over $1/2$ of the claimed signers are honest validators who didn't sign $S$, then we can analyse the maximum probability that the 100th block after the first transaction was included has a blockhash that results in the test succeeding against any strategy by the adversarial miners. This will involve building a Markov chain model of the worst case and proving that the bad guys can't do better. A back of the envelope calculation gave me that this would be something like $7p/2$ chance of success vs $p$ for a random number.

Now we'd rather argue about rational miners than honest ones. In this case, producing a block with a hash that fails the test, which happens with probability $1-p$, would gain the miner some block reward $R$ if they released it. It would cost them in expectation $(1-p)/p$ block rewards. With $p=2^{-k_{approval}}$, this is $(2^{k_{approval}}-1)R$. With $R=5$ ETH and $k_{approval} = 25$, this would be 167,772,155 ETH which is more than the 112,421,804 ETH currently in existence. Something like this would be secure enough for rational miners to be honest even if there was only one mining pool for Ethereum.

### The protocol

1. First a transaction including the data as in 1. above:
   _the statement $S$, a bitfield $b$ of validators claimed to sign it (which claims that more than $2/3$ of validators signed $S$), one signature $sig$ on $S$ from an arbitrary validator together with Merkle proofs from $r_{val}$ of their public key._

   is placed on the Ethereum chain. The smart contract validates the signature and Merkle proof from the $r_{val}$ stored on chain. If this passes, it records $S$, $b$, the block number $n$ where this transaction is included and maybe another id or counter $id$ for disambiguation.

2. Nothing happens until the block number is at least $n+k+1$. At this point, a designated[^designation-motivation] relayer (probably the same as sent the first transaction), can send a second transaction. The blockhash of block $n+k$ is used as a pseudorandom seed to generate $k_{approval}$ random validators from the $b$ validators who signed. The relayer generates a second transaction containing $S$, $id$, and these signatures.
3. The smart contract processes this transaction. It generates the pseudorandom validators to check from the blockhash of the $n+k$th block. It then checks whether these signatures were included, whether they are correct and whether the Merkle proofs from $r_{val}$ are correct. If so, it accepts $S$ as having happened on Polkadot.

Assuming the relayer used the correct blockhash and has all the signatures they claimed, this will succeed. Probably the pseudorandomness is generated by repeatedly hashing the blockhash.

### Relayer designation procedure

<!---(temporary working name for 1st & 2nd transactions: initialization & finalization transactions)--->

The second transaction (finalization transaction) is expensive compared to the first (initialization transaction). Thus, we need a mutual exclusion protocol that ensures that the finalization transaction is only submitted once by one of the protocol-abiding relayers.

<!--This can be solved by designating a single relayer only to submit this transaction, within some timeout period.-->

The most apparent choice of this relayer is the author of the first transaction. Since the bridge can be attacked by intentionally timing out on the finalization transaction, we require collateral to be locked by the designated relayer to secure the mutex lock for them. In this case, the designated relayer should already be chosen before the initialization transaction.

Since the light client will be unaware of the designation choice, it can nonetheless be blocked with illegitimate initialization transactions since they are comparatively cheap. A possible solution for this is to have the light client store a bounded number of these initialization transactions concurrently, but to require them to lock collateral with the light client as well.

If we use the author of the initialization transaction, we still need to cater for the possibility that they -- intentionally or not -- time out on the second transaction.

### Optimistic scheme

A protocol with competing initialization transactions for a given statement $S_n$ is only required whenever:

1. the designated relayer for $S_n$ times out on the initialization transaction or submits a malicious statement $S'_n$
2. the designated relayer for $S_n$ times submits a valid initialization transaction, but times out on the finalization transaction

Assuming that these costly situations are rare, we can take an optimistic approach where on the Polkadot side, we already commit to the relayer for $S_n$ much earlier and include their identity in the statement $S_{n-k}$, where $k$ is a tradeoff between the minimum distance between Polkadot blocks that we relay and the number of backup relayers, and the range of statements for which we must pre-commit to designated relayers.

This would then allocate a mutex for $S_n$ for a block range within which the smart contract will only accept initialization transactions from the pre-elected relayer. If and once the relayer chosen in $S_{n-k}$ times out on the initialisation transaction for $S_n$, the relayer for statement $S_{n-k+1}$ (who was elected for relaying statement $S_{n+1}$) attains the mutex for $S_n$ on the initialization transaction and submits this initialization transaction instead.

This scheme can be iterated for up to $k-1$ failures, at which point we must revert to a protocol with competing initialization transactions. As such, $k$ increases the number of backup relayers we can have to remain within the optimistic scheme, but thus also increases the impact a sequence of colluding designated relayers can have.

[^designation-motivation]: The motivation for having a designation procedure is that the second transaction will be very expensive, yet we will only refund one single relayer for sending it<|MERGE_RESOLUTION|>--- conflicted
+++ resolved
@@ -6,12 +6,7 @@
 parent: Polkadot Light Client Verifier
 grand_parent: Concepts and Architecture
 ---
-<<<<<<< HEAD
-
-# Bridging to a PoW chain using random sampling
-=======
 # Polkadot Relay Chain Interactive Update Protocol
->>>>>>> 83e5aaf2
 
 We want a bridge design that is light enough to deploy on Ethereum 1.x. It will be too expensive to verify signatures from say 1000 validators of the Polkadot relay chain on Ethereum, so we basically have two choices: verify all signatures in succinct proofs or only verify a few signatures. We settled for a design that tries to make the latter cryptoeconomically secure. The ideal security to aim for is for an attack to be as expensive as the smaller market cap of DOT and ETH. Unfortunately, we can only slash the bond of the few validators whose signatures are verified, so any attack attempt is necessarily much cheaper than the whole market cap. However, we can aim to make an attack very expensive in expectation by making sure that an attack succeeds with low probability and that failed attacks still cost the attackers.
 
