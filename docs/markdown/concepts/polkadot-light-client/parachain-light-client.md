--- conflicted
+++ resolved
@@ -6,15 +6,10 @@
 parent: Polkadot Light Client Verifier
 grand_parent: Concepts and Architecture
 ---
-<<<<<<< HEAD
-
-# Snowbridge Parachain Light Client
-=======
 # Light Client For Snowbridge Parachain
 
 In-Progress
 {: .label .label-yellow }
->>>>>>> 83e5aaf2
 
 The parachain light client receives our latest parachain block headers from the MMR Light Client. With them, it can extract our parachain commitments.
 
