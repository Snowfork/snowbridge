--- conflicted
+++ resolved
@@ -5,12 +5,7 @@
 permalink: /concepts/basic-polkadot-to-ethereum-message-channel
 parent: Concepts and Architecture
 ---
-<<<<<<< HEAD
-
-# Basic Polkadot to Ethereum Message Channel
-=======
 # Basic Message Channel (Polkadot → Ethereum)
->>>>>>> 83e5aaf2
 
 ## Overview
 
