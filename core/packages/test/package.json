--- conflicted
+++ resolved
@@ -13,17 +13,11 @@
     "test:bootstrap": "mocha --timeout 600000 --parallel --grep Bootstrap --exit"
   },
   "devDependencies": {
-<<<<<<< HEAD
-    "@chainsafe/lodestar": "1.3.0",
-    "@polkadot/api": "^9.12.1",
-    "@polkadot/types": "9.11.1",
-=======
     "@polkadot/api": "9.11.1",
     "@polkadot/types": "9.11.1",
     "@polkadot/util": "10.2.3",
     "@polkadot/util-crypto": "10.2.3",
     "@chainsafe/lodestar": "1.4.2",
->>>>>>> 67b1f691
     "@types/keccak": "^3.0.1",
     "@types/node": "^16.4.2",
     "@types/yargs": "^17.0.2",
