## Config for E2E stack

<<<<<<< HEAD
export DIFFICULTY=0x4fff0

## Config for Ethereum deployment

# Basic Channel
export BASIC_CHANNEL_SOURCE_ID=0

# Incentivized Channel
# Default fee is 0.001 SnowDOT (12 decimal places)
export INCENTIVIZED_CHANNEL_FEE=1000000000000000
export INCENTIVIZED_CHANNEL_SOURCE_ID=1

# ParachainClient needs to be constructed with our parachain ID
export PARACHAIN_ID=1000
=======
export POLKADOT_BIN=/path/to/polkadot/target/release/polkadot
>>>>>>> c2f2eb09

## Run E2E on Ropsten

# export INFURA_PROJECT_ID=           # Your Infura project id
# export ETH_NETWORK=ropsten
# export ETH_NETWORK_ID=3

# export ETH_RPC_ENDPOINT=https://ropsten.infura.io/v3
# export ETH_WS_ENDPOINT=wss://ropsten.infura.io/ws/v3

# export BEACON_HTTP_ENDPOINT=https://lodestar-ropsten.chainsafe.io

# export ROPSTEN_PRIVATE_KEY=         # Your deployment account private key
# export BEEFY_RELAY_ETH_KEY=         # Your Beefy relayer account private key
# export PARACHAIN_RELAY_ETH_KEY=     # Your Parachain relayer account private key
# export E2E_TEST_ETH_KEY=            # Your E2E test account private key<|MERGE_RESOLUTION|>--- conflicted
+++ resolved
@@ -1,36 +1,23 @@
 ## Config for E2E stack
-
-<<<<<<< HEAD
-export DIFFICULTY=0x4fff0
-
-## Config for Ethereum deployment
-
-# Basic Channel
-export BASIC_CHANNEL_SOURCE_ID=0
-
-# Incentivized Channel
-# Default fee is 0.001 SnowDOT (12 decimal places)
-export INCENTIVIZED_CHANNEL_FEE=1000000000000000
-export INCENTIVIZED_CHANNEL_SOURCE_ID=1
-
-# ParachainClient needs to be constructed with our parachain ID
-export PARACHAIN_ID=1000
-=======
-export POLKADOT_BIN=/path/to/polkadot/target/release/polkadot
->>>>>>> c2f2eb09
 
 ## Run E2E on Ropsten
 
-# export INFURA_PROJECT_ID=           # Your Infura project id
+# export INFURA_PROJECT_ID= # Your Infura project id
+
 # export ETH_NETWORK=ropsten
+
 # export ETH_NETWORK_ID=3
 
 # export ETH_RPC_ENDPOINT=https://ropsten.infura.io/v3
+
 # export ETH_WS_ENDPOINT=wss://ropsten.infura.io/ws/v3
 
 # export BEACON_HTTP_ENDPOINT=https://lodestar-ropsten.chainsafe.io
 
-# export ROPSTEN_PRIVATE_KEY=         # Your deployment account private key
-# export BEEFY_RELAY_ETH_KEY=         # Your Beefy relayer account private key
-# export PARACHAIN_RELAY_ETH_KEY=     # Your Parachain relayer account private key
-# export E2E_TEST_ETH_KEY=            # Your E2E test account private key+# export ROPSTEN_PRIVATE_KEY= # Your deployment account private key
+
+# export BEEFY_RELAY_ETH_KEY= # Your Beefy relayer account private key
+
+# export PARACHAIN_RELAY_ETH_KEY= # Your Parachain relayer account private key
+
+# export E2E_TEST_ETH_KEY= # Your E2E test account private key