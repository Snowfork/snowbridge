root_dir="$(realpath ../../..)"
bridge_hub_runtime="${PARACHAIN_RUNTIME:-bridge-hub-rococo-local}"
relaychain_version="${POLKADOT_VER:-v0.9.43}"
relaychain_dir="$root_dir/parachain/.cargo/$relaychain_version"
relaychain_bin="${POLKADOT_BIN:-$relaychain_dir/bin/polkadot}"
cumulus_version="${CUMULUS_VER:-snowbridge}"
cumulus_dir="$root_dir/parachain/.cargo/$cumulus_version"
cumulus_bin="${CUMULUS_BIN:-$cumulus_dir/bin/polkadot-parachain}"
core_dir="$root_dir/core"
lodestar_version="${LODESTAR_VER:-1.8.0}"
geth_version="${GETH_VER:-v1.12.0}"
geth_dir="$root_dir/../go-ethereum/$geth_version"
contract_dir="$core_dir/packages/contracts"
relay_dir="$root_dir/relayer"
relay_bin="$relay_dir/build/snowbridge-relay"
export output_dir="${OUTPUT_DIR:-/tmp/snowbridge}"
export output_bin_dir="$output_dir/bin"
ethereum_data_dir="$output_dir/ethereum"
zombienet_data_dir="$output_dir/zombienet"
export PATH="$output_bin_dir:$PATH"

active_spec="${ACTIVE_SPEC:-minimal}"
eth_network="${ETH_NETWORK:-localhost}"
eth_endpoint_http="${ETH_RPC_ENDPOINT:-http://127.0.0.1:8545}/${INFURA_PROJECT_ID:-}"
eth_endpoint_ws="${ETH_WS_ENDPOINT:-ws://127.0.0.1:8546}/${INFURA_PROJECT_ID:-}"
eth_gas_limit="${ETH_GAS_LIMIT:-5000000}"
eth_chain_id="${ETH_NETWORK_ID:-15}"
eth_fast_mode="${ETH_FAST_MODE:-false}"
etherscan_api_key="${ETHERSCAN_API_KEY:-}"

beefy_state_file="${BEEFY_STATE_FILE:-$output_dir/beefy-state.json}"
beefy_start_block="${BEEFY_START_BLOCK:-1}"

parachain_relay_eth_key="${PARACHAIN_RELAY_ETH_KEY:-0x8013383de6e5a891e7754ae1ef5a21e7661f1fe67cd47ca8ebf4acd6de66879a}"
beefy_relay_eth_key="${BEEFY_RELAY_ETH_KEY:-0x935b65c833ced92c43ef9de6bff30703d941bd92a2637cb00cfad389f5862109}"

# Parachain accounts for which the relayer will relay messages over the basic channel.
# These IDs are for the test accounts Alice, Bob, Charlie, Dave, Eve and Ferdie, in order
basic_parachain_account_ids="${BASIC_PARACHAIN_ACCOUNT_IDS:-0xd43593c715fdd31c61141abd04a99fd6822c8558854ccde39a5684e7a56da27d,0x8eaf04151687736326c9fea17e25fc5287613693c912909cb226aa4794f26a48,0x90b5ab205c6974c9ea841be688864633dc9ca8a357843eeacf2314649965fe22,0x306721211d5404bd9da88e0204360a1a9ab8b87c66c1bc2fcdd37f3c2222cc20,0xe659a7a1628cdd93febc04a4e0646ea20e9f5f0ce097d9a05290d4a9e054df4e,0x1cbd2d43530a44705ad088af313e18f80b53ef16b36177cd4b77b846f2a5f07c}"
# Ethereum addresses for which the relayer will relay messages over the basic channel.
# This address is for the default eth account used in the E2E tests, taken from test/src/ethclient/index.js.
basic_eth_addresses="${BASIC_ETH_ADDRESSES:-0x89b4ab1ef20763630df9743acf155865600daff2}"
beacon_endpoint_http="${BEACON_HTTP_ENDPOINT:-http://127.0.0.1:9596}"

# Local substrate chain endpoints
bridgehub_ws_url="${BRIDGEHUB_WS_URL:-ws://127.0.0.1:11144}"
bridgehub_para_id="${BRIDGEHUB_PARA_ID:-1013}"
bridgehub_seed="${BRIDGEHUB_SEED:-//Alice}"
bridgehub_pallets_owner="${BRIDGEHUB_PALLETS_OWNER:-0xd43593c715fdd31c61141abd04a99fd6822c8558854ccde39a5684e7a56da27d}"

statemine_ws_url="${STATEMINE_WS_URL:-ws://127.0.0.1:12144}"
statemine_para_id="${STATEMINE_PARA_ID:-1000}"
statemine_seed="${STATEMINE_SEED:-//Alice}"

relaychain_ws_url="${RELAYCHAIN_WS_URL:-ws://127.0.0.1:9944}"
relaychain_sudo_seed="${RELAYCHAIN_SUDO_SEED:-//Alice}"

skip_relayer="${SKIP_RELAYER:-false}"

## Important accounts

# Account for statemine (1000 5Ec4AhPZk8STuex8Wsi9TwDtJQxKqzPJRCH7348Xtcs9vZLJ in testnet)
statemine_sovereign_account="${STATEMINE_SOVEREIGN_ACCOUNT:-0x70617261e8030000000000000000000000000000000000000000000000000000}"
# Beacon relay account (//BeaconRelay 5GWFwdZb6JyU46e6ZiLxjGxogAHe8SenX76btfq8vGNAaq8c in testnet)
beacon_relayer_pub_key="${BEACON_RELAYER_PUB_KEY:-0xc46e141b5083721ad5f5056ba1cded69dce4a65f027ed3362357605b1687986a}"
# Execution relay account (//ExecutionRelay 5CFNWKMFPsw5Cs2Teo6Pvg7rWyjKiFfqPZs8U4MZXzMYFwXL in testnet)
execution_relayer_pub_key="${EXECUTION_RELAYER_PUB_KEY:-0x08228efd065c58a043da95c8bf177659fc587643e71e7ed1534666177730196f}"
# Registry contract account (5EBBfBLm4uV4JMXXcKvZrPVmP9VyER9YSCgGdMUw5wBXnqag in testnet)
registry_contract_sovereign_account="${REGISTRY_CONTRACT_SOVEREIGN_ACCOUNT:-0x5d6987649e0dac78ddf852eb0f1b1d1bf2be9623d81cb16c17cfa145948bb6dc}"

# Config for deploying contracts

## Deployment key
export PRIVATE_KEY="${DEPLOYER_ETH_KEY:-0x4e9444a6efd6d42725a250b650a781da2737ea308c839eaccb0f7f3dbd2fea77}"

<<<<<<< HEAD
## BeefyClient
# For max safety delay should be MAX_SEED_LOOKAHEAD=4 epochs=4*8*6=192s
# but for rococo-local each session is only 20 slots=120s
# so relax somehow here just for quick test
# for production deployment ETH_RANDAO_DELAY should be configured in a more reasonable sense
export RANDAO_COMMIT_DELAY="${ETH_RANDAO_DELAY:-3}"
export RANDAO_COMMIT_EXP="${ETH_RANDAO_EXP:-3}"

## ParachainClient
=======
## Gateway params
export RANDAO_COMMIT_DELAY=3
export RANDAO_COMMIT_EXP=3

>>>>>>> 6d44b0dd
export BRIDGE_HUB_PARAID=$bridgehub_para_id
export BRIDGE_HUB_AGENT_ID=""

export ASSET_HUB_PARAID=$statemine_para_id
export ASSET_HUB_AGENT_ID=""

export DEFAULT_FEE=1
export DEFAULT_REWARD=1

export CREATE_CALL_INDEX="0x3500"
export DISPATCH_GAS=500000

export REGISTER_NATIVE_TOKEN_FEE=0
export SEND_NATIVE_TOKEN_FEE=0

## Vault
export BRIDGE_HUB_INITIAL_DEPOSIT=1000

address_for()
{
    jq -r ".contracts.${1}.address" "$output_dir/contracts.json"
}

kill_all() {
    trap - SIGTERM
    kill 0
}

cleanup() {
    echo "Cleaning resource"
    rm -rf "$output_dir"
    mkdir "$output_dir"
    mkdir "$output_bin_dir"
    mkdir "$ethereum_data_dir"
}

check_tool() {
    if ! [ -x "$(command -v g++)" ]; then
        echo 'Error: g++ is not installed.'
        exit
    fi
    if ! [ -x "$(command -v protoc)" ]; then
        echo 'Error: protoc is not installed.'
        exit
    fi
    if ! [ -x "$(command -v jq)" ]; then
        echo 'Error: jq is not installed.'
        exit
    fi
    if ! [ -x "$(command -v sponge)" ]; then
        echo 'Error: sponge is not installed.'
        exit
    fi
    if ! [ -x "$(command -v direnv)" ]; then
        echo 'Error: direnv is not installed.'
        exit
    fi
    if ! [ -x "$(command -v mage)" ]; then
        echo 'Error: mage is not installed.'
        exit
    fi
    if ! [ -x "$(command -v pnpm)" ]; then
        echo 'Error: pnpm is not installed.'
        exit
    fi
}

wait_contract_deployed() {
    local ready=""
    while [ -z "$ready" ]
    do
        if [ -f "$output_dir/contracts.json" ]; then
            ready="true"
        fi
        sleep 2
    done
}<|MERGE_RESOLUTION|>--- conflicted
+++ resolved
@@ -73,22 +73,10 @@
 ## Deployment key
 export PRIVATE_KEY="${DEPLOYER_ETH_KEY:-0x4e9444a6efd6d42725a250b650a781da2737ea308c839eaccb0f7f3dbd2fea77}"
 
-<<<<<<< HEAD
-## BeefyClient
-# For max safety delay should be MAX_SEED_LOOKAHEAD=4 epochs=4*8*6=192s
-# but for rococo-local each session is only 20 slots=120s
-# so relax somehow here just for quick test
-# for production deployment ETH_RANDAO_DELAY should be configured in a more reasonable sense
-export RANDAO_COMMIT_DELAY="${ETH_RANDAO_DELAY:-3}"
-export RANDAO_COMMIT_EXP="${ETH_RANDAO_EXP:-3}"
-
-## ParachainClient
-=======
 ## Gateway params
 export RANDAO_COMMIT_DELAY=3
 export RANDAO_COMMIT_EXP=3
 
->>>>>>> 6d44b0dd
 export BRIDGE_HUB_PARAID=$bridgehub_para_id
 export BRIDGE_HUB_AGENT_ID=""
 
