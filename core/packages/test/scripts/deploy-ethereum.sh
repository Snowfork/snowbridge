--- conflicted
+++ resolved
@@ -67,23 +67,6 @@
     fi
 }
 
-<<<<<<< HEAD
-deploy_contracts()
-{
-    pushd "$contract_dir"
-    forge script \
-        --rpc-url $eth_endpoint_http \
-        --broadcast \
-        -vvv \
-        --via-ir \
-        scripts/DeployScript.sol:DeployScript
-    node scripts/generateContractInfo.js "$output_dir/contracts.json"
-    popd
-    echo "Exported contract artifacts: $output_dir/contracts.json"
-}
-
-=======
->>>>>>> 65450c10
 hack_beacon_client()
 {
     echo "Hack lodestar for faster slot time"
