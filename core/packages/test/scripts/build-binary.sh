--- conflicted
+++ resolved
@@ -31,16 +31,7 @@
 }
 
 build_cumulus_from_source(){
-<<<<<<< HEAD
-    cumulus_src=$root_dir/cumulus
-    if [ ! -d "$cumulus_src" ] ; then
-        git clone https://github.com/Snowfork/cumulus $cumulus_src
-    fi
-    pushd $cumulus_src
-    git fetch origin && git switch $cumulus_version
-=======
     pushd $root_dir/cumulus
->>>>>>> 9e586ada
     cargo build --release --bin polkadot-parachain
     cp target/release/polkadot-parachain $output_bin_dir/polkadot-parachain
     popd
