#!/usr/bin/env bash
set -eu

source scripts/set-env.sh

build_cumulus() {
    if [ ! -f "$cumulus_bin" ]; then
        echo "Building cumulus binary as $cumulus_bin"
        rebuild_cumulus
    fi
    mkdir -p $output_bin_dir && cp "$cumulus_bin" "$output_bin_dir"/polkadot-parachain
}

build_relaychain() {
    if [ ! -f "$relaychain_bin" ]; then
        echo "Building polkadot binary as $relaychain_bin"
        rebuild_relaychain
    fi
    mkdir -p $output_bin_dir && cp "$relaychain_bin" "$output_bin_dir"/polkadot
}

rebuild_cumulus(){
    pushd $root_dir/parachain
    mkdir -p $cumulus_dir
    cargo install \
        --git https://github.com/Snowfork/cumulus \
        --branch "$cumulus_version" polkadot-parachain-bin \
        --locked \
        --root $cumulus_dir #add version path to root to avoid recompiling when switch between versions 
    popd
}

rebuild_relaychain(){
    pushd $root_dir/parachain
    mkdir -p $relaychain_dir
    cargo install \
        --git https://github.com/paritytech/polkadot \
        --tag "$relaychain_version" polkadot \
        --locked \
        --root $relaychain_dir #add version path to root to avoid recompiling when switch between versions 
    popd
}

build_relayer()
{
    echo "Building relayer"
    mage -d "$relay_dir" build
    cp $relay_bin "$output_bin_dir"
}

build_ethereum() {
    if [ ! -f "$geth_dir/geth" ]; then
        echo "Building geth binary"
        mkdir -p $geth_dir
        GOBIN=$geth_dir go install -v -x github.com/ethereum/go-ethereum/cmd/geth@$geth_version
    fi
    cp "$geth_dir/geth" "$output_bin_dir"
}

install_binary() {
    echo "Building and installing binaries."
<<<<<<< HEAD
    mkdir -p $output_bin_dir
    build_ethereum
=======
    build_cumulus
>>>>>>> c3bd614d
    build_relaychain
    build_relayer
}

if [ -z "${from_start_services:-}" ]; then
    echo "build binaries only!"
    install_binary
fi<|MERGE_RESOLUTION|>--- conflicted
+++ resolved
@@ -59,12 +59,9 @@
 
 install_binary() {
     echo "Building and installing binaries."
-<<<<<<< HEAD
     mkdir -p $output_bin_dir
     build_ethereum
-=======
     build_cumulus
->>>>>>> c3bd614d
     build_relaychain
     build_relayer
 }
