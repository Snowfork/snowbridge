#!/usr/bin/env bash
set -eu

source scripts/set-env.sh

configure_contracts()
{
    pushd "$contract_dir"

    npx ts-node ./scripts/configure-beefy.ts

    current_id=$(jq .validatorSets.current.id $beefy_state_file)
    current_length=$(jq .validatorSets.current.length $beefy_state_file)
    current_root=$(jq .validatorSets.current.root $beefy_state_file)

    next_id=$(jq .validatorSets.next.id $beefy_state_file)
    next_length=$(jq .validatorSets.next.length $beefy_state_file)
    next_root=$(jq .validatorSets.next.root $beefy_state_file)

    # remove double quote before cast
    current_root=$(sed -e 's/^"//' -e 's/"$//' <<< $current_root)
    next_root=$(sed -e 's/^"//' -e 's/"$//' <<< $next_root)

    cast send $(address_for BeefyClient) \
    	"initialize(uint64,(uint128,uint128,bytes32),(uint128,uint128,bytes32))" \
<<<<<<< HEAD
    	--rpc-url $infura_endpoint_http \
=======
    	--rpc-url $eth_endpoint_http \
>>>>>>> 10e41062
    	--private-key $PRIVATE_KEY \
      $beefy_start_block \($current_id,$current_length,$current_root\) \($next_id,$next_length,$next_root\)

    popd
}

if [ -z "${from_start_services:-}" ]; then
    echo "config contracts only!"
    configure_contracts
    wait
fi<|MERGE_RESOLUTION|>--- conflicted
+++ resolved
@@ -23,11 +23,7 @@
 
     cast send $(address_for BeefyClient) \
     	"initialize(uint64,(uint128,uint128,bytes32),(uint128,uint128,bytes32))" \
-<<<<<<< HEAD
-    	--rpc-url $infura_endpoint_http \
-=======
     	--rpc-url $eth_endpoint_http \
->>>>>>> 10e41062
     	--private-key $PRIVATE_KEY \
       $beefy_start_block \($current_id,$current_length,$current_root\) \($next_id,$next_length,$next_root\)
 
