--- conflicted
+++ resolved
@@ -78,49 +78,14 @@
         let s = buf.slice(32)
 
         return {
-<<<<<<< HEAD
-            signature: {
-                v: signature.recid + 27,
-                r,
-                s,
-            },
-            index: index,
-            addr: wallet.address,
-            merkleProof: this.proofs[index],
-        }
-    }
-
-    createSignatureMultiProof(
-        indices: number[],
-        commitmentHash: string
-    ): BeefyClient.ValidatorMultiProofStruct {
-        let multiProof: BeefyClient.ValidatorMultiProofStruct = {
-            signatures: [],
-            indices: [],
-            addrs: [],
-            merkleProofs: [],
-        }
-
-        for (let i of indices) {
-            let proof = this.createSignatureProof(i, commitmentHash)
-            multiProof.signatures.push(proof.signature)
-            multiProof.indices.push(proof.index)
-            multiProof.addrs.push(proof.addr)
-            multiProof.merkleProofs.push(proof.merkleProof)
-        }
-
-        return multiProof
-    }
-=======
             v: signature.recid + 27,
             r,
             s,
             index: index,
             account: wallet.address,
-            proof: this.proofs[index]
+            proof: this.proofs[index],
         }
     }
->>>>>>> c2f2eb09
 }
 
 function createRandomSubset(population: number, size: number) {
