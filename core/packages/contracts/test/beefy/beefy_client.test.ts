<<<<<<< HEAD
import { ethers, expect, loadFixture, mine, setPrevRandao } from "../setup"
import { ValidatorSet } from "../helpers"
import { beefyClientFixture, beefyClientFixture2 } from "./fixtures"
import { BeefyClientMock } from "../../src"

import { createRandomSubset, readSetBits } from "../helpers"

// create initial bitfield with signature claims (with 2/3+1 claimed validator signatures)
let createInitialBitfield = async (beefyClient: BeefyClientMock, vset: ValidatorSet) => {
    let claims = createRandomSubset(vset.length, vset.length - Math.floor((vset.length - 1) / 3))
    let bitfield = await beefyClient.createInitialBitfield(claims, vset.length)
    return { claims, bitfield }
}

describe("BeefyClient", function () {
    describe("submit signature proof", function () {
        it("should succeed", async function () {
            let { beefyClient, fixtureData, vset, user } = await loadFixture(beefyClientFixture2)

            let { claims, bitfield } = await createInitialBitfield(beefyClient, vset)

            // Submit initial signature proof
            await expect(
                beefyClient
                    .connect(user)
                    .submitInitial(
                        fixtureData.commitmentHash,
                        bitfield,
                        vset.createSignatureProof(claims[0], fixtureData.commitmentHash)
                    )
            ).not.to.be.reverted

            // wait RANDAO_COMMIT_DELAY number of blocks, commit to a PREVRANDAO, create a final bitfield
            let delay = await beefyClient.connect(user).RANDAO_COMMIT_DELAY()
            await mine(delay)
            setPrevRandao(377)
            await expect(beefyClient.connect(user).commitPrevRandao(fixtureData.commitmentHash)).not
                .to.be.reverted
            let finalBitfield = await beefyClient
                .connect(user)
                .createFinalBitfield(fixtureData.commitmentHash, bitfield)

            // Submit final signature proof
            await expect(
                beefyClient.connect(user).submitFinal(
                    fixtureData.params.commitment,
                    bitfield,
                    readSetBits(finalBitfield).map((i) =>
                        vset.createSignatureProof(i, fixtureData.commitmentHash)
                    )
=======
import { expect, loadFixture, mine } from "../setup"
import { beefyClientFixture } from "./fixtures"

import { createRandomSubset, readSetBits } from "../helpers"

describe("BeefyClient", function () {
    it("runs commitment submission flow", async function () {
        let { beefyClient, fixtureData, vset, user } = await loadFixture(beefyClientFixture)

        let commitmentHash = fixtureData.commitmentHash

        // create initial bitfield with signature claims (with 2/3+1 claimed validator signatures)
        let claims = createRandomSubset(
            vset.length,
            vset.length - Math.floor((vset.length - 1) / 3)
        )
        let bitfield = await beefyClient.createInitialBitfield(claims, vset.length)

        // Submit initial signature proof
        await expect(
            beefyClient
                .connect(user)
                .submitInitial(
                    commitmentHash,
                    fixtureData.params.commitment.validatorSetID,
                    bitfield,
                    vset.createSignatureProof(claims[0], commitmentHash)
>>>>>>> da5bf982
                )
            )
                .to.emit(beefyClient, "NewMMRRoot")
                .withArgs(
                    fixtureData.params.commitment.payload.mmrRootHash,
                    fixtureData.params.commitment.blockNumber
                )

            expect(await beefyClient.latestMMRRoot()).to.eq(
                fixtureData.params.commitment.payload.mmrRootHash
            )
            expect(await beefyClient.latestBeefyBlock()).to.eq(
                fixtureData.params.commitment.blockNumber
            )
        })

        it("should fail when commitment is stale", async function () {
            let { beefyClient, fixtureData, vset, user } = await loadFixture(beefyClientFixture2)

            let { claims, bitfield } = await createInitialBitfield(beefyClient, vset)

<<<<<<< HEAD
            // Submit initial signature proof
            await expect(
                beefyClient
                    .connect(user)
                    .submitInitial(
                        fixtureData.commitmentHash,
                        bitfield,
                        vset.createSignatureProof(claims[0], fixtureData.commitmentHash)
                    )
            ).not.to.be.reverted

            // wait RANDAO_COMMIT_DELAY number of blocks, commit to a PREVRANDAO, create a final bitfield
            let delay = await beefyClient.connect(user).RANDAO_COMMIT_DELAY()
            await mine(delay)
            setPrevRandao(377)
            await expect(beefyClient.connect(user).commitPrevRandao(fixtureData.commitmentHash)).not
                .to.be.reverted
            let finalBitfield = await beefyClient
                .connect(user)
                .createFinalBitfield(fixtureData.commitmentHash, bitfield)

            // Submit final signature proof
            await expect(
                beefyClient.connect(user).submitFinal(
                    fixtureData.params.commitment,
                    bitfield,
                    readSetBits(finalBitfield).map((i) =>
                        vset.createSignatureProof(i, fixtureData.commitmentHash)
                    )
                )
            ).to.not.be.reverted

            // Submit again, should fail
            await expect(
                beefyClient
                    .connect(user)
                    .submitInitial(
                        fixtureData.commitmentHash,
                        bitfield,
                        vset.createSignatureProof(claims[0], fixtureData.commitmentHash)
                    )
            ).not.to.be.reverted
            await mine(delay)
            setPrevRandao(377)
            await expect(beefyClient.connect(user).commitPrevRandao(fixtureData.commitmentHash)).not
                .to.be.reverted
            await expect(
                beefyClient.connect(user).submitFinal(
                    fixtureData.params.commitment,
                    bitfield,
                    readSetBits(finalBitfield).map((i) =>
                        vset.createSignatureProof(i, fixtureData.commitmentHash)
                    )
                )
            ).to.be.revertedWithCustomError(beefyClient, "StaleCommitment")
        })

        it("should fail when submission concluded using submitFinalWithHandover", async function () {
            let { beefyClient, fixtureData, vset, user } = await loadFixture(beefyClientFixture2)

            let { claims, bitfield } = await createInitialBitfield(beefyClient, vset)

            // Submit initial signature proof
            await expect(
                beefyClient
                    .connect(user)
                    .submitInitial(
                        fixtureData.commitmentHash,
                        bitfield,
                        vset.createSignatureProof(claims[0], fixtureData.commitmentHash)
                    )
            ).not.to.be.reverted

            // wait RANDAO_COMMIT_DELAY number of blocks, commit to a PREVRANDAO, create a final bitfield
            let delay = await beefyClient.connect(user).RANDAO_COMMIT_DELAY()
            await mine(delay)
            setPrevRandao(377)
            await expect(beefyClient.connect(user).commitPrevRandao(fixtureData.commitmentHash)).not
                .to.be.reverted
            let finalBitfield = await beefyClient
                .connect(user)
                .createFinalBitfield(fixtureData.commitmentHash, bitfield)

            // Submit final signature proof
            await expect(
                beefyClient.connect(user).submitFinalWithHandover(
                    fixtureData.params.commitment,
                    bitfield,
                    readSetBits(finalBitfield).map((i) =>
                        vset.createSignatureProof(i, fixtureData.commitmentHash)
                    ),
=======
        expect(await beefyClient.nextRequestID()).to.equal(1)

        // wait 3+ blocks and then create the final bitfield
        await mine(3)
        let finalBitfield = await beefyClient.createFinalBitfield(0)

        // Submit final signature proof
        await expect(
            beefyClient
                .connect(user)
                .submitFinalWithLeaf(
                    0,
                    fixtureData.params.commitment,
                    vset.createSignatureMultiProof(readSetBits(finalBitfield), commitmentHash),
>>>>>>> da5bf982
                    fixtureData.params.leaf,
                    fixtureData.params.leafProof,
                    fixtureData.params.leafProofOrder
                )
            ).to.be.revertedWithCustomError(beefyClient, "InvalidCommitment")
        })

        it("should fail when submission concluded using different bitfield", async function () {
            let { beefyClient, fixtureData, vset, user } = await loadFixture(beefyClientFixture2)

            let { claims, bitfield } = await createInitialBitfield(beefyClient, vset)

            // Submit initial signature proof
            await expect(
                beefyClient
                    .connect(user)
                    .submitInitial(
                        fixtureData.commitmentHash,
                        bitfield,
                        vset.createSignatureProof(claims[0], fixtureData.commitmentHash)
                    )
            ).not.to.be.reverted

            // wait RANDAO_COMMIT_DELAY number of blocks, commit to a PREVRANDAO, create a final bitfield
            let delay = await beefyClient.connect(user).RANDAO_COMMIT_DELAY()
            await mine(delay)
            setPrevRandao(377)
            await expect(beefyClient.connect(user).commitPrevRandao(fixtureData.commitmentHash)).not
                .to.be.reverted
            let finalBitfield = await beefyClient
                .connect(user)
                .createFinalBitfield(fixtureData.commitmentHash, bitfield)

            // Submit final signature proof
            await expect(
                beefyClient.connect(user).submitFinal(
                    fixtureData.params.commitment,
                    [ethers.BigNumber.from(0)],
                    readSetBits(finalBitfield).map((i) =>
                        vset.createSignatureProof(i, fixtureData.commitmentHash)
                    )
                )
            ).to.be.revertedWithCustomError(beefyClient, "InvalidBitfield")
        })

        it("should fail when PREVRANDAO is not captured", async function () {
            let { beefyClient, fixtureData, vset, user } = await loadFixture(beefyClientFixture2)

            let { claims, bitfield } = await createInitialBitfield(beefyClient, vset)

            // Submit initial signature proof
            await expect(
                beefyClient
                    .connect(user)
                    .submitInitial(
                        fixtureData.commitmentHash,
                        bitfield,
                        vset.createSignatureProof(claims[0], fixtureData.commitmentHash)
                    )
            ).not.to.be.reverted

            // Submit final signature proof
            await expect(
                beefyClient.connect(user).submitFinal(fixtureData.params.commitment, bitfield, [])
            ).to.be.revertedWithCustomError(beefyClient, "PrevRandaoNotCaptured")
        })

        it("should fail when PREVRANDAO capture attempted more than once", async function () {
            let { beefyClient, fixtureData, vset, user } = await loadFixture(beefyClientFixture2)

            let { claims, bitfield } = await createInitialBitfield(beefyClient, vset)

            // Submit initial signature proof
            await expect(
                beefyClient
                    .connect(user)
                    .submitInitial(
                        fixtureData.commitmentHash,
                        bitfield,
                        vset.createSignatureProof(claims[0], fixtureData.commitmentHash)
                    )
            ).not.to.be.reverted

            let delay = await beefyClient.connect(user).RANDAO_COMMIT_DELAY()
            await mine(delay)

            await expect(
                beefyClient.connect(user).commitPrevRandao(fixtureData.commitmentHash)
            ).to.not.be.reverted

            await expect(
                beefyClient.connect(user).commitPrevRandao(fixtureData.commitmentHash)
            ).to.be.revertedWithCustomError(beefyClient, "PrevRandaoAlreadyCaptured")
        })

        it("should fail when PREVRANDAO capture attempted too early", async function () {
            let { beefyClient, fixtureData, vset, user } = await loadFixture(beefyClientFixture2)

            let { claims, bitfield } = await createInitialBitfield(beefyClient, vset)

            // Submit initial signature proof
            await expect(
                beefyClient
                    .connect(user)
                    .submitInitial(
                        fixtureData.commitmentHash,
                        bitfield,
                        vset.createSignatureProof(claims[0], fixtureData.commitmentHash)
                    )
            ).not.to.be.reverted

            await expect(
                beefyClient.connect(user).commitPrevRandao(fixtureData.commitmentHash)
            ).to.be.revertedWithCustomError(beefyClient, "WaitPeriodNotOver")
        })

        it("should fail when PREVRANDAO capture window expired", async function () {
            let { beefyClient, fixtureData, vset, user } = await loadFixture(beefyClientFixture2)

            let { claims, bitfield } = await createInitialBitfield(beefyClient, vset)

            // Submit initial signature proof
            await expect(
                beefyClient
                    .connect(user)
                    .submitInitial(
                        fixtureData.commitmentHash,
                        bitfield,
                        vset.createSignatureProof(claims[0], fixtureData.commitmentHash)
                    )
            ).not.to.be.reverted

            let delay = await beefyClient.connect(user).RANDAO_COMMIT_DELAY()
            let expiration = await beefyClient.connect(user).RANDAO_COMMIT_EXPIRATION()
            await mine(delay.add(expiration).add(1))
            await expect(
                beefyClient.connect(user).commitPrevRandao(fixtureData.commitmentHash)
            ).to.be.revertedWithCustomError(beefyClient, "TaskExpired")
        })

        it("should fail when initial signature proof has invalid signature", async function () {
            let { beefyClient, fixtureData, vset, user } = await loadFixture(beefyClientFixture2)

            let { claims, bitfield } = await createInitialBitfield(beefyClient, vset)

            let proof = vset.createSignatureProof(claims[0], fixtureData.commitmentHash)
            proof.s[0] = 7

            // Submit initial signature proof
            await expect(
                beefyClient.connect(user).submitInitial(fixtureData.commitmentHash, bitfield, proof)
            ).to.be.revertedWithCustomError(beefyClient, "InvalidSignature")
        })

        it("should fail when initial signature proof has invalid validator proof (1)", async function () {
            let { beefyClient, fixtureData, vset, user } = await loadFixture(beefyClientFixture2)

            let { claims, bitfield } = await createInitialBitfield(beefyClient, vset)

            let proof = vset.createSignatureProof(claims[0], fixtureData.commitmentHash)
            proof.account = user.address

            // Submit initial signature proof
            await expect(
                beefyClient.connect(user).submitInitial(fixtureData.commitmentHash, bitfield, proof)
            ).to.be.revertedWithCustomError(beefyClient, "InvalidValidatorProof")
        })

        it("should fail when initial signature proof has invalid validator proof (2)", async function () {
            let { beefyClient, fixtureData, vset, user } = await loadFixture(beefyClientFixture2)

            let { claims, bitfield } = await createInitialBitfield(beefyClient, vset)

            let proof = vset.createSignatureProof(claims[0], fixtureData.commitmentHash)
            proof.proof.reverse()

            // Submit initial signature proof
            await expect(
                beefyClient.connect(user).submitInitial(fixtureData.commitmentHash, bitfield, proof)
            ).to.be.revertedWithCustomError(beefyClient, "InvalidValidatorProof")
        })
    })

    describe("submit signature proof with handover", function () {
        it("should succeed", async function () {
            let { beefyClient, fixtureData, vset, user } = await loadFixture(beefyClientFixture)

            let { claims, bitfield } = await createInitialBitfield(beefyClient, vset)

            // Submit initial signature proof
            await expect(
                beefyClient
                    .connect(user)
                    .submitInitialWithHandover(
                        fixtureData.commitmentHash,
                        bitfield,
                        vset.createSignatureProof(claims[0], fixtureData.commitmentHash)
                    )
            ).not.to.be.reverted

            // wait RANDAO_COMMIT_DELAY number of blocks, commit to a PREVRANDAO, and then create
            // a final bitfield
            let delay = await beefyClient.connect(user).RANDAO_COMMIT_DELAY()
            await mine(delay)
            await expect(beefyClient.connect(user).commitPrevRandao(fixtureData.commitmentHash)).not
                .to.be.reverted
            let finalBitfield = await beefyClient
                .connect(user)
                .createFinalBitfield(fixtureData.commitmentHash, bitfield)

            // Submit final signature proof
            await expect(
                beefyClient.connect(user).submitFinalWithHandover(
                    fixtureData.params.commitment,
                    bitfield,
                    readSetBits(finalBitfield).map((i) =>
                        vset.createSignatureProof(i, fixtureData.commitmentHash)
                    ),
                    fixtureData.params.leaf,
                    fixtureData.params.leafProof,
                    fixtureData.params.leafProofOrder
                )
            )
                .to.emit(beefyClient, "NewMMRRoot")
                .withArgs(
                    fixtureData.params.commitment.payload.mmrRootHash,
                    fixtureData.params.commitment.blockNumber
                )

            expect(await beefyClient.latestMMRRoot()).to.eq(
                fixtureData.params.commitment.payload.mmrRootHash
            )
            expect(await beefyClient.latestBeefyBlock()).to.eq(
                fixtureData.params.commitment.blockNumber
            )
        })

        it("should fail when PREVRANDAO not captured", async function () {
            let { beefyClient, fixtureData, vset, user } = await loadFixture(beefyClientFixture)

            let { claims, bitfield } = await createInitialBitfield(beefyClient, vset)

            // Submit initial signature proof
            await expect(
                beefyClient
                    .connect(user)
                    .submitInitialWithHandover(
                        fixtureData.commitmentHash,
                        bitfield,
                        vset.createSignatureProof(claims[0], fixtureData.commitmentHash)
                    )
            ).not.to.be.reverted

<<<<<<< HEAD
            // Submit final signature proof
            await expect(
                beefyClient
                    .connect(user)
                    .submitFinalWithHandover(
                        fixtureData.params.commitment,
                        bitfield,
                        [],
                        fixtureData.params.leaf,
                        fixtureData.params.leafProof,
                        fixtureData.params.leafProofOrder
                    )
            ).to.be.revertedWithCustomError(beefyClient, "PrevRandaoNotCaptured")
        })
=======
        expect(await beefyClient.latestMMRRoot()).to.eq(
            fixtureData.params.commitment.payload.mmrRootHash
        )
        expect(await beefyClient.latestBeefyBlock()).to.eq(
            fixtureData.params.commitment.blockNumber
        )
>>>>>>> da5bf982
    })

    it("encodes beefy commitment to SCALE-format", async function () {
        let { beefyClient } = await loadFixture(beefyClientFixture)
        let commitment = {
            blockNumber: 5,
            validatorSetID: 7,
            payload: {
                mmrRootHash: "0x3ac49cd24778522203e8bf40a4712ea3f07c3803bbd638cb53ebb3564ec13e8c",
                prefix: "0x0861620c0001026d6880",
                suffix: "0x"
            }
        }

        let encoded = await beefyClient.encodeCommitment_public(commitment)
        expect(encoded).to.eq(
            "0x0861620c0001026d68803ac49cd24778522203e8bf40a4712ea3f07c3803bbd638cb53ebb3564ec13e8c050000000700000000000000"
        )
    })
})<|MERGE_RESOLUTION|>--- conflicted
+++ resolved
@@ -1,4 +1,3 @@
-<<<<<<< HEAD
 import { ethers, expect, loadFixture, mine, setPrevRandao } from "../setup"
 import { ValidatorSet } from "../helpers"
 import { beefyClientFixture, beefyClientFixture2 } from "./fixtures"
@@ -49,35 +48,6 @@
                     readSetBits(finalBitfield).map((i) =>
                         vset.createSignatureProof(i, fixtureData.commitmentHash)
                     )
-=======
-import { expect, loadFixture, mine } from "../setup"
-import { beefyClientFixture } from "./fixtures"
-
-import { createRandomSubset, readSetBits } from "../helpers"
-
-describe("BeefyClient", function () {
-    it("runs commitment submission flow", async function () {
-        let { beefyClient, fixtureData, vset, user } = await loadFixture(beefyClientFixture)
-
-        let commitmentHash = fixtureData.commitmentHash
-
-        // create initial bitfield with signature claims (with 2/3+1 claimed validator signatures)
-        let claims = createRandomSubset(
-            vset.length,
-            vset.length - Math.floor((vset.length - 1) / 3)
-        )
-        let bitfield = await beefyClient.createInitialBitfield(claims, vset.length)
-
-        // Submit initial signature proof
-        await expect(
-            beefyClient
-                .connect(user)
-                .submitInitial(
-                    commitmentHash,
-                    fixtureData.params.commitment.validatorSetID,
-                    bitfield,
-                    vset.createSignatureProof(claims[0], commitmentHash)
->>>>>>> da5bf982
                 )
             )
                 .to.emit(beefyClient, "NewMMRRoot")
@@ -99,7 +69,6 @@
 
             let { claims, bitfield } = await createInitialBitfield(beefyClient, vset)
 
-<<<<<<< HEAD
             // Submit initial signature proof
             await expect(
                 beefyClient
@@ -177,240 +146,6 @@
             let delay = await beefyClient.connect(user).RANDAO_COMMIT_DELAY()
             await mine(delay)
             setPrevRandao(377)
-            await expect(beefyClient.connect(user).commitPrevRandao(fixtureData.commitmentHash)).not
-                .to.be.reverted
-            let finalBitfield = await beefyClient
-                .connect(user)
-                .createFinalBitfield(fixtureData.commitmentHash, bitfield)
-
-            // Submit final signature proof
-            await expect(
-                beefyClient.connect(user).submitFinalWithHandover(
-                    fixtureData.params.commitment,
-                    bitfield,
-                    readSetBits(finalBitfield).map((i) =>
-                        vset.createSignatureProof(i, fixtureData.commitmentHash)
-                    ),
-=======
-        expect(await beefyClient.nextRequestID()).to.equal(1)
-
-        // wait 3+ blocks and then create the final bitfield
-        await mine(3)
-        let finalBitfield = await beefyClient.createFinalBitfield(0)
-
-        // Submit final signature proof
-        await expect(
-            beefyClient
-                .connect(user)
-                .submitFinalWithLeaf(
-                    0,
-                    fixtureData.params.commitment,
-                    vset.createSignatureMultiProof(readSetBits(finalBitfield), commitmentHash),
->>>>>>> da5bf982
-                    fixtureData.params.leaf,
-                    fixtureData.params.leafProof,
-                    fixtureData.params.leafProofOrder
-                )
-            ).to.be.revertedWithCustomError(beefyClient, "InvalidCommitment")
-        })
-
-        it("should fail when submission concluded using different bitfield", async function () {
-            let { beefyClient, fixtureData, vset, user } = await loadFixture(beefyClientFixture2)
-
-            let { claims, bitfield } = await createInitialBitfield(beefyClient, vset)
-
-            // Submit initial signature proof
-            await expect(
-                beefyClient
-                    .connect(user)
-                    .submitInitial(
-                        fixtureData.commitmentHash,
-                        bitfield,
-                        vset.createSignatureProof(claims[0], fixtureData.commitmentHash)
-                    )
-            ).not.to.be.reverted
-
-            // wait RANDAO_COMMIT_DELAY number of blocks, commit to a PREVRANDAO, create a final bitfield
-            let delay = await beefyClient.connect(user).RANDAO_COMMIT_DELAY()
-            await mine(delay)
-            setPrevRandao(377)
-            await expect(beefyClient.connect(user).commitPrevRandao(fixtureData.commitmentHash)).not
-                .to.be.reverted
-            let finalBitfield = await beefyClient
-                .connect(user)
-                .createFinalBitfield(fixtureData.commitmentHash, bitfield)
-
-            // Submit final signature proof
-            await expect(
-                beefyClient.connect(user).submitFinal(
-                    fixtureData.params.commitment,
-                    [ethers.BigNumber.from(0)],
-                    readSetBits(finalBitfield).map((i) =>
-                        vset.createSignatureProof(i, fixtureData.commitmentHash)
-                    )
-                )
-            ).to.be.revertedWithCustomError(beefyClient, "InvalidBitfield")
-        })
-
-        it("should fail when PREVRANDAO is not captured", async function () {
-            let { beefyClient, fixtureData, vset, user } = await loadFixture(beefyClientFixture2)
-
-            let { claims, bitfield } = await createInitialBitfield(beefyClient, vset)
-
-            // Submit initial signature proof
-            await expect(
-                beefyClient
-                    .connect(user)
-                    .submitInitial(
-                        fixtureData.commitmentHash,
-                        bitfield,
-                        vset.createSignatureProof(claims[0], fixtureData.commitmentHash)
-                    )
-            ).not.to.be.reverted
-
-            // Submit final signature proof
-            await expect(
-                beefyClient.connect(user).submitFinal(fixtureData.params.commitment, bitfield, [])
-            ).to.be.revertedWithCustomError(beefyClient, "PrevRandaoNotCaptured")
-        })
-
-        it("should fail when PREVRANDAO capture attempted more than once", async function () {
-            let { beefyClient, fixtureData, vset, user } = await loadFixture(beefyClientFixture2)
-
-            let { claims, bitfield } = await createInitialBitfield(beefyClient, vset)
-
-            // Submit initial signature proof
-            await expect(
-                beefyClient
-                    .connect(user)
-                    .submitInitial(
-                        fixtureData.commitmentHash,
-                        bitfield,
-                        vset.createSignatureProof(claims[0], fixtureData.commitmentHash)
-                    )
-            ).not.to.be.reverted
-
-            let delay = await beefyClient.connect(user).RANDAO_COMMIT_DELAY()
-            await mine(delay)
-
-            await expect(
-                beefyClient.connect(user).commitPrevRandao(fixtureData.commitmentHash)
-            ).to.not.be.reverted
-
-            await expect(
-                beefyClient.connect(user).commitPrevRandao(fixtureData.commitmentHash)
-            ).to.be.revertedWithCustomError(beefyClient, "PrevRandaoAlreadyCaptured")
-        })
-
-        it("should fail when PREVRANDAO capture attempted too early", async function () {
-            let { beefyClient, fixtureData, vset, user } = await loadFixture(beefyClientFixture2)
-
-            let { claims, bitfield } = await createInitialBitfield(beefyClient, vset)
-
-            // Submit initial signature proof
-            await expect(
-                beefyClient
-                    .connect(user)
-                    .submitInitial(
-                        fixtureData.commitmentHash,
-                        bitfield,
-                        vset.createSignatureProof(claims[0], fixtureData.commitmentHash)
-                    )
-            ).not.to.be.reverted
-
-            await expect(
-                beefyClient.connect(user).commitPrevRandao(fixtureData.commitmentHash)
-            ).to.be.revertedWithCustomError(beefyClient, "WaitPeriodNotOver")
-        })
-
-        it("should fail when PREVRANDAO capture window expired", async function () {
-            let { beefyClient, fixtureData, vset, user } = await loadFixture(beefyClientFixture2)
-
-            let { claims, bitfield } = await createInitialBitfield(beefyClient, vset)
-
-            // Submit initial signature proof
-            await expect(
-                beefyClient
-                    .connect(user)
-                    .submitInitial(
-                        fixtureData.commitmentHash,
-                        bitfield,
-                        vset.createSignatureProof(claims[0], fixtureData.commitmentHash)
-                    )
-            ).not.to.be.reverted
-
-            let delay = await beefyClient.connect(user).RANDAO_COMMIT_DELAY()
-            let expiration = await beefyClient.connect(user).RANDAO_COMMIT_EXPIRATION()
-            await mine(delay.add(expiration).add(1))
-            await expect(
-                beefyClient.connect(user).commitPrevRandao(fixtureData.commitmentHash)
-            ).to.be.revertedWithCustomError(beefyClient, "TaskExpired")
-        })
-
-        it("should fail when initial signature proof has invalid signature", async function () {
-            let { beefyClient, fixtureData, vset, user } = await loadFixture(beefyClientFixture2)
-
-            let { claims, bitfield } = await createInitialBitfield(beefyClient, vset)
-
-            let proof = vset.createSignatureProof(claims[0], fixtureData.commitmentHash)
-            proof.s[0] = 7
-
-            // Submit initial signature proof
-            await expect(
-                beefyClient.connect(user).submitInitial(fixtureData.commitmentHash, bitfield, proof)
-            ).to.be.revertedWithCustomError(beefyClient, "InvalidSignature")
-        })
-
-        it("should fail when initial signature proof has invalid validator proof (1)", async function () {
-            let { beefyClient, fixtureData, vset, user } = await loadFixture(beefyClientFixture2)
-
-            let { claims, bitfield } = await createInitialBitfield(beefyClient, vset)
-
-            let proof = vset.createSignatureProof(claims[0], fixtureData.commitmentHash)
-            proof.account = user.address
-
-            // Submit initial signature proof
-            await expect(
-                beefyClient.connect(user).submitInitial(fixtureData.commitmentHash, bitfield, proof)
-            ).to.be.revertedWithCustomError(beefyClient, "InvalidValidatorProof")
-        })
-
-        it("should fail when initial signature proof has invalid validator proof (2)", async function () {
-            let { beefyClient, fixtureData, vset, user } = await loadFixture(beefyClientFixture2)
-
-            let { claims, bitfield } = await createInitialBitfield(beefyClient, vset)
-
-            let proof = vset.createSignatureProof(claims[0], fixtureData.commitmentHash)
-            proof.proof.reverse()
-
-            // Submit initial signature proof
-            await expect(
-                beefyClient.connect(user).submitInitial(fixtureData.commitmentHash, bitfield, proof)
-            ).to.be.revertedWithCustomError(beefyClient, "InvalidValidatorProof")
-        })
-    })
-
-    describe("submit signature proof with handover", function () {
-        it("should succeed", async function () {
-            let { beefyClient, fixtureData, vset, user } = await loadFixture(beefyClientFixture)
-
-            let { claims, bitfield } = await createInitialBitfield(beefyClient, vset)
-
-            // Submit initial signature proof
-            await expect(
-                beefyClient
-                    .connect(user)
-                    .submitInitialWithHandover(
-                        fixtureData.commitmentHash,
-                        bitfield,
-                        vset.createSignatureProof(claims[0], fixtureData.commitmentHash)
-                    )
-            ).not.to.be.reverted
-
-            // wait RANDAO_COMMIT_DELAY number of blocks, commit to a PREVRANDAO, and then create
-            // a final bitfield
-            let delay = await beefyClient.connect(user).RANDAO_COMMIT_DELAY()
-            await mine(delay)
             await expect(beefyClient.connect(user).commitPrevRandao(fixtureData.commitmentHash)).not
                 .to.be.reverted
             let finalBitfield = await beefyClient
@@ -429,6 +164,224 @@
                     fixtureData.params.leafProof,
                     fixtureData.params.leafProofOrder
                 )
+            ).to.be.revertedWithCustomError(beefyClient, "InvalidCommitment")
+        })
+
+        it("should fail when submission concluded using different bitfield", async function () {
+            let { beefyClient, fixtureData, vset, user } = await loadFixture(beefyClientFixture2)
+
+            let { claims, bitfield } = await createInitialBitfield(beefyClient, vset)
+
+            // Submit initial signature proof
+            await expect(
+                beefyClient
+                    .connect(user)
+                    .submitInitial(
+                        fixtureData.commitmentHash,
+                        bitfield,
+                        vset.createSignatureProof(claims[0], fixtureData.commitmentHash)
+                    )
+            ).not.to.be.reverted
+
+            // wait RANDAO_COMMIT_DELAY number of blocks, commit to a PREVRANDAO, create a final bitfield
+            let delay = await beefyClient.connect(user).RANDAO_COMMIT_DELAY()
+            await mine(delay)
+            setPrevRandao(377)
+            await expect(beefyClient.connect(user).commitPrevRandao(fixtureData.commitmentHash)).not
+                .to.be.reverted
+            let finalBitfield = await beefyClient
+                .connect(user)
+                .createFinalBitfield(fixtureData.commitmentHash, bitfield)
+
+            // Submit final signature proof
+            await expect(
+                beefyClient.connect(user).submitFinal(
+                    fixtureData.params.commitment,
+                    [ethers.BigNumber.from(0)],
+                    readSetBits(finalBitfield).map((i) =>
+                        vset.createSignatureProof(i, fixtureData.commitmentHash)
+                    )
+                )
+            ).to.be.revertedWithCustomError(beefyClient, "InvalidBitfield")
+        })
+
+        it("should fail when PREVRANDAO is not captured", async function () {
+            let { beefyClient, fixtureData, vset, user } = await loadFixture(beefyClientFixture2)
+
+            let { claims, bitfield } = await createInitialBitfield(beefyClient, vset)
+
+            // Submit initial signature proof
+            await expect(
+                beefyClient
+                    .connect(user)
+                    .submitInitial(
+                        fixtureData.commitmentHash,
+                        bitfield,
+                        vset.createSignatureProof(claims[0], fixtureData.commitmentHash)
+                    )
+            ).not.to.be.reverted
+
+            // Submit final signature proof
+            await expect(
+                beefyClient.connect(user).submitFinal(fixtureData.params.commitment, bitfield, [])
+            ).to.be.revertedWithCustomError(beefyClient, "PrevRandaoNotCaptured")
+        })
+
+        it("should fail when PREVRANDAO capture attempted more than once", async function () {
+            let { beefyClient, fixtureData, vset, user } = await loadFixture(beefyClientFixture2)
+
+            let { claims, bitfield } = await createInitialBitfield(beefyClient, vset)
+
+            // Submit initial signature proof
+            await expect(
+                beefyClient
+                    .connect(user)
+                    .submitInitial(
+                        fixtureData.commitmentHash,
+                        bitfield,
+                        vset.createSignatureProof(claims[0], fixtureData.commitmentHash)
+                    )
+            ).not.to.be.reverted
+
+            let delay = await beefyClient.connect(user).RANDAO_COMMIT_DELAY()
+            await mine(delay)
+
+            await expect(
+                beefyClient.connect(user).commitPrevRandao(fixtureData.commitmentHash)
+            ).to.not.be.reverted
+
+            await expect(
+                beefyClient.connect(user).commitPrevRandao(fixtureData.commitmentHash)
+            ).to.be.revertedWithCustomError(beefyClient, "PrevRandaoAlreadyCaptured")
+        })
+
+        it("should fail when PREVRANDAO capture attempted too early", async function () {
+            let { beefyClient, fixtureData, vset, user } = await loadFixture(beefyClientFixture2)
+
+            let { claims, bitfield } = await createInitialBitfield(beefyClient, vset)
+
+            // Submit initial signature proof
+            await expect(
+                beefyClient
+                    .connect(user)
+                    .submitInitial(
+                        fixtureData.commitmentHash,
+                        bitfield,
+                        vset.createSignatureProof(claims[0], fixtureData.commitmentHash)
+                    )
+            ).not.to.be.reverted
+
+            await expect(
+                beefyClient.connect(user).commitPrevRandao(fixtureData.commitmentHash)
+            ).to.be.revertedWithCustomError(beefyClient, "WaitPeriodNotOver")
+        })
+
+        it("should fail when PREVRANDAO capture window expired", async function () {
+            let { beefyClient, fixtureData, vset, user } = await loadFixture(beefyClientFixture2)
+
+            let { claims, bitfield } = await createInitialBitfield(beefyClient, vset)
+
+            // Submit initial signature proof
+            await expect(
+                beefyClient
+                    .connect(user)
+                    .submitInitial(
+                        fixtureData.commitmentHash,
+                        bitfield,
+                        vset.createSignatureProof(claims[0], fixtureData.commitmentHash)
+                    )
+            ).not.to.be.reverted
+
+            let delay = await beefyClient.connect(user).RANDAO_COMMIT_DELAY()
+            let expiration = await beefyClient.connect(user).RANDAO_COMMIT_EXPIRATION()
+            await mine(delay.add(expiration).add(1))
+            await expect(
+                beefyClient.connect(user).commitPrevRandao(fixtureData.commitmentHash)
+            ).to.be.revertedWithCustomError(beefyClient, "TaskExpired")
+        })
+
+        it("should fail when initial signature proof has invalid signature", async function () {
+            let { beefyClient, fixtureData, vset, user } = await loadFixture(beefyClientFixture2)
+
+            let { claims, bitfield } = await createInitialBitfield(beefyClient, vset)
+
+            let proof = vset.createSignatureProof(claims[0], fixtureData.commitmentHash)
+            proof.s[0] = 7
+
+            // Submit initial signature proof
+            await expect(
+                beefyClient.connect(user).submitInitial(fixtureData.commitmentHash, bitfield, proof)
+            ).to.be.revertedWithCustomError(beefyClient, "InvalidSignature")
+        })
+
+        it("should fail when initial signature proof has invalid validator proof (1)", async function () {
+            let { beefyClient, fixtureData, vset, user } = await loadFixture(beefyClientFixture2)
+
+            let { claims, bitfield } = await createInitialBitfield(beefyClient, vset)
+
+            let proof = vset.createSignatureProof(claims[0], fixtureData.commitmentHash)
+            proof.account = user.address
+
+            // Submit initial signature proof
+            await expect(
+                beefyClient.connect(user).submitInitial(fixtureData.commitmentHash, bitfield, proof)
+            ).to.be.revertedWithCustomError(beefyClient, "InvalidValidatorProof")
+        })
+
+        it("should fail when initial signature proof has invalid validator proof (2)", async function () {
+            let { beefyClient, fixtureData, vset, user } = await loadFixture(beefyClientFixture2)
+
+            let { claims, bitfield } = await createInitialBitfield(beefyClient, vset)
+
+            let proof = vset.createSignatureProof(claims[0], fixtureData.commitmentHash)
+            proof.proof.reverse()
+
+            // Submit initial signature proof
+            await expect(
+                beefyClient.connect(user).submitInitial(fixtureData.commitmentHash, bitfield, proof)
+            ).to.be.revertedWithCustomError(beefyClient, "InvalidValidatorProof")
+        })
+    })
+
+    describe("submit signature proof with handover", function () {
+        it("should succeed", async function () {
+            let { beefyClient, fixtureData, vset, user } = await loadFixture(beefyClientFixture)
+
+            let { claims, bitfield } = await createInitialBitfield(beefyClient, vset)
+
+            // Submit initial signature proof
+            await expect(
+                beefyClient
+                    .connect(user)
+                    .submitInitialWithHandover(
+                        fixtureData.commitmentHash,
+                        bitfield,
+                        vset.createSignatureProof(claims[0], fixtureData.commitmentHash)
+                    )
+            ).not.to.be.reverted
+
+            // wait RANDAO_COMMIT_DELAY number of blocks, commit to a PREVRANDAO, and then create
+            // a final bitfield
+            let delay = await beefyClient.connect(user).RANDAO_COMMIT_DELAY()
+            await mine(delay)
+            await expect(beefyClient.connect(user).commitPrevRandao(fixtureData.commitmentHash)).not
+                .to.be.reverted
+            let finalBitfield = await beefyClient
+                .connect(user)
+                .createFinalBitfield(fixtureData.commitmentHash, bitfield)
+
+            // Submit final signature proof
+            await expect(
+                beefyClient.connect(user).submitFinalWithHandover(
+                    fixtureData.params.commitment,
+                    bitfield,
+                    readSetBits(finalBitfield).map((i) =>
+                        vset.createSignatureProof(i, fixtureData.commitmentHash)
+                    ),
+                    fixtureData.params.leaf,
+                    fixtureData.params.leafProof,
+                    fixtureData.params.leafProofOrder
+                )
             )
                 .to.emit(beefyClient, "NewMMRRoot")
                 .withArgs(
@@ -460,7 +413,6 @@
                     )
             ).not.to.be.reverted
 
-<<<<<<< HEAD
             // Submit final signature proof
             await expect(
                 beefyClient
@@ -475,14 +427,6 @@
                     )
             ).to.be.revertedWithCustomError(beefyClient, "PrevRandaoNotCaptured")
         })
-=======
-        expect(await beefyClient.latestMMRRoot()).to.eq(
-            fixtureData.params.commitment.payload.mmrRootHash
-        )
-        expect(await beefyClient.latestBeefyBlock()).to.eq(
-            fixtureData.params.commitment.blockNumber
-        )
->>>>>>> da5bf982
     })
 
     it("encodes beefy commitment to SCALE-format", async function () {
