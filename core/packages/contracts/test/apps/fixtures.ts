import { ethers, loadFixture, deployMockContract } from "../setup"
import {
    ChannelRegistry__factory,
    OutboundChannel__factory,
    ETHApp__factory,
    EtherVault__factory,
    ERC20App__factory,
    ERC20Vault__factory,
    DOTApp__factory,
    WrappedToken__factory,
    TestToken__factory
} from "../../src"

export { ethAppFixture, erc20AppFixture, dotAppFixture }

// Sets up a fixture for app dependencies (ChannelRegistry, channels, and so on)
async function baseFixture() {
    let [owner, user] = await ethers.getSigners()

    // mock outbound channel
    let mockOutboundChannel = await deployMockContract(owner, OutboundChannel__factory.abi)
    await mockOutboundChannel.mock.submit.returns()

    let registry = await new ChannelRegistry__factory(owner).deploy()
    await registry.deployed()

    // Add mock inbound and outbound channels to registry
    await registry.updateChannel(0, owner.address, mockOutboundChannel.address)

    return {
        registry,
        mockOutboundChannel,
        owner,
        user
    }
}

async function ethAppFixture() {
<<<<<<< HEAD
    let { registry, codec, owner, user } = await loadFixture(baseFixture)
=======
    let { registry, owner, user } = await loadFixture(baseFixture)
>>>>>>> c2f2eb09

    let vault = await new EtherVault__factory(owner).deploy()
    await vault.deployed()

    let app = await new ETHApp__factory(owner).deploy(
        owner.address,
        vault.address,
        registry.address
    )
    await app.deployed()

    await vault.transferOwnership(app.address)

    return {
        app,
        vault,
        owner,
        user,
        channelID: 0
    }
}

async function erc20AppFixture() {
    let { registry, owner, user } = await loadFixture(baseFixture)

    let vault = await new ERC20Vault__factory(owner).deploy()
    await vault.deployed()

    let app = await new ERC20App__factory(owner).deploy(vault.address, registry.address)
    await app.deployed()

    await vault.transferOwnership(app.address)

    let token = await new TestToken__factory(owner).deploy("Test Token", "TEST")
    await token.deployed()

    await token.mint(user.address, 100)
    await token.connect(user).approve(vault.address, 100)

    return {
        app,
        vault,
        token,
        owner,
        user,
        channelID: 0
    }
}

async function dotAppFixture() {
    let { registry, mockOutboundChannel, owner, user } = await loadFixture(baseFixture)

    let token = await new WrappedToken__factory(owner).deploy("Wrapped DOT", "WDOT")
    await token.deployed()

    let app = await new DOTApp__factory(owner).deploy(
        token.address,
        mockOutboundChannel.address,
        registry.address
    )
    await app.deployed()

    await token.transferOwnership(app.address)

    return {
        app,
        token,
        owner,
        user,
        channelID: 0
    }
}<|MERGE_RESOLUTION|>--- conflicted
+++ resolved
@@ -8,7 +8,7 @@
     ERC20Vault__factory,
     DOTApp__factory,
     WrappedToken__factory,
-    TestToken__factory
+    TestToken__factory,
 } from "../../src"
 
 export { ethAppFixture, erc20AppFixture, dotAppFixture }
@@ -31,16 +31,12 @@
         registry,
         mockOutboundChannel,
         owner,
-        user
+        user,
     }
 }
 
 async function ethAppFixture() {
-<<<<<<< HEAD
-    let { registry, codec, owner, user } = await loadFixture(baseFixture)
-=======
     let { registry, owner, user } = await loadFixture(baseFixture)
->>>>>>> c2f2eb09
 
     let vault = await new EtherVault__factory(owner).deploy()
     await vault.deployed()
@@ -59,7 +55,7 @@
         vault,
         owner,
         user,
-        channelID: 0
+        channelID: 0,
     }
 }
 
@@ -86,7 +82,7 @@
         token,
         owner,
         user,
-        channelID: 0
+        channelID: 0,
     }
 }
 
@@ -110,6 +106,6 @@
         token,
         owner,
         user,
-        channelID: 0
+        channelID: 0,
     }
 }