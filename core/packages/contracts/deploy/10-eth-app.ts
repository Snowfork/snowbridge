--- conflicted
+++ resolved
@@ -1,19 +1,14 @@
 import { HardhatRuntimeEnvironment } from "hardhat/types"
-import hre from "hardhat";
 
-module.exports = async ({ deployments, getUnnamedAccounts }: HardhatRuntimeEnvironment) => {
+module.exports = async ({ ethers, deployments, getUnnamedAccounts }: HardhatRuntimeEnvironment) => {
     let [deployer] = await getUnnamedAccounts()
 
     let incentivizedInboundChannel = await deployments.get("IncentivizedInboundChannel")
     let channelRegistry = await deployments.get("ChannelRegistry")
 
-<<<<<<< HEAD
+    const feeData = await ethers.provider.getFeeData()
+
     let vault = await deployments.deploy("EtherVault", {
-=======
-    const feeData = await hre.ethers.provider.getFeeData()
-
-    let vault = await deployments.deploy('EtherVault', {
->>>>>>> ebc37269
         from: deployer,
         log: true,
         autoMine: true,
@@ -25,29 +20,19 @@
         from: deployer,
         args: [incentivizedInboundChannel.address, vault.address, channelRegistry.address],
         log: true,
-<<<<<<< HEAD
-        autoMine: true
-=======
         autoMine: true,
         maxFeePerGas: feeData.maxFeePerGas,
         maxPriorityFeePerGas: feeData.maxPriorityFeePerGas,
->>>>>>> ebc37269
     })
 
     await deployments.execute(
         "EtherVault",
         {
-<<<<<<< HEAD
-            from: deployer,
-            log: true,
-            autoMine: true
-=======
           from: deployer,
           log: true,
           autoMine: true,
             maxFeePerGas: feeData.maxFeePerGas,
             maxPriorityFeePerGas: feeData.maxPriorityFeePerGas,
->>>>>>> ebc37269
         },
         "transferOwnership",
         app.address
