import { HardhatRuntimeEnvironment } from "hardhat/types"
<<<<<<< HEAD
import { getConfigForNetwork } from "../config"
=======
import hre from "hardhat";
>>>>>>> ebc37269

module.exports = async ({ deployments, getUnnamedAccounts, network }: HardhatRuntimeEnvironment) => {
    let [deployer] = await getUnnamedAccounts()

    const fee = getConfigForNetwork(network.name).incentivizedChannelFee

    let dotApp = await deployments.get("DOTApp")
    let ethApp = await deployments.get("ETHApp")
    let erc20App = await deployments.get("ERC20App")

    const feeData = await hre.ethers.provider.getFeeData()

    console.log("Configuring BasicOutboundChannel")
    await deployments.execute(
        "BasicOutboundChannel",
        {
            from: deployer,
            autoMine: true,
            maxFeePerGas: feeData.maxFeePerGas,
            maxPriorityFeePerGas: feeData.maxPriorityFeePerGas,
        },
        "initialize",
        deployer,
        [dotApp.address, ethApp.address, erc20App.address]
    )

    console.log("Configuring IncentivizedOutboundChannel")
    await deployments.execute(
        "IncentivizedOutboundChannel",
        {
            from: deployer,
            autoMine: true,
            maxFeePerGas: feeData.maxFeePerGas,
            maxPriorityFeePerGas: feeData.maxPriorityFeePerGas,
        },
        "initialize",
        deployer,
        dotApp.address,
        [dotApp.address, ethApp.address, erc20App.address]
    )
    await deployments.execute(
        "IncentivizedOutboundChannel",
        {
            from: deployer,
            autoMine: true,
            maxFeePerGas: feeData.maxFeePerGas,
            maxPriorityFeePerGas: feeData.maxPriorityFeePerGas,
        },
        "setFee",
        fee
    )

    console.log("Configuring IncentivizedInboundChannel")
    await deployments.execute(
        "IncentivizedInboundChannel",
        {
            from: deployer,
            autoMine: true,
            maxFeePerGas: feeData.maxFeePerGas,
            maxPriorityFeePerGas: feeData.maxPriorityFeePerGas,
        },
        "initialize",
        deployer,
        ethApp.address
    )

    // Mark deployment to run only once
    return true
}

module.exports.id = "configure-channels"<|MERGE_RESOLUTION|>--- conflicted
+++ resolved
@@ -1,11 +1,7 @@
 import { HardhatRuntimeEnvironment } from "hardhat/types"
-<<<<<<< HEAD
 import { getConfigForNetwork } from "../config"
-=======
-import hre from "hardhat";
->>>>>>> ebc37269
 
-module.exports = async ({ deployments, getUnnamedAccounts, network }: HardhatRuntimeEnvironment) => {
+module.exports = async ({ ethers, deployments, getUnnamedAccounts, network }: HardhatRuntimeEnvironment) => {
     let [deployer] = await getUnnamedAccounts()
 
     const fee = getConfigForNetwork(network.name).incentivizedChannelFee
@@ -14,7 +10,7 @@
     let ethApp = await deployments.get("ETHApp")
     let erc20App = await deployments.get("ERC20App")
 
-    const feeData = await hre.ethers.provider.getFeeData()
+    const feeData = await ethers.provider.getFeeData()
 
     console.log("Configuring BasicOutboundChannel")
     await deployments.execute(
