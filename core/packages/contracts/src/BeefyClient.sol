// SPDX-License-Identifier: Apache-2.0
// SPDX-FileCopyrightText: 2023 Snowfork <hello@snowfork.com>
pragma solidity 0.8.20;

import {ECDSA} from "openzeppelin/utils/cryptography/ECDSA.sol";
import {Ownable} from "openzeppelin/access/Ownable.sol";
import {MerkleProof} from "./utils/MerkleProof.sol";
import {Bitfield} from "./utils/Bitfield.sol";
import {MMRProof} from "./utils/MMRProof.sol";
import {ScaleCodec} from "./ScaleCodec.sol";

/**
 * @title BeefyClient
 *
 * High-level documentation at https://docs.snowbridge.network/architecture/verification/polkadot
 *
 * To submit new commitments signed by the current validator set, relayers must call
 * the following methods sequentially:
 * 1. submitInitial
 * 2. commitPrevRandao
 * 3. createFinalBitfield (this is just a call, not a transaction, to generate the validator subsampling)
 * 4. submitFinal (with signature proofs specified by (3))
 *
 * If the a commitment is signed by the next validator set, relayers must call
 * the following methods sequentially:
 * 1. submitInitialWithHandover
 * 2. commitPrevRandao
 * 3. createFinalBitfield (this is just a call, not a transaction, to generate the validator subsampling)
 * 4. submitFinalWithHandover (with signature proofs specified by (3))
 *
 */
contract BeefyClient is Ownable {
    /* Events */

    /**
     * @dev Emitted when the MMR root is updated
     * @param mmrRoot the updated MMR root
     * @param blockNumber the beefy block number of the updated MMR root
     */
    event NewMMRRoot(bytes32 mmrRoot, uint64 blockNumber);

    /* Types */

    /**
     * @dev The Commitment, with its payload, is the core thing we are trying to verify with
     * this contract. It contains an MMR root that commits to the polkadot history, including
     * past blocks and parachain blocks and can be used to verify both polkadot and parachain blocks.
     * @param blockNumber relay chain block number
     * @param validatorSetID id of the validator set that signed the commitment
     * @param payload the payload of the new commitment in beefy justifications (in
     * our case, this is a new MMR root for all past polkadot blocks)
     */
    struct Commitment {
        uint32 blockNumber;
        uint64 validatorSetID;
        PayloadItem[] payload;
    }

    /**
     * @dev Each PayloadItem is a piece of data signed by validators at a particular block.
     * This includes the relay chain's MMR root.
     * @param payloadID an ID that references a description of the data in the payload item.
     * Known payload ids can be found [upstream](https://github.com/paritytech/substrate/blob/fe1f8ba1c4f23931ae89c1ada35efb3d908b50f5/primitives/consensus/beefy/src/payload.rs#L27).
     * @param data the contents of the payload item.
     */
    struct PayloadItem {
        bytes2 payloadID;
        bytes data;
    }

    /**
     * @dev The ValidatorProof is a proof used to verify a commitment signature
     * @param v the parity bit to specify the intended solution
     * @param r the x component on the secp256k1 curve
     * @param s the challenge solution
     * @param index index of the validator address in the merkle tree
     * @param account validator address
     * @param proof merkle proof for the validator
     */
    struct ValidatorProof {
        uint8 v;
        bytes32 r;
        bytes32 s;
        uint256 index;
        address account;
        bytes32[] proof;
    }

    /**
     * @dev A ticket tracks working state for the interactive submission of new commitments
     * @param sender the sender of the initial transaction
     * @param bitfield a bitfield signalling which validators they claim have signed
     * @param blockNumber the block number for this commitment
     * @param validatorSetLen the length of the validator set for this commitment
     * @param bitfield a bitfield signalling which validators they claim have signed
     */
    struct Ticket {
        address account;
        uint64 blockNumber;
        uint32 validatorSetLen;
        uint256 prevRandao;
        bytes32 bitfieldHash;
    }

    /**
     * @dev The MMRLeaf is the structure of each leaf in each MMR that each commitment's payload commits to.
     * @param version version of the leaf type
     * @param parentNumber parent number of the block this leaf describes
     * @param parentHash parent hash of the block this leaf describes
     * @param parachainHeadsRoot merkle root of all parachain headers in this block
     * @param nextAuthoritySetID validator set id that will be part of consensus for the next block
     * @param nextAuthoritySetLen length of that validator set
     * @param nextAuthoritySetRoot merkle root of all public keys in that validator set
     */
    struct MMRLeaf {
        uint8 version;
        uint32 parentNumber;
        bytes32 parentHash;
        uint64 nextAuthoritySetID;
        uint32 nextAuthoritySetLen;
        bytes32 nextAuthoritySetRoot;
        bytes32 parachainHeadsRoot;
    }

    /**
     * @dev The ValidatorSet describes a BEEFY validator set
     * @param id identifier for the set
     * @param length number of validators in the set
     * @param root Merkle root of BEEFY validator addresses
     */
    struct ValidatorSet {
        uint128 id;
        uint128 length;
        bytes32 root;
    }

    /* State */

    // The latest verified MMRRoot and corresponding BlockNumber from the Polkadot relay chain
    bytes32 public latestMMRRoot;
    uint64 public latestBeefyBlock;

    ValidatorSet public currentValidatorSet;
    ValidatorSet public nextValidatorSet;

    // Currently pending tickets for commitment submission
    mapping(bytes32 => Ticket) public tickets;

    /* Constants */

    /**
     * @dev Beefy payload id for MMR Root payload items:
     * https://github.com/paritytech/substrate/blob/fe1f8ba1c4f23931ae89c1ada35efb3d908b50f5/primitives/consensus/beefy/src/payload.rs#L33
     */
    bytes2 public constant mmrRootID = bytes2("mh");

    /**
     * @dev Minimum delay in number of blocks that a relayer must wait between calling
     * submitInitial and commitPrevRandao. In production this should be set to MAX_SEED_LOOKAHEAD:
     * https://eth2book.info/altair/part3/config/preset#max_seed_lookahead
     */
    uint256 public immutable randaoCommitDelay;

    /**
     * @dev after randaoCommitDelay is reached, relayer must
     * call commitPrevRandao within this number of blocks.
     * Without this expiration, relayers can roll the dice infinitely to get the subsampling
     * they desire.
     */
    uint256 public immutable randaoCommitExpiration;

    /* Errors */
    error InvalidCommitment();
    error StaleCommitment();
    error InvalidValidatorProof();
    error InvalidSignature();
    error NotEnoughClaims();
    error InvalidMMRLeaf();
    error InvalidMMRLeafProof();
    error InvalidBitfield();
    error WaitPeriodNotOver();
    error TicketExpired();
    error PrevRandaoAlreadyCaptured();
    error PrevRandaoNotCaptured();
<<<<<<< HEAD
    error InvalidBitfieldLength();
    error InvalidTicket();
=======
    error InvalidMMRRootLength();
    error NoMMRRootInCommitment();
>>>>>>> 7bdcd823

    constructor(uint256 _randaoCommitDelay, uint256 _randaoCommitExpiration) {
        randaoCommitDelay = _randaoCommitDelay;
        randaoCommitExpiration = _randaoCommitExpiration;
    }

    // Once-off post-construction call to set initial configuration.
    function initialize(
        uint64 _initialBeefyBlock,
        ValidatorSet calldata _initialValidatorSet,
        ValidatorSet calldata _nextValidatorSet
    ) external onlyOwner {
        latestBeefyBlock = _initialBeefyBlock;
        currentValidatorSet = _initialValidatorSet;
        nextValidatorSet = _nextValidatorSet;
        renounceOwnership();
    }

    /* Public Functions */

    /**
     * @dev Begin submission of commitment that was signed by the current validator set
     * @param commitment contains the commitment signed by the validators
     * @param bitfield a bitfield claiming which validators have signed the commitment
     * @param proof a proof that a single validator from currentValidatorSet has signed the commitment
     */
    function submitInitial(Commitment calldata commitment, uint256[] calldata bitfield, ValidatorProof calldata proof)
        external
    {
        doSubmitInitial(currentValidatorSet, commitment, bitfield, proof);
    }

    /**
     * @dev Begin submission of commitment that was signed by the next validator set
     * @param commitment contains the commitment signed by the validators
     * @param bitfield a bitfield claiming which validators have signed the commitment
     * @param proof a proof that a single validator from nextValidatorSet has signed the commitment
     */
    function submitInitialWithHandover(
        Commitment calldata commitment,
        uint256[] calldata bitfield,
        ValidatorProof calldata proof
<<<<<<< HEAD
    ) external {
        doSubmitInitial(nextValidatorSet, commitmentHash, bitfield, proof);
=======
    ) external payable {
        doSubmitInitial(nextValidatorSet, commitment, bitfield, proof);
>>>>>>> 7bdcd823
    }

    function doSubmitInitial(
        ValidatorSet memory vset,
        Commitment calldata commitment,
        uint256[] calldata bitfield,
        ValidatorProof calldata proof
    ) internal {
        // Check if merkle proof is valid based on the validatorSetRoot and if proof is included in bitfield
        if (!isValidatorInSet(vset, proof.account, proof.index, proof.proof) || !Bitfield.isSet(bitfield, proof.index))
        {
            revert InvalidValidatorProof();
        }

        // Check if validatorSignature is correct, ie. check if it matches
        // the signature of senderPublicKey on the commitmentHash
        bytes32 commitmentHash = keccak256(encodeCommitment(commitment));
        if (ECDSA.recover(commitmentHash, proof.v, proof.r, proof.s) != proof.account) {
            revert InvalidSignature();
        }

        // For the initial submission, the supplied bitfield should claim that more than
        // two thirds of the validator set have sign the commitment
        if (Bitfield.countSetBits(bitfield) < vset.length - (vset.length - 1) / 3) {
            revert NotEnoughClaims();
        }

        tickets[createTicketID(msg.sender, commitmentHash)] =
            Ticket(msg.sender, uint64(block.number), uint32(vset.length), 0, keccak256(abi.encodePacked(bitfield)));
    }

    /**
     * @dev Capture PREVRANDAO
     * @param commitmentHash contains the commitmentHash signed by the validators
     */
    function commitPrevRandao(bytes32 commitmentHash) external {
        bytes32 ticketID = createTicketID(msg.sender, commitmentHash);
        Ticket storage ticket = tickets[ticketID];

        if (ticket.prevRandao != 0) {
            revert PrevRandaoAlreadyCaptured();
        }

        // relayer must wait `randaoCommitDelay` blocks
        if (block.number < ticket.blockNumber + randaoCommitDelay) {
            revert WaitPeriodNotOver();
        }

        // relayer can capture within `randaoCommitExpiration` blocks
        if (block.number > ticket.blockNumber + randaoCommitDelay + randaoCommitExpiration) {
            delete tickets[ticketID];
            revert TicketExpired();
        }

        // Post-merge, the difficulty opcode now returns PREVRANDAO
        ticket.prevRandao = block.prevrandao;
    }

    /**
     * @dev Submit a commitment for final verification
     * @param commitment contains the full commitment that was used for the commitmentHash
<<<<<<< HEAD
     * @param bitfield claiming which validators have signed the commitment
=======
     * @param bitfield a bitfield claiming which validators have signed the commitment
>>>>>>> 7bdcd823
     * @param proofs a struct containing the data needed to verify all validator signatures
     */
    function submitFinal(Commitment calldata commitment, uint256[] calldata bitfield, ValidatorProof[] calldata proofs)
        public
    {
        (bytes32 commitmentHash, bytes32 ticketID) = validate(commitment, bitfield);

        Ticket storage ticket = tickets[ticketID];

        if (commitment.validatorSetID != currentValidatorSet.id) {
            revert InvalidCommitment();
        }
        verifyCommitment(commitmentHash, bitfield, currentValidatorSet, ticket, proofs);

        bytes32 newMMRRoot = getFirstMMRRoot(commitment);
        latestMMRRoot = newMMRRoot;
        latestBeefyBlock = commitment.blockNumber;

        emit NewMMRRoot(newMMRRoot, commitment.blockNumber);
        delete tickets[ticketID];
    }

    /**
     * @dev Submit a commitment and leaf for final verification
     * @param commitment contains the full commitment that was used for the commitmentHash
     * @param bitfield claiming which validators have signed the commitment
     * @param proofs a struct containing the data needed to verify all validator signatures
     * @param leaf an MMR leaf provable using the MMR root in the commitment payload
     * @param leafProof an MMR leaf proof
     * @param leafProofOrder a bitfield describing the order of each item (left vs right)
     */
    function submitFinalWithHandover(
        Commitment calldata commitment,
        uint256[] calldata bitfield,
        ValidatorProof[] calldata proofs,
        MMRLeaf calldata leaf,
        bytes32[] calldata leafProof,
        uint256 leafProofOrder
    ) public {
        (bytes32 commitmentHash, bytes32 ticketID) = validate(commitment, bitfield);

        Ticket storage ticket = tickets[ticketID];

        if (commitment.validatorSetID != nextValidatorSet.id) {
            revert InvalidCommitment();
        }
        verifyCommitment(commitmentHash, bitfield, nextValidatorSet, ticket, proofs);

        if (leaf.nextAuthoritySetID != nextValidatorSet.id + 1) {
            revert InvalidMMRLeaf();
        }
<<<<<<< HEAD
        bool leafIsValid = MMRProof.verifyLeafProof(
            commitment.payload.mmrRootHash, keccak256(encodeMMRLeaf(leaf)), leafProof, leafProofOrder
        );
=======

        if (ticket.bitfieldHash != keccak256(abi.encodePacked(bitfield))) {
            revert InvalidBitfield();
        }

        verifyCommitment(commitmentHash, bitfield, nextValidatorSet, ticket, proofs);

        bytes32 newMMRRoot = getFirstMMRRoot(commitment);
        bool leafIsValid =
            MMRProof.verifyLeafProof(newMMRRoot, keccak256(encodeMMRLeaf(leaf)), leafProof, leafProofOrder);
>>>>>>> 7bdcd823
        if (!leafIsValid) {
            revert InvalidMMRLeafProof();
        }

        currentValidatorSet = nextValidatorSet;
        nextValidatorSet.id = leaf.nextAuthoritySetID;
        nextValidatorSet.length = leaf.nextAuthoritySetLen;
        nextValidatorSet.root = leaf.nextAuthoritySetRoot;

        latestMMRRoot = newMMRRoot;
        latestBeefyBlock = commitment.blockNumber;

        emit NewMMRRoot(newMMRRoot, commitment.blockNumber);
        delete tickets[ticketID];
    }

    /**
     * @dev Verify that the supplied MMR leaf is included in the latest verified MMR root.
     * @param leafHash contains the merkle leaf to be verified
     * @param proof contains simplified mmr proof
     * @param proofOrder a bitfield describing the order of each item (left vs right)
     */
    function verifyMMRLeafProof(bytes32 leafHash, bytes32[] calldata proof, uint256 proofOrder)
        external
        view
        returns (bool)
    {
        return MMRProof.verifyLeafProof(latestMMRRoot, leafHash, proof, proofOrder);
    }

    /**
     * @dev Helper to create an initial validator bitfield.
     * @param bitsToSet contains indexes of all signed validators, should be deduplicated
     * @param length of validator set
     */
    function createInitialBitfield(uint256[] calldata bitsToSet, uint256 length)
        external
        pure
        returns (uint256[] memory)
    {
        if (length < bitsToSet.length) {
            revert InvalidBitfieldLength();
        }
        return Bitfield.createBitfield(bitsToSet, length);
    }

    /**
     * @dev Helper to create a final bitfield, with subsampled validator selections
     * @param commitmentHash contains the commitmentHash signed by the validators
     * @param bitfield claiming which validators have signed the commitment
     */
    function createFinalBitfield(bytes32 commitmentHash, uint256[] calldata bitfield)
        external
        view
        returns (uint256[] memory)
    {
        Ticket storage ticket = tickets[createTicketID(msg.sender, commitmentHash)];
        if (ticket.bitfieldHash != keccak256(abi.encodePacked(bitfield))) {
            revert InvalidBitfield();
        }
        return Bitfield.subsample(
            ticket.prevRandao, bitfield, minimumSignatureThreshold(ticket.validatorSetLen), ticket.validatorSetLen
        );
    }

    /* Private Functions */

    // Creates a unique ticket ID for a new interactive prover-verifier session
    function createTicketID(address account, bytes32 commitmentHash) internal pure returns (bytes32 value) {
        assembly {
            mstore(0x00, account)
            mstore(0x20, commitmentHash)
            value := keccak256(0x0, 0x40)
        }
    }

    /**
     * @dev Calculate minimum number of required signatures for the current validator set.
     *
     * This function approximates f(x) defined below for x in [1, 21_846):
     *
     *  x <= 10: f(x) = x * (2/3)
     *  x  > 10: f(x) = max(10, ceil(log2(3 * x))
     *
     * Research by W3F suggests that `ceil(log2(3 * x))` is a minimum number of signatures required to make an
     * attack unfeasible. We put a further minimum bound of 10 on this value for extra security.
     *
     * If the session has less than 10 active validators it's definitely some sort of local testnet
     * and we use different logic (minimum 2/3 + 1 validators must sign).
     *
     * One assumption is that Polkadot/Kusama will never have more than roughly 20,000 active validators in a session.
     * As of writing this comment, Polkadot has 300 validators and Kusama has around 1000 validators,
     * so we are well within those limits.
     *
     * In any case, an order of magnitude increase in validator set sizes will likely require a re-architecture
     * of Polkadot that would make this contract obsolete well before the assumption becomes a problem.
     *
     * Constants generated with the help of scripts/minsigs.py
     */
    function minimumSignatureThreshold(uint256 validatorSetLen) internal pure returns (uint256) {
        if (validatorSetLen <= 10) {
            return validatorSetLen - (validatorSetLen - 1) / 3;
        } else if (validatorSetLen < 342) {
            return 10;
        } else if (validatorSetLen < 683) {
            return 11;
        } else if (validatorSetLen < 1366) {
            return 12;
        } else if (validatorSetLen < 2731) {
            return 13;
        } else if (validatorSetLen < 5462) {
            return 14;
        } else if (validatorSetLen < 10923) {
            return 15;
        } else if (validatorSetLen < 21846) {
            return 16;
        } else {
            return 17;
        }
    }

    /**
     * @dev Verify commitment using the supplied signature proofs
     */
    function verifyCommitment(
        bytes32 commitmentHash,
        uint256[] calldata bitfield,
        ValidatorSet memory vset,
        Ticket storage ticket,
        ValidatorProof[] calldata proofs
    ) internal view {
        // Verify that enough signature proofs have been supplied
        uint256 signatureCount = minimumSignatureThreshold(vset.length);
        if (proofs.length != signatureCount) {
            revert InvalidValidatorProof();
        }

        // Generate final bitfield indicating which validators need to be included in the proofs.
        uint256[] memory finalbitfield = Bitfield.subsample(ticket.prevRandao, bitfield, signatureCount, vset.length);

        for (uint256 i = 0; i < proofs.length;) {
            ValidatorProof calldata proof = proofs[i];

            // Check that validator is in bitfield
            if (!Bitfield.isSet(finalbitfield, proof.index)) {
                revert InvalidValidatorProof();
            }

            // Check that validator is actually in a validator set
            if (!isValidatorInSet(vset, proof.account, proof.index, proof.proof)) {
                revert InvalidValidatorProof();
            }

            // Check that validator signed the commitment
            if (ECDSA.recover(commitmentHash, proof.v, proof.r, proof.s) != proof.account) {
                revert InvalidSignature();
            }

            // Ensure no validator can appear more than once in bitfield
            Bitfield.unset(finalbitfield, proof.index);

            unchecked {
                i++;
            }
        }
    }

    function getFirstMMRRoot(Commitment calldata commitment) internal pure returns (bytes32) {
        for (uint256 i = 0; i < commitment.payload.length; i++) {
            if (commitment.payload[i].payloadID == mmrRootID) {
                if (commitment.payload[i].data.length != 32) {
                    revert InvalidMMRRootLength();
                } else {
                    return bytes32(commitment.payload[i].data);
                }
            }
        }

        revert NoMMRRootInCommitment();
    }

    function encodeCommitment(Commitment calldata commitment) internal pure returns (bytes memory) {
        return bytes.concat(
            encodeCommitmentPayload(commitment.payload),
            ScaleCodec.encodeU32(commitment.blockNumber),
            ScaleCodec.encodeU64(commitment.validatorSetID)
        );
    }

    function encodeCommitmentPayload(PayloadItem[] calldata items) internal pure returns (bytes memory) {
        bytes memory payload = ScaleCodec.encodeCompactUint(items.length);
        for (uint256 i = 0; i < items.length; i++) {
            payload = bytes.concat(
                payload, items[i].payloadID, ScaleCodec.encodeCompactUint(items[i].data.length), items[i].data
            );
        }

        return payload;
    }

    function encodeMMRLeaf(MMRLeaf calldata leaf) internal pure returns (bytes memory) {
        return bytes.concat(
            ScaleCodec.encodeU8(leaf.version),
            ScaleCodec.encodeU32(leaf.parentNumber),
            leaf.parentHash,
            ScaleCodec.encodeU64(leaf.nextAuthoritySetID),
            ScaleCodec.encodeU32(leaf.nextAuthoritySetLen),
            leaf.nextAuthoritySetRoot,
            leaf.parachainHeadsRoot
        );
    }

    /**
     * NOTE (SNO-427): This inclusion test is currently insecure because it
     * not verify that the supplied merkle leaf index (proof.index) corresponds to the
     * leaf being verified.
     *
     * This was a regression introduced when we merged in an optimized Merkle Proof verifier.
     * This new verifier relies on hash pairs being sorted, whereas
     * the previous version did not require any sorting.
     *
     * @dev Checks if a validators address is a member of the merkle tree
     * @param account The address of the validator to check
     * @param proof Merkle proof required for validation of the address
     * @return true if the validator is in the set
     */
    function isValidatorInSet(ValidatorSet memory vset, address account, uint256 index, bytes32[] calldata proof)
        internal
        pure
        returns (bool)
    {
        bytes32 hashedLeaf = keccak256(abi.encodePacked(account));
        return MerkleProof.verify(vset.root, hashedLeaf, index, vset.length, proof);
    }

    // Basic checks for commitment
    function validate(Commitment calldata commitment, uint256[] calldata bitfield)
        internal
        view
        returns (bytes32, bytes32)
    {
        bytes32 commitmentHash = keccak256(encodeCommitment(commitment));
        bytes32 ticketID = createTicketID(msg.sender, commitmentHash);
        Ticket storage ticket = tickets[ticketID];

        if (ticket.blockNumber == 0) {
            revert InvalidTicket();
        }

        if (ticket.prevRandao == 0) {
            revert PrevRandaoNotCaptured();
        }

        if (commitment.blockNumber <= latestBeefyBlock) {
            revert StaleCommitment();
        }

        if (ticket.bitfieldHash != keccak256(abi.encodePacked(bitfield))) {
            revert InvalidBitfield();
        }
        return (commitmentHash, ticketID);
    }
}<|MERGE_RESOLUTION|>--- conflicted
+++ resolved
@@ -182,13 +182,10 @@
     error TicketExpired();
     error PrevRandaoAlreadyCaptured();
     error PrevRandaoNotCaptured();
-<<<<<<< HEAD
     error InvalidBitfieldLength();
     error InvalidTicket();
-=======
     error InvalidMMRRootLength();
     error NoMMRRootInCommitment();
->>>>>>> 7bdcd823
 
     constructor(uint256 _randaoCommitDelay, uint256 _randaoCommitExpiration) {
         randaoCommitDelay = _randaoCommitDelay;
@@ -231,13 +228,8 @@
         Commitment calldata commitment,
         uint256[] calldata bitfield,
         ValidatorProof calldata proof
-<<<<<<< HEAD
     ) external {
-        doSubmitInitial(nextValidatorSet, commitmentHash, bitfield, proof);
-=======
-    ) external payable {
         doSubmitInitial(nextValidatorSet, commitment, bitfield, proof);
->>>>>>> 7bdcd823
     }
 
     function doSubmitInitial(
@@ -299,11 +291,7 @@
     /**
      * @dev Submit a commitment for final verification
      * @param commitment contains the full commitment that was used for the commitmentHash
-<<<<<<< HEAD
-     * @param bitfield claiming which validators have signed the commitment
-=======
      * @param bitfield a bitfield claiming which validators have signed the commitment
->>>>>>> 7bdcd823
      * @param proofs a struct containing the data needed to verify all validator signatures
      */
     function submitFinal(Commitment calldata commitment, uint256[] calldata bitfield, ValidatorProof[] calldata proofs)
@@ -355,22 +343,9 @@
         if (leaf.nextAuthoritySetID != nextValidatorSet.id + 1) {
             revert InvalidMMRLeaf();
         }
-<<<<<<< HEAD
-        bool leafIsValid = MMRProof.verifyLeafProof(
-            commitment.payload.mmrRootHash, keccak256(encodeMMRLeaf(leaf)), leafProof, leafProofOrder
-        );
-=======
-
-        if (ticket.bitfieldHash != keccak256(abi.encodePacked(bitfield))) {
-            revert InvalidBitfield();
-        }
-
-        verifyCommitment(commitmentHash, bitfield, nextValidatorSet, ticket, proofs);
-
         bytes32 newMMRRoot = getFirstMMRRoot(commitment);
         bool leafIsValid =
             MMRProof.verifyLeafProof(newMMRRoot, keccak256(encodeMMRLeaf(leaf)), leafProof, leafProofOrder);
->>>>>>> 7bdcd823
         if (!leafIsValid) {
             revert InvalidMMRLeafProof();
         }
