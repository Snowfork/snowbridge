--- conflicted
+++ resolved
@@ -8,19 +8,12 @@
     BeefyId,
 } from "@polkadot/types/interfaces/beefy/types"
 import fs from "fs"
-<<<<<<< HEAD
-
-let endpoint = process.env.RELAYCHAIN_ENDPOINT || "ws://localhost:9944"
-const beefyStartBlock = process.env.BEEFY_START_BLOCK ? parseInt(process.env.BEEFY_START_BLOCK) : 15
-const BeefyStateFile = process.env.BEEFY_STATE_FILE || "/tmp/snowbridge/beefy-state.json"
-=======
 import path from "path"
 
 let endpoint = process.env.RELAYCHAIN_ENDPOINT || "ws://localhost:9944"
 const beefyStartBlock = process.env.BEEFY_START_BLOCK ? parseInt(process.env.BEEFY_START_BLOCK) : 15
 const BeefyStateFile =
     process.env.BEEFY_STATE_FILE || path.join(process.env.output_dir!, "beefy-state.json")
->>>>>>> 10e41062
 
 async function configureBeefy() {
     let api1 = await ApiPromise.create({
