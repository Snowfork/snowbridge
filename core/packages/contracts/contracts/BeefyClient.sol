// SPDX-License-Identifier: Apache-2.0
pragma solidity ^0.8.9;

import "@openzeppelin/contracts/utils/cryptography/ECDSA.sol";
import "@openzeppelin/contracts/access/Ownable.sol";
import "./utils/Bitfield.sol";
import "./utils/MMRProof.sol";
import "./ScaleCodec.sol";
import "./utils/MerkleProof.sol";

/**
 * @title BeefyClient
 */
contract BeefyClient is Ownable {

    /* Events */

    /**
     * @dev Emitted when the MMR root is updated
     * @param mmrRoot the updated MMR root
     * @param blockNumber the beefy block number of the updated MMR root
     */
    event NewMMRRoot(bytes32 mmrRoot, uint64 blockNumber);

    /* Types */

    /**
     * @dev The Commitment, with its payload, is the core thing we are trying to verify with
     * this contract. It contains a MMR root that commits to the polkadot history, including
     * past blocks and parachain blocks and can be used to verify both polkadot and parachain blocks.
     * @param payload the payload of the new commitment in beefy justifications (in
     * our case, this is a new MMR root for all past polkadot blocks)
     * @param blockNumber block number for the given commitment
     * @param validatorSetID validator set id that signed the given commitment
     */
    struct Commitment {
        uint32 blockNumber;
        uint64 validatorSetID;
        Payload payload;
    }

    struct Payload {
        bytes32 mmrRootHash;
        bytes prefix;
        bytes suffix;
    }

    /**
     * @dev The ValidatorProof is a proof used to verify a commitment signature
     * @param v the parity bit to specify the indended solution
     * @param r the x component on the secp256k1 curve
     * @param s the challenge solution
     * @param index index of the validator address
     * @param addr validator address
     * @param proof merkle proof for the validator
     */
    struct ValidatorProof {
        uint8 v;
        bytes32 r;
        bytes32 s;
        uint256 index;
        address account;
        bytes32[] proof;
    }

    /**
     * @dev A task is used to link initial and final submission of a commitment
     * @param sender the sender of the initial transaction
     * @param bitfield a bitfield signalling which validators they claim have signed
     * @param blockNumber the block number for this commitment
     * @param validatorSetLen the length of the validator set for this commitment
     * @param bitfield a bitfield signalling which validators they claim have signed
     */
    struct Task {
        address account;
        uint64 blockNumber;
        uint32 validatorSetLen;
        uint256 prevRandao;
        bytes32 bitfieldHash;
    }

    /**
     * @dev The MMRLeaf is the structure of each leaf in each MMR that each commitment's payload commits to.
     * @param version version of the leaf type
     * @param parentNumber parent number of the block this leaf describes
     * @param parentHash parent hash of the block this leaf describes
     * @param parachainHeadsRoot merkle root of all parachain headers in this block
     * @param nextAuthoritySetID validator set id that will be part of consensus for the next block
     * @param nextAuthoritySetLen length of that validator set
     * @param nextAuthoritySetRoot merkle root of all public keys in that validator set
     */
    struct MMRLeaf {
        uint8 version;
        uint32 parentNumber;
        bytes32 parentHash;
        uint64 nextAuthoritySetID;
        uint32 nextAuthoritySetLen;
        bytes32 nextAuthoritySetRoot;
        bytes32 parachainHeadsRoot;
    }

    /**
     * @dev The ValidatorSet describes a BEEFY validator set
     * @param id identifier for the set
     * @param length number of validators in the set
     * @param root Merkle root of BEEFY validator addresses
     */
    struct ValidatorSet {
        uint128 id;
        uint128 length;
        bytes32 root;
    }

    /* State */

    bytes32 public latestMMRRoot;
    uint64 public latestBeefyBlock;

    ValidatorSet public currentValidatorSet;
    ValidatorSet public nextValidatorSet;

    mapping(bytes32 => Task) public tasks;

    /* Constants */

    /**
     * @dev Minimum delay in number of blocks that a relayer must wait between calling
     * submitInitial and commitPrevRandao. In production this should be set to MAX_SEED_LOOKAHEAD:
     * https://eth2book.info/altair/part3/config/preset#max_seed_lookahead
     */
    uint256 public immutable randaoCommitDelay;

    /**
     * @dev after randaoCommitDelay is reached, relayer must
     * call commitPrevRandao within this number of blocks.
     */
    uint256 public immutable randaoCommitExpiration;

    /* Errors */

    error InvalidCommitment();
    error StaleCommitment();
    error InvalidValidatorProof();
    error InvalidSignature();
    error NotEnoughClaims();
    error InvalidMMRLeaf();
    error InvalidMMRLeafProof();
    error InvalidTask();
    error InvalidBitfield();
    error WaitPeriodNotOver();
    error TaskExpired();
    error PrevRandaoAlreadyCaptured();
    error PrevRandaoNotCaptured();


    constructor(uint256 _randaoCommitDelay, uint256 _randaoCommitExpiration) {
        randaoCommitDelay = _randaoCommitDelay;
        randaoCommitExpiration = _randaoCommitExpiration;
    }


    // Once-off post-construction call to set initial configuration.
    function initialize(
        uint64 _initialBeefyBlock,
        ValidatorSet calldata _initialValidatorSet,
        ValidatorSet calldata _nextValidatorSet
    ) external onlyOwner {
        latestBeefyBlock = _initialBeefyBlock;
        currentValidatorSet = _initialValidatorSet;
        nextValidatorSet = _nextValidatorSet;

        // NOTE: Disabling renouncing of ownership to support lean BEEFY.
        // This will be added back once full BEEFY is supported.
        // See SNO-294, SNO-297
        //
        // renounceOwnership();
    }

    /* Public Functions */

    /**
     * @dev Begin submission of signature proof for current session
     * @param commitmentHash contains the commitmentHash signed by the validators
     * @param bitfield a bitfield claiming which validators have signed the commitment
     * @param proof the validator proof
     */
    function submitInitial(
        bytes32 commitmentHash,
        uint256[] calldata bitfield,
        ValidatorProof calldata proof
    ) external payable {
        doSubmitInitial(currentValidatorSet, commitmentHash, bitfield, proof);
    }

    /**
     * @dev Begin submission of signature proof for next session
     * @param commitmentHash contains the commitmentHash signed by the validators
     * @param bitfield a bitfield claiming which validators have signed the commitment
     * @param proof the validator proof
     */
    function submitInitialWithHandover(
        bytes32 commitmentHash,
        uint256[] calldata bitfield,
        ValidatorProof calldata proof
    ) external payable {
        doSubmitInitial(nextValidatorSet, commitmentHash, bitfield, proof);
    }

    function doSubmitInitial(
        ValidatorSet memory vset,
        bytes32 commitmentHash,
        uint256[] calldata bitfield,
        ValidatorProof calldata proof
    ) internal {
        // Check if merkle proof is valid based on the validatorSetRoot
        if (!isValidatorInSet(vset, proof.account, proof.index, proof.proof)) {
            revert InvalidValidatorProof();
        }

        // Check if validatorSignature is correct, ie. check if it matches
        // the signature of senderPublicKey on the commitmentHash
<<<<<<< HEAD
        require(
            ECDSA.recover(
                commitmentHash,
                proof.signature.v,
                proof.signature.r,
                proof.signature.s
            ) == proof.addr,
            "Invalid signature"
        );
=======
        if (ECDSA.recover(commitmentHash, proof.v, proof.r, proof.s) != proof.account) {
            revert InvalidSignature();
        }
>>>>>>> c2f2eb09

        // For the initial commitment, the bitfield should claim that more than
        // two thirds of the validator set have sign the commitment
        if (Bitfield.countSetBits(bitfield) < vset.length - (vset.length - 1) / 3) {
            revert NotEnoughClaims();
        }

        tasks[createTaskID(msg.sender, commitmentHash)] = Task(
            msg.sender,
            uint64(block.number),
            uint32(vset.length),
            0,
            keccak256(abi.encodePacked(bitfield))
        );
    }

    /**
     * @dev Capture PREVRANDAO
     * @param commitmentHash contains the commitmentHash signed by the validators
     */
    function commitPrevRandao(bytes32 commitmentHash) external {
        bytes32 taskID = createTaskID(msg.sender, commitmentHash);
        Task storage task = tasks[taskID];

        if (task.prevRandao != 0) {
            revert PrevRandaoAlreadyCaptured();
        }

        if (block.number < task.blockNumber + randaoCommitDelay) {
            revert WaitPeriodNotOver();
        }

        if (block.number > task.blockNumber + randaoCommitDelay + randaoCommitExpiration) {
            delete tasks[taskID];
            revert TaskExpired();
        }

        // Post-merge, the difficulty opcode now returns PREVRANDAO
        task.prevRandao = block.difficulty;
    }

    /**
     * @dev Submit a commitment for final verification
     * @param commitment contains the full commitment that was used for the commitmentHash
     * @param proofs a struct containing the data needed to verify all validator signatures
     */
    function submitFinal(
        Commitment calldata commitment,
        uint256[] calldata bitfield,
        ValidatorProof[] calldata proofs
    ) public {
        bytes32 commitmentHash = keccak256(encodeCommitment(commitment));
        bytes32 taskID = createTaskID(msg.sender, commitmentHash);
        Task storage task = tasks[taskID];

        if (task.prevRandao == 0) {
            revert PrevRandaoNotCaptured();
        }

        if (commitment.validatorSetID != currentValidatorSet.id) {
            revert InvalidCommitment();
        }

        if (commitment.blockNumber <= latestBeefyBlock) {
            revert StaleCommitment();
        }

        if (task.bitfieldHash != keccak256(abi.encodePacked(bitfield))) {
            revert InvalidBitfield();
        }

        verifyCommitment(commitmentHash, bitfield, currentValidatorSet, task, proofs);

        latestMMRRoot = commitment.payload.mmrRootHash;
        latestBeefyBlock = commitment.blockNumber;
        emit NewMMRRoot(commitment.payload.mmrRootHash, commitment.blockNumber);
        delete tasks[taskID];
    }

    /**
     * @dev Submit a commitment and leaf for final verification
     * @param commitment contains the full commitment that was used for the commitmentHash
     * @param proofs a struct containing the data needed to verify all validator signatures
     * @param leaf an MMR leaf provable using the MMR root in the commitment payload
     * @param leafProof an MMR leaf proof
     */
    function submitFinalWithHandover(
        Commitment calldata commitment,
        uint256[] calldata bitfield,
        ValidatorProof[] calldata proofs,
        MMRLeaf calldata leaf,
        bytes32[] calldata leafProof,
        uint256 leafProofOrder
    ) public {
        bytes32 commitmentHash = keccak256(encodeCommitment(commitment));
        bytes32 taskID = createTaskID(msg.sender, commitmentHash);
        Task storage task = tasks[taskID];

        if (task.prevRandao == 0) {
            revert PrevRandaoNotCaptured();
        }

        if (commitment.validatorSetID != nextValidatorSet.id) {
            revert InvalidCommitment();
        }

        if (commitment.blockNumber <= latestBeefyBlock) {
            revert StaleCommitment();
        }

        if (leaf.nextAuthoritySetID != nextValidatorSet.id + 1) {
            revert InvalidMMRLeaf();
        }

        if (task.bitfieldHash != keccak256(abi.encodePacked(bitfield))) {
            revert InvalidBitfield();
        }

        verifyCommitment(commitmentHash, bitfield, nextValidatorSet, task, proofs);

        bool leafIsValid = MMRProof.verifyLeafProof(
            commitment.payload.mmrRootHash,
            keccak256(encodeMMRLeaf(leaf)),
            leafProof, leafProofOrder
        );
        if (!leafIsValid) {
            revert InvalidMMRLeafProof();
        }

        currentValidatorSet = nextValidatorSet;
        nextValidatorSet.id = leaf.nextAuthoritySetID;
        nextValidatorSet.length = leaf.nextAuthoritySetLen;
        nextValidatorSet.root = leaf.nextAuthoritySetRoot;

        latestMMRRoot = commitment.payload.mmrRootHash;
        latestBeefyBlock = commitment.blockNumber;
        emit NewMMRRoot(commitment.payload.mmrRootHash, commitment.blockNumber);
        delete tasks[taskID];
    }

    /**
     * @dev Executed by the incoming channel in order to verify leaf inclusion in the MMR.
     * @param leafHash contains the merkle leaf to be verified
     * @param proof contains simplified mmr proof
     */
<<<<<<< HEAD
    function verifyMMRLeafProof(
        bytes32 leafHash,
        MMRProof calldata proof
    ) external view returns (bool) {
        return MMRProofVerification.verifyLeafProof(latestMMRRoot, leafHash, proof);
=======
    function verifyMMRLeafProof(bytes32 leafHash, bytes32[] calldata proof, uint256 proofOrder)
        external
        view
        returns (bool)
    {
        return MMRProof.verifyLeafProof(latestMMRRoot, leafHash, proof, proofOrder);
>>>>>>> c2f2eb09
    }

    /* Private Functions */

<<<<<<< HEAD
    /**
     * TODO: Ensure request is not too old as the blockhash function
     * only works for the 256 most recent blocks (SNO-354).
     *
     * @dev Deterministically generate a seed based on the initial request
     * @param request a storage reference to the requests struct
     * @return uint256 the seed
     */
    function deriveSeed(Request storage request) internal view virtual returns (uint256) {
        return uint256(blockhash(request.blockNumber + BLOCK_WAIT_PERIOD));
=======
    function createTaskID(address account, bytes32 commitmentHash) internal pure returns (bytes32 value) {
        assembly {
            mstore(0x00, account)
            mstore(0x20, commitmentHash)
            value := keccak256(0x0, 0x40)
        }
>>>>>>> c2f2eb09
    }

    /**
     * @dev Calculate minimum number of required signatures for the current validator set.
     *
     * This function approximates f(x) defined below for x in [1, 21_846):
     *
     *  x <= 10: f(x) = x * (2/3)
     *  x  > 10: f(x) = max(10, ceil(log2(3 * x))
     *
     * Research by W3F suggests that `ceil(log2(3 * x))` is a minimum number of signatures required to make an
     * attack unfeasible. We put a further minimum bound of 10 on this value for extra security.
     *
     * If the session has less than 10 active validators it's definitely some sort of local testnet
     * and we use different logic (minimum 2/3 + 1 validators must sign).
     *
     * One assumption is that Polkadot/Kusama will never have more than 21_845 active validators in a session.
     * As of writing this comment, Polkadot has 300 validators and Kusama has around 1000 validators,
     * so we are well within those limits.
     *
     * In any case, an order of magnitude increase in validator set sizes will likely require a re-architecture
     * of Polkadot that would make this contract obsolete well before the assumption becomes a problem.
     *
     * Constants generated with the help of scripts/minsigs.py
     */
    function minimumSignatureThreshold(uint256 validatorSetLen) internal pure returns (uint256) {
        if (validatorSetLen <= 10) {
            return validatorSetLen - (validatorSetLen - 1) / 3;
        } else if (validatorSetLen < 342) {
            return 10;
        } else if (validatorSetLen < 683) {
            return 11;
        } else if (validatorSetLen < 1366) {
            return 12;
        } else if (validatorSetLen < 2731) {
            return 13;
        } else if (validatorSetLen < 5462) {
            return 14;
        } else if (validatorSetLen < 10923) {
            return 15;
        } else if (validatorSetLen < 21846) {
            return 16;
        } else {
            return 17;
        }
    }

    /**
     * @dev Verify commitment using the validator multiproof
     */
    function verifyCommitment(
        bytes32 commitmentHash,
        uint256[] calldata bitfield,
        ValidatorSet memory vset,
        Task storage task,
        ValidatorProof[] calldata proofs
    ) internal view {
        // verify the validator multiproof
        uint256 signatureCount = minimumSignatureThreshold(vset.length);
        uint256[] memory finalbitfield = Bitfield.randomNBitsWithPriorCheck(
            task.prevRandao,
            bitfield,
            signatureCount,
            vset.length
        );

        if (proofs.length != signatureCount) {
            revert InvalidValidatorProof();
        }

        for (uint256 i = 0; i < signatureCount;) {
            ValidatorProof calldata proof = proofs[i];

            (uint256 x, uint8 y) = Bitfield.toLocation(proof.index);

            if (!Bitfield.isSet(finalbitfield, x, y)) {
                revert InvalidValidatorProof();
            }

            if (!isValidatorInSet(vset, proof.account, proof.index, proof.proof)) {
                revert InvalidValidatorProof();
            }

            if (ECDSA.recover(commitmentHash, proof.v, proof.r, proof.s) != proof.account) {
                revert InvalidSignature();
            }

<<<<<<< HEAD
            // Check if signature is correct
            require(
                ECDSA.recover(commitmentHash, signature.v, signature.r, signature.s) == addr,
                "Invalid signature"
            );
=======
            // Ensure no validator can appear more than once
            Bitfield.clear(finalbitfield, x, y);

            unchecked {
                i++;
            }
>>>>>>> c2f2eb09
        }
    }

    function encodeCommitment(Commitment calldata commitment) internal pure returns (bytes memory) {
        return
            bytes.concat(
                commitment.payload.prefix,
                commitment.payload.mmrRootHash,
                commitment.payload.suffix,
                ScaleCodec.encodeU32(commitment.blockNumber),
                ScaleCodec.encodeU64(commitment.validatorSetID)
            );
    }

    function encodeMMRLeaf(MMRLeaf calldata leaf) internal pure returns (bytes memory) {
        return
            bytes.concat(
                ScaleCodec.encodeU8(leaf.version),
                ScaleCodec.encodeU32(leaf.parentNumber),
                leaf.parentHash,
                ScaleCodec.encodeU64(leaf.nextAuthoritySetID),
                ScaleCodec.encodeU32(leaf.nextAuthoritySetLen),
                leaf.nextAuthoritySetRoot,
                leaf.parachainHeadsRoot
            );
    }

    /**
     * @dev Checks if a validators address is a member of the merkle tree
     * @param addr The address of the validator to check
     * @param index The index of the validator to check, starting at 0
     * @param proof Merkle proof required for validation of the address
     * @return true if the validator is in the set
     */
    function isValidatorInSet(
        ValidatorSet memory vset,
        address addr,
        uint256 index,
        bytes32[] calldata proof
    ) internal pure returns (bool) {
        bytes32 hashedLeaf = keccak256(abi.encodePacked(addr));
        return
            MerkleProof.verifyMerkleLeafAtPosition(
                vset.root,
                hashedLeaf,
                index,
                vset.length,
                proof
            );
    }

    /**
     * @dev Helper to create an initial validator bitfield.
     */
    function createInitialBitfield(
        uint256[] calldata bitsToSet,
        uint256 length
    ) external pure returns (uint256[] memory) {
        return Bitfield.createBitfield(bitsToSet, length);
    }

    /**
     * @dev Helper to create a final bitfield, with random validator selections.
     */
    function createFinalBitfield(bytes32 commitmentHash, uint256[] calldata bitfield) external view returns (uint256[] memory) {
        Task storage task = tasks[createTaskID(msg.sender, commitmentHash)];
        return
            Bitfield.randomNBitsWithPriorCheck(
                task.prevRandao,
                bitfield,
                minimumSignatureThreshold(task.validatorSetLen),
                task.validatorSetLen
            );
    }
}<|MERGE_RESOLUTION|>--- conflicted
+++ resolved
@@ -219,21 +219,9 @@
 
         // Check if validatorSignature is correct, ie. check if it matches
         // the signature of senderPublicKey on the commitmentHash
-<<<<<<< HEAD
-        require(
-            ECDSA.recover(
-                commitmentHash,
-                proof.signature.v,
-                proof.signature.r,
-                proof.signature.s
-            ) == proof.addr,
-            "Invalid signature"
-        );
-=======
         if (ECDSA.recover(commitmentHash, proof.v, proof.r, proof.s) != proof.account) {
             revert InvalidSignature();
         }
->>>>>>> c2f2eb09
 
         // For the initial commitment, the bitfield should claim that more than
         // two thirds of the validator set have sign the commitment
@@ -379,43 +367,22 @@
      * @param leafHash contains the merkle leaf to be verified
      * @param proof contains simplified mmr proof
      */
-<<<<<<< HEAD
-    function verifyMMRLeafProof(
-        bytes32 leafHash,
-        MMRProof calldata proof
-    ) external view returns (bool) {
-        return MMRProofVerification.verifyLeafProof(latestMMRRoot, leafHash, proof);
-=======
     function verifyMMRLeafProof(bytes32 leafHash, bytes32[] calldata proof, uint256 proofOrder)
         external
         view
         returns (bool)
     {
         return MMRProof.verifyLeafProof(latestMMRRoot, leafHash, proof, proofOrder);
->>>>>>> c2f2eb09
     }
 
     /* Private Functions */
 
-<<<<<<< HEAD
-    /**
-     * TODO: Ensure request is not too old as the blockhash function
-     * only works for the 256 most recent blocks (SNO-354).
-     *
-     * @dev Deterministically generate a seed based on the initial request
-     * @param request a storage reference to the requests struct
-     * @return uint256 the seed
-     */
-    function deriveSeed(Request storage request) internal view virtual returns (uint256) {
-        return uint256(blockhash(request.blockNumber + BLOCK_WAIT_PERIOD));
-=======
     function createTaskID(address account, bytes32 commitmentHash) internal pure returns (bytes32 value) {
         assembly {
             mstore(0x00, account)
             mstore(0x20, commitmentHash)
             value := keccak256(0x0, 0x40)
         }
->>>>>>> c2f2eb09
     }
 
     /**
@@ -503,20 +470,12 @@
                 revert InvalidSignature();
             }
 
-<<<<<<< HEAD
-            // Check if signature is correct
-            require(
-                ECDSA.recover(commitmentHash, signature.v, signature.r, signature.s) == addr,
-                "Invalid signature"
-            );
-=======
             // Ensure no validator can appear more than once
             Bitfield.clear(finalbitfield, x, y);
 
             unchecked {
                 i++;
             }
->>>>>>> c2f2eb09
         }
     }
 
