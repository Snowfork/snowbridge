{
  "name": "@snowbridge/core",
  "private": true,
  "engines": {
    "node": "v18.16.0",
    "pnpm": "8.4.0"
  },
  "scripts": {
    "preinstall": "npx only-allow pnpm",
    "postinstall": "./init.sh",
    "build": "turbo run build --filter '!./packages/contracts/lib/*'",
    "test": "turbo run test --filter '!./packages/contracts/lib/*'",
    "lint": "turbo run lint --filter '!./packages/contracts/lib/*'",
    "format": "turbo run format --filter '!./packages/contracts/lib/*'",
    "size": "turbo run size --filter '!./packages/contracts/lib/*'",
    "coverage": "turbo run coverage --filter '!./packages/contracts/lib/*'",
    "remixd": "./node_modules/.bin/remixd"
  },
  "devDependencies": {
<<<<<<< HEAD
    "husky": "^8.0.1",
    "turbo": "^1.6.3",
    "@remix-project/remixd": "^0.6.1"
=======
    "@remix-project/remixd": "^0.6.14",
    "husky": "^8.0.3",
    "turbo": "^1.9.4"
>>>>>>> 1218377e
  }
}<|MERGE_RESOLUTION|>--- conflicted
+++ resolved
@@ -17,14 +17,8 @@
     "remixd": "./node_modules/.bin/remixd"
   },
   "devDependencies": {
-<<<<<<< HEAD
-    "husky": "^8.0.1",
-    "turbo": "^1.6.3",
-    "@remix-project/remixd": "^0.6.1"
-=======
     "@remix-project/remixd": "^0.6.14",
     "husky": "^8.0.3",
     "turbo": "^1.9.4"
->>>>>>> 1218377e
   }
 }