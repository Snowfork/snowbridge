--- conflicted
+++ resolved
@@ -49,11 +49,8 @@
       '@ethersproject/bytes': ^5.0.0
       '@ethersproject/hdnode': ^5.7.0
       '@ethersproject/providers': ^5.4.7
-<<<<<<< HEAD
+      '@ethersproject/units': ^5.4.7
       '@iarna/toml': ^2.2.5
-=======
-      '@ethersproject/units': ^5.4.7
->>>>>>> ebc37269
       '@nomicfoundation/hardhat-chai-matchers': ^1.0.4
       '@nomicfoundation/hardhat-network-helpers': ^1.0.6
       '@nomiclabs/hardhat-ethers': ^2.0.2
@@ -113,10 +110,7 @@
       '@ethereum-waffle/mock-contract': 3.4.4
       '@ethersproject/abi': 5.7.0
       '@ethersproject/hdnode': 5.7.0
-<<<<<<< HEAD
       '@iarna/toml': 2.2.5
-=======
->>>>>>> ebc37269
       '@nomicfoundation/hardhat-chai-matchers': 1.0.4_tn3qyly5l6t2msmoaqjjfqx6aa
       '@nomicfoundation/hardhat-network-helpers': 1.0.6_hardhat@2.12.2
       '@nomiclabs/hardhat-ethers': 2.2.1_3uaf6nt3qt6cyh5fx3fc5i4mn4
@@ -142,10 +136,7 @@
       ethereumjs-util: 7.1.5
       find-config: 1.0.0
       hardhat: 2.12.2_mwhvu7sfp6vq5ryuwb6hlbjfka
-<<<<<<< HEAD
       hardhat-contract-sizer: 2.6.1_hardhat@2.12.2
-=======
->>>>>>> ebc37269
       hardhat-deploy: 0.11.20
       hardhat-gas-reporter: 1.0.9_hardhat@2.12.2
       keccak: 3.0.2
@@ -199,11 +190,7 @@
       ws: ^7.4.6
       yargs: ^17.0.1
     devDependencies:
-<<<<<<< HEAD
       '@chainsafe/lodestar': 1.1.0_5eubo4spvje7gfqvn4yyhdicyq
-=======
-      '@chainsafe/lodestar': 1.1.0_ogwxvwwzromc5sfqo3h6lvmxse
->>>>>>> ebc37269
       '@polkadot/api': 9.6.2
       '@polkadot/types': 9.6.2
       '@polkadot/util': 10.1.11
@@ -221,11 +208,7 @@
       fastify: 3.15.1
       keccak: 3.0.2
       mocha: 8.4.0
-<<<<<<< HEAD
       node-fetch: 3.3.0
-=======
-      node-fetch: 3.2.10
->>>>>>> ebc37269
       polkadot-launch: 2.3.0_e7yvbkxpwwqnzxz2s2bfjt7zx4
       rlp: 2.2.7
       ts-node: 10.9.1_e7yvbkxpwwqnzxz2s2bfjt7zx4
@@ -626,11 +609,7 @@
       - supports-color
     dev: true
 
-<<<<<<< HEAD
   /@chainsafe/lodestar/1.1.0_5eubo4spvje7gfqvn4yyhdicyq:
-=======
-  /@chainsafe/lodestar/1.1.0_ogwxvwwzromc5sfqo3h6lvmxse:
->>>>>>> ebc37269
     resolution: {integrity: sha512-aRqzxfvddBT5aG7O23WJGFqPPOKx7irN04sJAGWkLqtiS9aFpbplHa2l+VYnzn7u43862hCI095koZxVSpNMIg==}
     hasBin: true
     dependencies:
@@ -642,11 +621,7 @@
       '@chainsafe/discv5': 0.7.1_node-fetch@3.3.0
       '@chainsafe/ssz': 0.9.2
       '@lodestar/api': 1.1.1_fastify@3.15.1
-<<<<<<< HEAD
       '@lodestar/beacon-node': 1.1.1_ux4wd6pdcam2hfdxhzxbn7ajru
-=======
-      '@lodestar/beacon-node': 1.1.1_zmoetcsqmifcrfzi3z4qsfrx5y
->>>>>>> ebc37269
       '@lodestar/config': 1.1.1
       '@lodestar/db': 1.1.1
       '@lodestar/light-client': 1.1.1_njw5l2rxq436lgxeynq25pqgpe
@@ -1180,11 +1155,7 @@
       - encoding
     dev: true
 
-<<<<<<< HEAD
   /@lodestar/beacon-node/1.1.1_ux4wd6pdcam2hfdxhzxbn7ajru:
-=======
-  /@lodestar/beacon-node/1.1.1_zmoetcsqmifcrfzi3z4qsfrx5y:
->>>>>>> ebc37269
     resolution: {integrity: sha512-CKW+7RNbtFMTCK1Hl/UQLf7fyCrl/XhWKM5n3vJNi6U/KBjcy4/pVEUijT2XxQDlB4zo4Elvmq+TAI0ID3ngGw==}
     dependencies:
       '@chainsafe/as-sha256': 0.3.1
@@ -2039,13 +2010,8 @@
       '@polkadot/rpc-core': 8.14.1
       '@polkadot/types': 8.14.1
       '@polkadot/types-codec': 8.14.1
-<<<<<<< HEAD
       '@polkadot/util': 10.1.14
       '@polkadot/util-crypto': 10.1.14
-=======
-      '@polkadot/util': 10.1.11
-      '@polkadot/util-crypto': 10.1.11_@polkadot+util@10.1.11
->>>>>>> ebc37269
       rxjs: 7.5.7
     transitivePeerDependencies:
       - supports-color
@@ -2062,13 +2028,8 @@
       '@polkadot/rpc-core': 9.6.2
       '@polkadot/types': 9.6.2
       '@polkadot/types-codec': 9.6.2
-<<<<<<< HEAD
       '@polkadot/util': 10.1.14
       '@polkadot/util-crypto': 10.1.14
-=======
-      '@polkadot/util': 10.1.11
-      '@polkadot/util-crypto': 10.1.11_@polkadot+util@10.1.11
->>>>>>> ebc37269
       rxjs: 7.5.7
     transitivePeerDependencies:
       - bufferutil
@@ -2092,13 +2053,8 @@
       '@polkadot/types-codec': 8.14.1
       '@polkadot/types-create': 8.14.1
       '@polkadot/types-known': 8.14.1
-<<<<<<< HEAD
       '@polkadot/util': 10.1.14
       '@polkadot/util-crypto': 10.1.14
-=======
-      '@polkadot/util': 10.1.11
-      '@polkadot/util-crypto': 10.1.11_@polkadot+util@10.1.11
->>>>>>> ebc37269
       eventemitter3: 4.0.7
       rxjs: 7.5.7
     transitivePeerDependencies:
@@ -2122,13 +2078,8 @@
       '@polkadot/types-codec': 9.6.2
       '@polkadot/types-create': 9.6.2
       '@polkadot/types-known': 9.6.2
-<<<<<<< HEAD
       '@polkadot/util': 10.1.14
       '@polkadot/util-crypto': 10.1.14
-=======
-      '@polkadot/util': 10.1.11
-      '@polkadot/util-crypto': 10.1.11_@polkadot+util@10.1.11
->>>>>>> ebc37269
       eventemitter3: 4.0.7
       rxjs: 7.5.7
     transitivePeerDependencies:
@@ -2245,13 +2196,8 @@
       '@polkadot/keyring': 10.1.11
       '@polkadot/types': 8.14.1
       '@polkadot/types-support': 8.14.1
-<<<<<<< HEAD
       '@polkadot/util': 10.1.14
       '@polkadot/util-crypto': 10.1.14
-=======
-      '@polkadot/util': 10.1.11
-      '@polkadot/util-crypto': 10.1.11_@polkadot+util@10.1.11
->>>>>>> ebc37269
       '@polkadot/x-fetch': 10.1.11
       '@polkadot/x-global': 10.1.14
       '@polkadot/x-ws': 10.1.11
@@ -2271,13 +2217,8 @@
       '@polkadot/keyring': 10.1.11
       '@polkadot/types': 9.6.2
       '@polkadot/types-support': 9.6.2
-<<<<<<< HEAD
       '@polkadot/util': 10.1.14
       '@polkadot/util-crypto': 10.1.14
-=======
-      '@polkadot/util': 10.1.11
-      '@polkadot/util-crypto': 10.1.11_@polkadot+util@10.1.11
->>>>>>> ebc37269
       '@polkadot/x-fetch': 10.1.11
       '@polkadot/x-global': 10.1.14
       '@polkadot/x-ws': 10.1.11
@@ -2390,13 +2331,8 @@
       '@polkadot/types-augment': 8.14.1
       '@polkadot/types-codec': 8.14.1
       '@polkadot/types-create': 8.14.1
-<<<<<<< HEAD
       '@polkadot/util': 10.1.14
       '@polkadot/util-crypto': 10.1.14
-=======
-      '@polkadot/util': 10.1.11
-      '@polkadot/util-crypto': 10.1.11_@polkadot+util@10.1.11
->>>>>>> ebc37269
       rxjs: 7.5.7
     dev: true
 
@@ -2409,13 +2345,8 @@
       '@polkadot/types-augment': 9.6.2
       '@polkadot/types-codec': 9.6.2
       '@polkadot/types-create': 9.6.2
-<<<<<<< HEAD
       '@polkadot/util': 10.1.14
       '@polkadot/util-crypto': 10.1.14
-=======
-      '@polkadot/util': 10.1.11
-      '@polkadot/util-crypto': 10.1.11_@polkadot+util@10.1.11
->>>>>>> ebc37269
       rxjs: 7.5.7
 
   /@polkadot/util-crypto/10.1.11_@polkadot+util@10.1.11:
@@ -2436,7 +2367,6 @@
       ed2curve: 0.3.0
       tweetnacl: 1.0.3
 
-<<<<<<< HEAD
   /@polkadot/util-crypto/10.1.14:
     resolution: {integrity: sha512-Iq9C0Snv+pScZ9QgJoH7l++x9wdp9vhS3NMLm8ZqlDCNXUUl/3ViafZCfHRILQD9AsLcykE99mNzFDl3u8jZQA==}
     engines: {node: '>=14.0.0'}
@@ -2453,8 +2383,6 @@
       ed2curve: 0.3.0
       tweetnacl: 1.0.3
 
-=======
->>>>>>> ebc37269
   /@polkadot/util-crypto/9.7.2_@polkadot+util@9.7.2:
     resolution: {integrity: sha512-tfz6mJtPwoNteivKCmR+QklC4mr1/hGZRsDJLWKaFhanDinYZ3V2pJM1EbCI6WONLuuzlTxsDXjAffWzzRqlPA==}
     engines: {node: '>=14.0.0'}
@@ -2512,7 +2440,6 @@
       ip-regex: 4.3.0
     dev: true
 
-<<<<<<< HEAD
   /@polkadot/wasm-bridge/6.3.1_4k26yyd4hvb4qlrlenu4uyumaq:
     resolution: {integrity: sha512-1TYkHsb9AEFhU9uZj3biEnN2yKQNzdrwSjiTvfCYnt97pnEkKsZI6cku+YPZQv5w/x9CQa5Yua9e2DVVZSivGA==}
     engines: {node: '>=14.0.0'}
@@ -2524,8 +2451,6 @@
       '@polkadot/util': 10.1.14
       '@polkadot/x-randomvalues': 10.1.14
 
-=======
->>>>>>> ebc37269
   /@polkadot/wasm-bridge/6.3.1_bqbpofxh4fwo2uvuz4bljqm3ua:
     resolution: {integrity: sha512-1TYkHsb9AEFhU9uZj3biEnN2yKQNzdrwSjiTvfCYnt97pnEkKsZI6cku+YPZQv5w/x9CQa5Yua9e2DVVZSivGA==}
     engines: {node: '>=14.0.0'}
@@ -2577,7 +2502,6 @@
       '@polkadot/util': 9.7.2
     dev: true
 
-<<<<<<< HEAD
   /@polkadot/wasm-crypto-init/6.3.1_4k26yyd4hvb4qlrlenu4uyumaq:
     resolution: {integrity: sha512-9yaUBcu+snwjJLmPPGl3cyGRQ1afyFGm16qzTM0sgG/ZCfUlK4uk8KWZe+sBUKgoxb2oXY7Y4WklKgQI1YBdfw==}
     engines: {node: '>=14.0.0'}
@@ -2592,8 +2516,6 @@
       '@polkadot/wasm-crypto-wasm': 6.3.1_@polkadot+util@10.1.14
       '@polkadot/x-randomvalues': 10.1.14
 
-=======
->>>>>>> ebc37269
   /@polkadot/wasm-crypto-init/6.3.1_bqbpofxh4fwo2uvuz4bljqm3ua:
     resolution: {integrity: sha512-9yaUBcu+snwjJLmPPGl3cyGRQ1afyFGm16qzTM0sgG/ZCfUlK4uk8KWZe+sBUKgoxb2oXY7Y4WklKgQI1YBdfw==}
     engines: {node: '>=14.0.0'}
@@ -2654,7 +2576,6 @@
       '@polkadot/wasm-util': 6.3.1_@polkadot+util@9.7.2
     dev: true
 
-<<<<<<< HEAD
   /@polkadot/wasm-crypto/6.3.1_4k26yyd4hvb4qlrlenu4uyumaq:
     resolution: {integrity: sha512-OO8h0qeVkqp4xYZaRVl4iuWOEtq282pNBHDKb6SOJuI2g59eWGcKh4EQU9Me2VP6qzojIqptrkrVt7KQXC68gA==}
     engines: {node: '>=14.0.0'}
@@ -2671,8 +2592,6 @@
       '@polkadot/wasm-util': 6.3.1_@polkadot+util@10.1.14
       '@polkadot/x-randomvalues': 10.1.14
 
-=======
->>>>>>> ebc37269
   /@polkadot/wasm-crypto/6.3.1_bqbpofxh4fwo2uvuz4bljqm3ua:
     resolution: {integrity: sha512-OO8h0qeVkqp4xYZaRVl4iuWOEtq282pNBHDKb6SOJuI2g59eWGcKh4EQU9Me2VP6qzojIqptrkrVt7KQXC68gA==}
     engines: {node: '>=14.0.0'}
@@ -5269,24 +5188,8 @@
     peerDependenciesMeta:
       supports-color:
         optional: true
-<<<<<<< HEAD
     dependencies:
       ms: 2.1.3
-    dev: true
-
-  /debug/3.2.6_supports-color@6.0.0:
-    resolution: {integrity: sha512-mel+jf7nrtEl5Pn1Qx46zARXKDpBbvzezse7p7LqINmdoIk8PYP5SySaxEmYv6TZ0JyEKA1hsCId6DIhgITtWQ==}
-    deprecated: Debug versions >=3.2.0 <3.2.7 || >=4 <4.3.1 have a low-severity ReDos regression when used in a Node.js environment. It is recommended you upgrade to 3.2.7 or 4.3.1. (https://github.com/visionmedia/debug/issues/797)
-    peerDependencies:
-      supports-color: '*'
-    peerDependenciesMeta:
-      supports-color:
-        optional: true
-=======
->>>>>>> ebc37269
-    dependencies:
-      ms: 2.1.3
-      supports-color: 6.0.0
     dev: true
 
   /debug/3.2.6_supports-color@6.0.0:
