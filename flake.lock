--- conflicted
+++ resolved
@@ -39,23 +39,16 @@
         "nixpkgs": "nixpkgs"
       },
       "locked": {
-<<<<<<< HEAD
-        "lastModified": 1752138704,
-        "narHash": "sha256-pMRHu3sKhXW6jBuxyuEVE77frIo+IjgSLD4mhEUVJv0=",
-        "owner": "shazow",
-        "repo": "foundry.nix",
-        "rev": "9d4000266bf2f0b9e95cc62aec9a41508fec203a",
-=======
         "lastModified": 1754212248,
         "narHash": "sha256-sbmTD2L72nbZPFMT/GTHFt9N8/9AFi23FBY25wrt7zM=",
         "owner": "shazow",
         "repo": "foundry.nix",
         "rev": "b070c157f5dfcb4d67de1d1969668d6a633da652",
->>>>>>> 6a18966b
         "type": "github"
       },
       "original": {
         "owner": "shazow",
+        "ref": "monthly",
         "repo": "foundry.nix",
         "type": "github"
       }
