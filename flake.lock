{
  "nodes": {
    "flake-utils": {
      "inputs": {
        "systems": "systems"
      },
      "locked": {
        "lastModified": 1731533236,
        "narHash": "sha256-l0KFg5HjrsfsO/JpG+r7fRrqm12kzFHyUHqHCVpMMbI=",
        "owner": "numtide",
        "repo": "flake-utils",
        "rev": "11707dc2f618dd54ca8739b309ec4fc024de578b",
        "type": "github"
      },
      "original": {
        "owner": "numtide",
        "repo": "flake-utils",
        "type": "github"
      }
    },
    "flake-utils_2": {
      "locked": {
        "lastModified": 1644229661,
        "narHash": "sha256-1YdnJAsNy69bpcjuoKdOYQX0YxZBiCYZo4Twxerqv7k=",
        "owner": "numtide",
        "repo": "flake-utils",
        "rev": "3cecb5b042f7f209c56ffd8371b2711a290ec797",
        "type": "github"
      },
      "original": {
        "owner": "numtide",
        "repo": "flake-utils",
        "type": "github"
      }
    },
    "foundry": {
      "inputs": {
        "flake-utils": "flake-utils_2",
        "nixpkgs": "nixpkgs"
      },
      "locked": {
<<<<<<< HEAD
        "lastModified": 1751533933,
        "narHash": "sha256-mC5HBS4utcr6LJZqixpNcx1MTP11QoN+c+4GQAvdjDc=",
        "owner": "shazow",
        "repo": "foundry.nix",
        "rev": "c88a3b9f2f6989c74787f66d86212f7e073eed0e",
=======
        "lastModified": 1754212248,
        "narHash": "sha256-sbmTD2L72nbZPFMT/GTHFt9N8/9AFi23FBY25wrt7zM=",
        "owner": "shazow",
        "repo": "foundry.nix",
        "rev": "b070c157f5dfcb4d67de1d1969668d6a633da652",
>>>>>>> bac8c954
        "type": "github"
      },
      "original": {
        "owner": "shazow",
        "ref": "monthly",
        "repo": "foundry.nix",
        "type": "github"
      }
    },
    "nixpkgs": {
      "locked": {
        "lastModified": 1666753130,
        "narHash": "sha256-Wff1dGPFSneXJLI2c0kkdWTgxnQ416KE6X4KnFkgPYQ=",
        "owner": "NixOS",
        "repo": "nixpkgs",
        "rev": "f540aeda6f677354f1e7144ab04352f61aaa0118",
        "type": "github"
      },
      "original": {
        "id": "nixpkgs",
        "type": "indirect"
      }
    },
    "nixpkgs_2": {
      "locked": {
        "lastModified": 1753250450,
        "narHash": "sha256-i+CQV2rPmP8wHxj0aq4siYyohHwVlsh40kV89f3nw1s=",
        "owner": "NixOS",
        "repo": "nixpkgs",
        "rev": "fc02ee70efb805d3b2865908a13ddd4474557ecf",
        "type": "github"
      },
      "original": {
        "id": "nixpkgs",
        "ref": "nixos-unstable",
        "type": "indirect"
      }
    },
    "root": {
      "inputs": {
        "flake-utils": "flake-utils",
        "foundry": "foundry",
        "nixpkgs": "nixpkgs_2"
      }
    },
    "systems": {
      "locked": {
        "lastModified": 1681028828,
        "narHash": "sha256-Vy1rq5AaRuLzOxct8nz4T6wlgyUR7zLU309k9mBC768=",
        "owner": "nix-systems",
        "repo": "default",
        "rev": "da67096a3b9bf56a91d16901293e51ba5b49a27e",
        "type": "github"
      },
      "original": {
        "owner": "nix-systems",
        "repo": "default",
        "type": "github"
      }
    }
  },
  "root": "root",
  "version": 7
}<|MERGE_RESOLUTION|>--- conflicted
+++ resolved
@@ -39,19 +39,11 @@
         "nixpkgs": "nixpkgs"
       },
       "locked": {
-<<<<<<< HEAD
-        "lastModified": 1751533933,
-        "narHash": "sha256-mC5HBS4utcr6LJZqixpNcx1MTP11QoN+c+4GQAvdjDc=",
-        "owner": "shazow",
-        "repo": "foundry.nix",
-        "rev": "c88a3b9f2f6989c74787f66d86212f7e073eed0e",
-=======
         "lastModified": 1754212248,
         "narHash": "sha256-sbmTD2L72nbZPFMT/GTHFt9N8/9AFi23FBY25wrt7zM=",
         "owner": "shazow",
         "repo": "foundry.nix",
         "rev": "b070c157f5dfcb4d67de1d1969668d6a633da652",
->>>>>>> bac8c954
         "type": "github"
       },
       "original": {
