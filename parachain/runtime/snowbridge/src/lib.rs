#![allow(clippy::all)]
#![cfg_attr(not(feature = "std"), no_std)]
// `construct_runtime!` does a lot of recursion and requires us to increase the limit to 256.
#![recursion_limit = "256"]

// Make the WASM binary available.
#[cfg(feature = "std")]
include!(concat!(env!("OUT_DIR"), "/wasm_binary.rs"));

use sp_api::impl_runtime_apis;
use sp_core::{
	crypto::KeyTypeId,
	u32_trait::{_1, _2},
	OpaqueMetadata, U256,
};
use sp_runtime::traits::{
	AccountIdLookup, BlakeTwo256, Block as BlockT, Convert, IdentifyAccount, Keccak256, Verify,
};
use sp_runtime::{
	create_runtime_str, generic, impl_opaque_keys,
	transaction_validity::{TransactionSource, TransactionValidity},
	ApplyExtrinsicResult, MultiSignature,
};

use sp_std::prelude::*;

#[cfg(feature = "std")]
use sp_version::NativeVersion;
use sp_version::RuntimeVersion;

// A few exports that help ease life for downstream crates.
pub use frame_support::{
	construct_runtime,
	dispatch::DispatchResult,
	parameter_types,
	traits::{All, Filter, IsInVec, KeyOwnerProofSystem, Randomness},
	weights::{constants::WEIGHT_PER_SECOND, IdentityFee, Weight},
	PalletId, StorageValue,
};
use frame_system::{EnsureOneOf, EnsureRoot};
pub use pallet_balances::Call as BalancesCall;
pub use pallet_timestamp::Call as TimestampCall;
use pallet_transaction_payment::FeeDetails;
use pallet_transaction_payment_rpc_runtime_api::RuntimeDispatchInfo;
#[cfg(any(feature = "std", test))]
pub use sp_runtime::BuildStorage;
pub use sp_runtime::{traits::AccountIdConversion, Perbill, Permill};

<<<<<<< HEAD
pub use artemis_core::{AssetId, ChannelId, MessageId, OutboundRouter};
=======
pub use artemis_core::{AssetId, ChannelId, MessageId};
>>>>>>> fb5362c8
use dispatch::EnsureEthereumAccount;

pub use verifier_lightclient::{EthereumDifficultyConfig, EthereumHeader};

use cumulus_primitives_core::relay_chain::Balance as RelayChainBalance;
use polkadot_parachain::primitives::Sibling;
use xcm::v0::{Junction, MultiLocation, NetworkId};
use xcm_builder::{
	AccountId32Aliases, AllowTopLevelPaidExecutionFrom, AllowUnpaidExecutionFrom, CurrencyAdapter,
	EnsureXcmOrigin, FixedRateOfConcreteFungible, FixedWeightBounds, IsConcrete, LocationInverter,
	NativeAsset, ParentAsSuperuser, ParentIsDefault, RelayChainAsNative, SiblingParachainAsNative,
	SiblingParachainConvertsVia, SignedAccountId32AsNative, SignedToAccountId32,
	SovereignSignedViaLocation, TakeWeightCredit,
};
use xcm_executor::{Config, XcmExecutor};

use artemis_xcm_support::AssetsTransactor;
use assets::SingleAssetAdaptor;

use runtime_common::{
	INDEXING_PREFIX,
	OutboundRouter,
	Ether,
	MaxMessagePayloadSize,
	MaxMessagesPerCommit,
	DotModuleId,
	TreasuryModuleId,
};

mod weights;

/// An index to a block.
pub type BlockNumber = u32;

/// Alias to 512-bit hash when used in the context of a transaction signature on the chain.
pub type Signature = MultiSignature;

/// Some way of identifying an account on the chain. We intentionally make it equivalent
/// to the public key of our transaction signing scheme.
pub type AccountId = <<Signature as Verify>::Signer as IdentifyAccount>::AccountId;

/// The type for looking up accounts. We don't expect more than 4 billion of them, but you
/// never know...
pub type AccountIndex = u32;

/// Balance of an account.
pub type Balance = u128;

/// Index of a transaction in the chain.
pub type Index = u32;

/// A hash of some data used by the chain.
pub type Hash = sp_core::H256;

/// Digest item type.
pub type DigestItem = generic::DigestItem<Hash>;

/// Opaque types. These are used by the CLI to instantiate machinery that don't need to know
/// the specifics of the runtime. They can then be made to be agnostic over specific formats
/// of data like extrinsics, allowing for them to continue syncing the network through upgrades
/// to even the core data structures.
pub mod opaque {
	use super::*;

	pub use sp_runtime::OpaqueExtrinsic as UncheckedExtrinsic;

	/// Opaque block header type.
	pub type Header = generic::Header<BlockNumber, BlakeTwo256>;
	/// Opaque block type.
	pub type Block = generic::Block<Header, UncheckedExtrinsic>;
	/// Opaque block identifier type.
	pub type BlockId = generic::BlockId<Block>;

	impl_opaque_keys! {
		pub struct SessionKeys {}
	}
}

/// This runtime version.
pub const VERSION: RuntimeVersion = RuntimeVersion {
	spec_name: create_runtime_str!("snowbridge"),
	impl_name: create_runtime_str!("snowbridge"),
	authoring_version: 1,
	spec_version: 1,
	impl_version: 1,
	apis: RUNTIME_API_VERSIONS,
	transaction_version: 1,
};

pub const MILLISECS_PER_BLOCK: u64 = 6000;

pub const SLOT_DURATION: u64 = MILLISECS_PER_BLOCK;

// Time is measured by number of blocks.
pub const MINUTES: BlockNumber = 60_000 / (MILLISECS_PER_BLOCK as BlockNumber);
pub const HOURS: BlockNumber = MINUTES * 60;
pub const DAYS: BlockNumber = HOURS * 24;

/// The version information used to identify this runtime when compiled natively.
#[cfg(feature = "std")]
pub fn native_version() -> NativeVersion {
	NativeVersion {
		runtime_version: VERSION,
		can_author_with: Default::default(),
	}
}

const NORMAL_DISPATCH_RATIO: Perbill = Perbill::from_percent(75);
const MAXIMUM_BLOCK_WEIGHT: Weight = WEIGHT_PER_SECOND / 2;

parameter_types! {
	pub const Version: RuntimeVersion = VERSION;
	pub const BlockHashCount: BlockNumber = 2400;
	/// We allow for 2 seconds of compute with a 6 second average block time.
	pub BlockWeights: frame_system::limits::BlockWeights = runtime_common::build_block_weights(
		weights::constants::BlockExecutionWeight::get(),
		weights::constants::ExtrinsicBaseWeight::get(),
		2 * WEIGHT_PER_SECOND,
		NORMAL_DISPATCH_RATIO,
	);
	pub BlockLength: frame_system::limits::BlockLength = frame_system::limits::BlockLength
		::max_with_normal_ratio(5 * 1024 * 1024, NORMAL_DISPATCH_RATIO);
	pub const SS58Prefix: u8 = 42;
}

// Configure FRAME pallets to include in runtime.

impl frame_system::Config for Runtime {
	/// The basic call filter to use in dispatchable.
	type BaseCallFilter = ();
	/// Block & extrinsics weights: base values and limits.
	type BlockWeights = BlockWeights;
	/// The maximum length of a block (in bytes).
	type BlockLength = BlockLength;
	/// The identifier used to distinguish between accounts.
	type AccountId = AccountId;
	/// The aggregated dispatch type that is available for extrinsics.
	type Call = Call;
	/// The lookup mechanism to get account ID from whatever is passed in dispatchers.
	type Lookup = AccountIdLookup<AccountId, ()>;
	/// The index type for storing how many extrinsics an account has signed.
	type Index = Index;
	/// The index type for blocks.
	type BlockNumber = BlockNumber;
	/// The type for hashing blocks and tries.
	type Hash = Hash;
	/// The hashing algorithm used.
	type Hashing = BlakeTwo256;
	/// The header type.
	type Header = generic::Header<BlockNumber, BlakeTwo256>;
	/// The ubiquitous event type.
	type Event = Event;
	/// The ubiquitous origin type.
	type Origin = Origin;
	/// Maximum number of block number to block hash mappings to keep (oldest pruned first).
	type BlockHashCount = BlockHashCount;
	/// The weight of database operations that the runtime can invoke.
	type DbWeight = weights::constants::RocksDbWeight;
	/// Version of the runtime.
	type Version = Version;
	/// Converts a module to the index of the module in `construct_runtime!`.
	///
	/// This type is being generated by `construct_runtime!`.
	type PalletInfo = PalletInfo;
	/// What to do if a new account is created.
	type OnNewAccount = ();
	/// What to do if an account is fully reaped from the system.
	type OnKilledAccount = ();
	/// The data to be stored in an account.
	type AccountData = pallet_balances::AccountData<Balance>;
	/// Weight information for the extrinsics of this pallet.
	type SystemWeightInfo = weights::frame_system_weights::WeightInfo<Runtime>;
	/// This is used as an identifier of the chain. 42 is the generic substrate prefix.
	type SS58Prefix = SS58Prefix;
	type OnSetCode = cumulus_pallet_parachain_system::ParachainSetCode<Self>;
}

parameter_types! {
	pub const MinimumPeriod: u64 = SLOT_DURATION / 2;
}

impl pallet_timestamp::Config for Runtime {
	/// A timestamp: milliseconds since the unix epoch.
	type Moment = u64;
	type OnTimestampSet = ();
	type MinimumPeriod = MinimumPeriod;
	type WeightInfo = weights::pallet_timestamp_weights::WeightInfo<Runtime>;
}

impl pallet_utility::Config for Runtime {
	type Event = Event;
	type Call = Call;
	type WeightInfo = weights::pallet_utility_weights::WeightInfo<Runtime>;
}

parameter_types! {
	pub const ExistentialDeposit: u128 = 500;
	pub const MaxLocks: u32 = 50;
}

impl pallet_balances::Config for Runtime {
	type MaxLocks = MaxLocks;
	/// The type for recording an account's balance.
	type Balance = Balance;
	/// The ubiquitous event type.
	type Event = Event;
	type DustRemoval = ();
	type ExistentialDeposit = ExistentialDeposit;
	type AccountStore = System;
	type WeightInfo = weights::pallet_balances_weights::WeightInfo<Runtime>;
}

parameter_types! {
	pub const TransactionByteFee: Balance = 1;
}

impl pallet_transaction_payment::Config for Runtime {
	type OnChargeTransaction = pallet_transaction_payment::CurrencyAdapter<Balances, ()>;
	type TransactionByteFee = TransactionByteFee;
	type WeightToFee = IdentityFee<Balance>;
	type FeeMultiplierUpdate = ();
}

// Cumulus and XCMP

parameter_types! {
	pub const ReservedXcmpWeight: Weight = MAXIMUM_BLOCK_WEIGHT / 4;
}

impl cumulus_pallet_parachain_system::Config for Runtime {
	type Event = Event;
	type OnValidationData = ();
	type SelfParaId = parachain_info::Module<Runtime>;
	type DownwardMessageHandlers = cumulus_primitives_utility::UnqueuedDmpAsParent<
		MaxDownwardMessageWeight,
		XcmExecutor<XcmConfig>,
		Call,
	>;
	type OutboundXcmpMessageSource = XcmpQueue;
	type XcmpMessageHandler = XcmpQueue;
	type ReservedXcmpWeight = ReservedXcmpWeight;
}

impl parachain_info::Config for Runtime {}

pub struct RelayToNative;
impl Convert<RelayChainBalance, Balance> for RelayToNative {
	fn convert(val: u128) -> Balance {
		val
	}
}

pub struct NativeToRelay;
impl Convert<Balance, RelayChainBalance> for NativeToRelay {
	fn convert(val: u128) -> Balance {
		val
	}
}

parameter_types! {
	pub const PolkadotNetworkId: NetworkId = NetworkId::Polkadot;
}

pub struct AccountId32Converter;
impl Convert<AccountId, [u8; 32]> for AccountId32Converter {
	fn convert(account_id: AccountId) -> [u8; 32] {
		account_id.into()
	}
}

impl artemis_transfer::Config for Runtime {
	type Event = Event;
	type Balance = Balance;
	type ToRelayChainBalance = NativeToRelay;
	type AccountIdConverter = SignedToAccountId32<Origin, AccountId, PolkadotNetworkId>;
	type AccountId32Converter = AccountId32Converter;
	type RelayChainNetworkId = PolkadotNetworkId;
	type ParaId = ParachainInfo;
	type XcmExecutor = XcmExecutor<XcmConfig>;
}

parameter_types! {
	pub const RococoLocation: MultiLocation = MultiLocation::X1(Junction::Parent);
	pub const RococoNetwork: NetworkId = NetworkId::Polkadot;
	pub RelayChainOrigin: Origin = cumulus_pallet_xcm::Origin::Relay.into();
	pub Ancestry: MultiLocation = MultiLocation::X1(Junction::Parachain {
		id: ParachainInfo::parachain_id().into(),
	});
}

/// Type for specifying how a `MultiLocation` can be converted into an `AccountId`. This is used
/// when determining ownership of accounts for asset transacting and when attempting to use XCM
/// `Transact` in order to determine the dispatch Origin.
pub type LocationToAccountId = (
	// The parent (Relay-chain) origin converts to the default `AccountId`.
	ParentIsDefault<AccountId>,
	// Sibling parachain origins convert to AccountId via the `ParaId::into`.
	SiblingParachainConvertsVia<Sibling, AccountId>,
	// Straight up local `AccountId32` origins just alias directly to `AccountId`.
	AccountId32Aliases<RococoNetwork, AccountId>,
);

type LocalAssetTransactor1 = AssetsTransactor<Assets, LocationToAccountId, AccountId>;
type LocalAssetTransactor2 = CurrencyAdapter<
	// Use this currency:
	Balances,
	// Use this currency when it is a fungible asset matching the given location or name:
	IsConcrete<RococoLocation>,
	// Do a simple punn to convert an AccountId32 MultiLocation into a native chain account ID:
	LocationToAccountId,
	// Our chain's account ID type (we can't get away without mentioning it explicitly):
	AccountId,
>;

type LocalAssetTransactor = (LocalAssetTransactor1, LocalAssetTransactor2);

/// This is the type we use to convert an (incoming) XCM origin into a local `Origin` instance,
/// ready for dispatching a transaction with Xcm's `Transact`. There is an `OriginKind` which can
/// biases the kind of local `Origin` it will become.
pub type XcmOriginToTransactDispatchOrigin = (
	// Sovereign account converter; this attempts to derive an `AccountId` from the origin location
	// using `LocationToAccountId` and then turn that into the usual `Signed` origin. Useful for
	// foreign chains who want to have a local sovereign account on this chain which they control.
	SovereignSignedViaLocation<LocationToAccountId, Origin>,
	// Native converter for Relay-chain (Parent) location; will converts to a `Relay` origin when
	// recognised.
	RelayChainAsNative<RelayChainOrigin, Origin>,
	// Native converter for sibling Parachains; will convert to a `SiblingPara` origin when
	// recognised.
	SiblingParachainAsNative<cumulus_pallet_xcm::Origin, Origin>,
	// Superuser converter for the Relay-chain (Parent) location. This will allow it to issue a
	// transaction from the Root origin.
	ParentAsSuperuser<Origin>,
	// Native signed account converter; this just converts an `AccountId32` origin into a normal
	// `Origin::Signed` origin of the same 32-byte value.
	SignedAccountId32AsNative<RococoNetwork, Origin>,
);

parameter_types! {
	pub UnitWeightCost: Weight = 1_000;
}

parameter_types! {
	// 1_000_000_000_000 => 1 unit of asset for 1 unit of Weight.
	// TODO: Should take the actual weight price. This is just 1_000 ROC per second of weight.
	pub const WeightPrice: (MultiLocation, u128) = (MultiLocation::X1(Junction::Parent), 1_000);
	pub AllowUnpaidFrom: Vec<MultiLocation> = vec![ MultiLocation::X1(Junction::Parent) ];
}

pub type Barrier = (
	TakeWeightCredit,
	AllowTopLevelPaidExecutionFrom<All<MultiLocation>>,
	AllowUnpaidExecutionFrom<IsInVec<AllowUnpaidFrom>>, // <- Parent gets free execution
);

pub struct XcmConfig;
impl Config for XcmConfig {
	type Call = Call;
	type XcmSender = XcmRouter;
	// How to withdraw and deposit an asset.
	type AssetTransactor = LocalAssetTransactor;
	type OriginConverter = XcmOriginToTransactDispatchOrigin;
	type IsReserve = NativeAsset;
	type IsTeleporter = NativeAsset; // <- should be enough to allow teleportation of ROC
	type LocationInverter = LocationInverter<Ancestry>;
	type Barrier = Barrier;
	type Weigher = FixedWeightBounds<UnitWeightCost, Call>;
	type Trader = FixedRateOfConcreteFungible<WeightPrice>;
	type ResponseHandler = (); // Don't handle responses for now.
}

parameter_types! {
	pub const MaxDownwardMessageWeight: Weight = MAXIMUM_BLOCK_WEIGHT / 10;
}

/// No local origins on this chain are allowed to dispatch XCM sends/executions.
pub type LocalOriginToLocation = ();

/// The means for routing XCM messages which are not for local execution into the right message
/// queues.
pub type XcmRouter = (
	// Two routers - use UMP to communicate with the relay chain:
	cumulus_primitives_utility::ParentAsUmp<ParachainSystem>,
	// ..and XCMP to communicate with the sibling chains.
	XcmpQueue,
);

impl pallet_xcm::Config for Runtime {
	type Event = Event;
	type SendXcmOrigin = EnsureXcmOrigin<Origin, LocalOriginToLocation>;
	type XcmRouter = XcmRouter;
	type ExecuteXcmOrigin = EnsureXcmOrigin<Origin, LocalOriginToLocation>;
	type XcmExecutor = XcmExecutor<XcmConfig>;
}

impl cumulus_pallet_xcm::Config for Runtime {}

impl cumulus_pallet_xcmp_queue::Config for Runtime {
	type Event = Event;
	type XcmExecutor = XcmExecutor<XcmConfig>;
	type ChannelInfo = ParachainSystem;
}

// Governance

impl pallet_sudo::Config for Runtime {
	type Event = Event;
	type Call = Call;
}

type EnsureRootOrHalfLocalCouncil = EnsureOneOf<
	AccountId,
	EnsureRoot<AccountId>,
	pallet_collective::EnsureProportionMoreThan<_1, _2, AccountId, LocalCouncilInstance>,
>;

parameter_types! {
	pub const LocalCouncilMotionDuration: BlockNumber = 7 * DAYS;
	pub const LocalCouncilMaxProposals: u32 = 100;
	pub const LocalCouncilMaxMembers: u32 = 8;
}

type LocalCouncilInstance = pallet_collective::Instance1;
impl pallet_collective::Config<LocalCouncilInstance> for Runtime {
	type Origin = Origin;
	type Proposal = Call;
	type Event = Event;
	type MotionDuration = LocalCouncilMotionDuration;
	type MaxProposals = LocalCouncilMaxProposals;
	type MaxMembers = LocalCouncilMaxMembers;
	type DefaultVote = pallet_collective::PrimeDefaultVote;
	type WeightInfo = weights::pallet_collective_weights::WeightInfo<Runtime>;
}

type LocalCouncilMembershipInstance = pallet_membership::Instance1;
impl pallet_membership::Config<LocalCouncilMembershipInstance> for Runtime {
	type Event = Event;
	type AddOrigin = EnsureRootOrHalfLocalCouncil;
	type RemoveOrigin = EnsureRootOrHalfLocalCouncil;
	type SwapOrigin = EnsureRootOrHalfLocalCouncil;
	type ResetOrigin = EnsureRootOrHalfLocalCouncil;
	type PrimeOrigin = EnsureRootOrHalfLocalCouncil;
	type MembershipInitialized = LocalCouncil;
	type MembershipChanged = LocalCouncil;
	type MaxMembers = LocalCouncilMaxMembers;
	type WeightInfo = ();
}

// Our pallets

<<<<<<< HEAD
// Module accounts
parameter_types! {
	pub const TreasuryPalletId: PalletId = PalletId(*b"s/treasy");
	pub const DotPalletId: PalletId = PalletId(*b"s/dotapp");
}

pub fn module_accounts() -> Vec<AccountId> {
	vec![TreasuryPalletId::get().into_account()]
}

=======
>>>>>>> fb5362c8
pub struct CallFilter;
impl Filter<Call> for CallFilter {
	fn filter(call: &Call) -> bool {
		match call {
			Call::ETH(_) | Call::ERC20(_) | Call::DOT(_) => true,
			_ => false,
		}
	}
}

impl dispatch::Config for Runtime {
	type Origin = Origin;
	type Event = Event;
	type MessageId = MessageId;
	type Call = Call;
	type CallFilter = CallFilter;
}

use basic_channel::inbound as basic_channel_inbound;
use basic_channel::outbound as basic_channel_outbound;
use incentivized_channel::inbound as incentivized_channel_inbound;
use incentivized_channel::outbound as incentivized_channel_outbound;

impl basic_channel_inbound::Config for Runtime {
	type Event = Event;
	type Verifier = verifier_lightclient::Module<Runtime>;
	type MessageDispatch = dispatch::Module<Runtime>;
	type WeightInfo = weights::basic_channel_inbound_weights::WeightInfo<Runtime>;
}

impl basic_channel_outbound::Config for Runtime {
	const INDEXING_PREFIX: &'static [u8] = INDEXING_PREFIX;
	type Event = Event;
	type Hashing = Keccak256;
	type MaxMessagePayloadSize = MaxMessagePayloadSize;
	type MaxMessagesPerCommit = MaxMessagesPerCommit;
	type SetPrincipalOrigin = EnsureRootOrHalfLocalCouncil;
	type WeightInfo = weights::basic_channel_outbound_weights::WeightInfo<Runtime>;
}

parameter_types! {
	pub SourceAccount: AccountId = DotPalletId::get().into_account();
	pub TreasuryAccount: AccountId = TreasuryPalletId::get().into_account();

}

pub struct FeeConverter;

impl Convert<U256, Balance> for FeeConverter {
	fn convert(amount: U256) -> Balance {
		dot_app::primitives::unwrap::<Runtime>(amount, Decimals::get())
			.expect("Should not panic unless runtime is misconfigured")
	}
}

impl incentivized_channel_inbound::Config for Runtime {
	type Event = Event;
	type Verifier = verifier_lightclient::Module<Runtime>;
	type MessageDispatch = dispatch::Module<Runtime>;
	type Currency = Balances;
	type SourceAccount = SourceAccount;
	type TreasuryAccount = TreasuryAccount;
	type FeeConverter = FeeConverter;
	type UpdateOrigin = EnsureRootOrHalfLocalCouncil;
	type WeightInfo = weights::incentivized_channel_inbound_weights::WeightInfo<Runtime>;
}

impl incentivized_channel_outbound::Config for Runtime {
	const INDEXING_PREFIX: &'static [u8] = INDEXING_PREFIX;
	type Event = Event;
	type Hashing = Keccak256;
	type MaxMessagePayloadSize = MaxMessagePayloadSize;
	type MaxMessagesPerCommit = MaxMessagesPerCommit;
	type FeeCurrency = SingleAssetAdaptor<Runtime, Ether>;
	type SetFeeOrigin = EnsureRootOrHalfLocalCouncil;
	type WeightInfo = weights::incentivized_channel_outbound_weights::WeightInfo<Runtime>;
}

<<<<<<< HEAD
use sp_core::H160;
use sp_std::marker::PhantomData;

pub struct SimpleOutboundRouter<T>(PhantomData<T>);

impl<T> OutboundRouter<T::AccountId> for SimpleOutboundRouter<T>
where
	T: basic_channel_outbound::Config + incentivized_channel_outbound::Config,
{
	fn submit(
		channel_id: ChannelId,
		who: &T::AccountId,
		target: H160,
		payload: &[u8],
	) -> DispatchResult {
		match channel_id {
			ChannelId::Basic => basic_channel_outbound::Module::<T>::submit(who, target, payload),
			ChannelId::Incentivized => {
				incentivized_channel_outbound::Module::<T>::submit(who, target, payload)
			}
		}
	}
}

=======
>>>>>>> fb5362c8
pub const ROPSTEN_DIFFICULTY_CONFIG: EthereumDifficultyConfig = EthereumDifficultyConfig {
	byzantium_fork_block: 1700000,
	constantinople_fork_block: 4230000,
	muir_glacier_fork_block: 7117117,
};

parameter_types! {
	pub const DescendantsUntilFinalized: u8 = 3;
	pub const DifficultyConfig: EthereumDifficultyConfig = ROPSTEN_DIFFICULTY_CONFIG;
	pub const VerifyPoW: bool = true;
}

impl verifier_lightclient::Config for Runtime {
	type Event = Event;
	type DescendantsUntilFinalized = DescendantsUntilFinalized;
	type DifficultyConfig = DifficultyConfig;
	type VerifyPoW = VerifyPoW;
	type WeightInfo = weights::verifier_lightclient_weights::WeightInfo<Runtime>;
}

impl assets::Config for Runtime {
	type Event = Event;
	type WeightInfo = weights::assets_weights::WeightInfo<Runtime>;
}

parameter_types! {
	pub const EthAssetId: AssetId = AssetId::ETH;
}

impl eth_app::Config for Runtime {
	type Event = Event;
	type Asset = assets::SingleAssetAdaptor<Runtime, EthAssetId>;
	type OutboundRouter = OutboundRouter<Runtime>;
	type CallOrigin = EnsureEthereumAccount;
	type WeightInfo = weights::eth_app_weights::WeightInfo<Runtime>;
}

impl erc20_app::Config for Runtime {
	type Event = Event;
	type Assets = assets::Module<Runtime>;
	type OutboundRouter = OutboundRouter<Runtime>;
	type CallOrigin = EnsureEthereumAccount;
	type WeightInfo = weights::erc20_app_weights::WeightInfo<Runtime>;
}

parameter_types! {
	pub const Decimals: u32 = 10;
}

impl dot_app::Config for Runtime {
	type Event = Event;
	type Currency = Balances;
	type OutboundRouter = OutboundRouter<Runtime>;
	type CallOrigin = EnsureEthereumAccount;
	type PalletId = DotPalletId;
	type Decimals = Decimals;
	type WeightInfo = weights::dot_app_weights::WeightInfo<Runtime>;
}

construct_runtime!(
	pub enum Runtime where
		Block = Block,
		NodeBlock = opaque::Block,
		UncheckedExtrinsic = UncheckedExtrinsic
	{
		System: frame_system::{Pallet, Call, Config, Storage, Event<T>} = 0,
		Timestamp: pallet_timestamp::{Pallet, Call, Storage, Inherent} = 1,
		Balances: pallet_balances::{Pallet, Call, Storage, Config<T>, Event<T>} = 2,
		TransactionPayment: pallet_transaction_payment::{Pallet, Storage} = 3,
		RandomnessCollectiveFlip: pallet_randomness_collective_flip::{Pallet, Call, Storage} = 4,

		ParachainInfo: parachain_info::{Pallet, Storage, Config} = 5,
		ParachainSystem: cumulus_pallet_parachain_system::{Pallet, Call, Storage, Inherent, Event<T>} = 6,

		LocalCouncil: pallet_collective::<Instance1>::{Pallet, Call, Storage, Origin<T>, Event<T>, Config<T>} = 7,
		LocalCouncilMembership: pallet_membership::<Instance1>::{Pallet, Call, Storage, Event<T>, Config<T>} = 8,

		BasicInboundChannel: basic_channel_inbound::{Pallet, Call, Config, Storage, Event} = 9,
		BasicOutboundChannel: basic_channel_outbound::{Pallet, Config<T>, Storage, Event} = 10,
		IncentivizedInboundChannel: incentivized_channel_inbound::{Pallet, Call, Config, Storage, Event} = 11,
		IncentivizedOutboundChannel: incentivized_channel_outbound::{Pallet, Config<T>, Storage, Event} = 12,
		Dispatch: dispatch::{Pallet, Call, Storage, Event<T>, Origin} = 13,
		VerifierLightclient: verifier_lightclient::{Pallet, Call, Storage, Event, Config} = 14,
		Assets: assets::{Pallet, Call, Config<T>, Storage, Event<T>} = 15,

<<<<<<< HEAD
		XcmpQueue: cumulus_pallet_xcmp_queue::{Pallet, Call, Storage, Event<T>} = 17,
		LocalXcm: pallet_xcm::{Pallet, Call, Event<T>, Origin} = 18,
		CumulusXcm: cumulus_pallet_xcm::{Pallet, Origin} = 19,
		Transfer: artemis_transfer::{Pallet, Call, Event<T>} = 20,
		Utility: pallet_utility::{Pallet, Call, Event, Storage} = 21,

		// For dev only, will be removed in production
		Sudo: pallet_sudo::{Pallet, Call, Config<T>, Storage, Event<T>} = 22,
=======
		LocalXcmHandler: cumulus_pallet_xcm_handler::{Pallet, Event<T>, Origin} = 16,
		Transfer: artemis_transfer::{Pallet, Call, Event<T>} = 17,
		Utility: pallet_utility::{Pallet, Call, Event, Storage} = 18,

		// For dev only, will be removed in production
		Sudo: pallet_sudo::{Pallet, Call, Config<T>, Storage, Event<T>} = 19,
>>>>>>> fb5362c8

		DOT: dot_app::{Pallet, Call, Config<T>, Storage, Event<T>} = 64,
		ETH: eth_app::{Pallet, Call, Config, Storage, Event<T>} = 65,
		ERC20: erc20_app::{Pallet, Call, Config, Storage, Event<T>} = 66,
	}
);

/// The address format for describing accounts.
pub type Address = sp_runtime::MultiAddress<AccountId, ()>;
/// Block header type as expected by this runtime.
pub type Header = generic::Header<BlockNumber, BlakeTwo256>;
/// Block type as expected by this runtime.
pub type Block = generic::Block<Header, UncheckedExtrinsic>;
/// A Block signed with a Justification
pub type SignedBlock = generic::SignedBlock<Block>;
/// BlockId type as expected by this runtime.
pub type BlockId = generic::BlockId<Block>;
/// The SignedExtension to the basic transaction logic.
pub type SignedExtra = (
	frame_system::CheckSpecVersion<Runtime>,
	frame_system::CheckTxVersion<Runtime>,
	frame_system::CheckGenesis<Runtime>,
	frame_system::CheckEra<Runtime>,
	frame_system::CheckNonce<Runtime>,
	frame_system::CheckWeight<Runtime>,
	pallet_transaction_payment::ChargeTransactionPayment<Runtime>,
);
/// Unchecked extrinsic type as expected by this runtime.
pub type UncheckedExtrinsic = generic::UncheckedExtrinsic<Address, Call, Signature, SignedExtra>;
/// Extrinsic type that has already been checked.
pub type CheckedExtrinsic = generic::CheckedExtrinsic<AccountId, Call, SignedExtra>;
/// Executive: handles dispatch to the various modules.
pub type Executive = frame_executive::Executive<
	Runtime,
	Block,
	frame_system::ChainContext<Runtime>,
	Runtime,
	AllPallets,
>;

impl_runtime_apis! {
	impl sp_api::Core<Block> for Runtime {
		fn version() -> RuntimeVersion {
			VERSION
		}

		fn execute_block(block: Block) {
			Executive::execute_block(block)
		}

		fn initialize_block(header: &<Block as BlockT>::Header) {
			Executive::initialize_block(header)
		}
	}

	impl sp_api::Metadata<Block> for Runtime {
		fn metadata() -> OpaqueMetadata {
			Runtime::metadata().into()
		}
	}

	impl sp_block_builder::BlockBuilder<Block> for Runtime {
		fn apply_extrinsic(extrinsic: <Block as BlockT>::Extrinsic) -> ApplyExtrinsicResult {
			Executive::apply_extrinsic(extrinsic)
		}

		fn finalize_block() -> <Block as BlockT>::Header {
			Executive::finalize_block()
		}

		fn inherent_extrinsics(data: sp_inherents::InherentData) -> Vec<<Block as BlockT>::Extrinsic> {
			data.create_extrinsics()
		}

		fn check_inherents(
			block: Block,
			data: sp_inherents::InherentData,
		) -> sp_inherents::CheckInherentsResult {
			data.check_extrinsics(&block)
		}

		fn random_seed() -> <Block as BlockT>::Hash {
			RandomnessCollectiveFlip::random_seed().0
		}
	}

	impl sp_transaction_pool::runtime_api::TaggedTransactionQueue<Block> for Runtime {
		fn validate_transaction(
			source: TransactionSource,
			tx: <Block as BlockT>::Extrinsic,
		) -> TransactionValidity {
			Executive::validate_transaction(source, tx)
		}
	}

	impl sp_offchain::OffchainWorkerApi<Block> for Runtime {
		fn offchain_worker(header: &<Block as BlockT>::Header) {
			Executive::offchain_worker(header)
		}
	}

	impl sp_session::SessionKeys<Block> for Runtime {
		fn generate_session_keys(seed: Option<Vec<u8>>) -> Vec<u8> {
			opaque::SessionKeys::generate(seed)
		}

		fn decode_session_keys(
			encoded: Vec<u8>,
		) -> Option<Vec<(Vec<u8>, KeyTypeId)>> {
			opaque::SessionKeys::decode_into_raw_public_keys(&encoded)
		}
	}

	impl frame_system_rpc_runtime_api::AccountNonceApi<Block, AccountId, Index> for Runtime {
		fn account_nonce(account: AccountId) -> Index {
			System::account_nonce(account)
		}
	}

	impl pallet_transaction_payment_rpc_runtime_api::TransactionPaymentApi<Block, Balance> for Runtime {
		fn query_info(uxt: <Block as BlockT>::Extrinsic, len: u32) -> RuntimeDispatchInfo<Balance> {
			TransactionPayment::query_info(uxt, len)
		}
		fn query_fee_details(uxt: <Block as BlockT>::Extrinsic, len: u32) -> FeeDetails<Balance> {
			TransactionPayment::query_fee_details(uxt, len)
		}
	}

	#[cfg(feature = "runtime-benchmarks")]
	impl frame_benchmarking::Benchmark<Block> for Runtime {
		fn dispatch_benchmark(
			config: frame_benchmarking::BenchmarkConfig
		) -> Result<Vec<frame_benchmarking::BenchmarkBatch>, sp_runtime::RuntimeString> {
			use frame_benchmarking::{Benchmarking, BenchmarkBatch, add_benchmark, TrackedStorageKey};

			use frame_system_benchmarking::Pallet as SystemBench;
			impl frame_system_benchmarking::Config for Runtime {}

			let whitelist: Vec<TrackedStorageKey> = vec![
				// Block Number
				hex_literal::hex!("26aa394eea5630e07c48ae0c9558cef702a5c1b19ab7a04f536c519aca4983ac").to_vec().into(),
				// Total Issuance
				hex_literal::hex!("c2261276cc9d1f8598ea4b6a74b15c2f57c875e4cff74148e4628f264b974c80").to_vec().into(),
				// Execution Phase
				hex_literal::hex!("26aa394eea5630e07c48ae0c9558cef7ff553b5a9862a516939d82b3d3d8661a").to_vec().into(),
				// Event Count
				hex_literal::hex!("26aa394eea5630e07c48ae0c9558cef70a98fdbe9ce6c55837576c60c7af3850").to_vec().into(),
				// System Events
				hex_literal::hex!("26aa394eea5630e07c48ae0c9558cef780d41e5e16056765bc8461851072c9d7").to_vec().into(),
			];

			let mut batches = Vec::<BenchmarkBatch>::new();
			let params = (&config, &whitelist);

			add_benchmark!(params, batches, frame_system, SystemBench::<Runtime>);
			add_benchmark!(params, batches, pallet_balances, Balances);
			add_benchmark!(params, batches, pallet_collective, LocalCouncil);
			add_benchmark!(params, batches, pallet_timestamp, Timestamp);
			add_benchmark!(params, batches, pallet_utility, Utility);
			add_benchmark!(params, batches, verifier_lightclient, VerifierLightclient);
			add_benchmark!(params, batches, assets, Assets);
			add_benchmark!(params, batches, basic_channel::inbound, BasicInboundChannel);
			add_benchmark!(params, batches, basic_channel::outbound, BasicOutboundChannel);
			add_benchmark!(params, batches, incentivized_channel::inbound, IncentivizedInboundChannel);
			add_benchmark!(params, batches, incentivized_channel::outbound, IncentivizedOutboundChannel);
			add_benchmark!(params, batches, dot_app, DOT);
			add_benchmark!(params, batches, erc20_app, ERC20);
			add_benchmark!(params, batches, eth_app, ETH);

			if batches.is_empty() { return Err("Benchmark not found for this pallet.".into()) }
			Ok(batches)
		}
	}
}

cumulus_pallet_parachain_system::register_validate_block!(Runtime, Executive);<|MERGE_RESOLUTION|>--- conflicted
+++ resolved
@@ -46,11 +46,7 @@
 pub use sp_runtime::BuildStorage;
 pub use sp_runtime::{traits::AccountIdConversion, Perbill, Permill};
 
-<<<<<<< HEAD
-pub use artemis_core::{AssetId, ChannelId, MessageId, OutboundRouter};
-=======
 pub use artemis_core::{AssetId, ChannelId, MessageId};
->>>>>>> fb5362c8
 use dispatch::EnsureEthereumAccount;
 
 pub use verifier_lightclient::{EthereumDifficultyConfig, EthereumHeader};
@@ -501,19 +497,6 @@
 
 // Our pallets
 
-<<<<<<< HEAD
-// Module accounts
-parameter_types! {
-	pub const TreasuryPalletId: PalletId = PalletId(*b"s/treasy");
-	pub const DotPalletId: PalletId = PalletId(*b"s/dotapp");
-}
-
-pub fn module_accounts() -> Vec<AccountId> {
-	vec![TreasuryPalletId::get().into_account()]
-}
-
-=======
->>>>>>> fb5362c8
 pub struct CallFilter;
 impl Filter<Call> for CallFilter {
 	fn filter(call: &Call) -> bool {
@@ -592,33 +575,6 @@
 	type WeightInfo = weights::incentivized_channel_outbound_weights::WeightInfo<Runtime>;
 }
 
-<<<<<<< HEAD
-use sp_core::H160;
-use sp_std::marker::PhantomData;
-
-pub struct SimpleOutboundRouter<T>(PhantomData<T>);
-
-impl<T> OutboundRouter<T::AccountId> for SimpleOutboundRouter<T>
-where
-	T: basic_channel_outbound::Config + incentivized_channel_outbound::Config,
-{
-	fn submit(
-		channel_id: ChannelId,
-		who: &T::AccountId,
-		target: H160,
-		payload: &[u8],
-	) -> DispatchResult {
-		match channel_id {
-			ChannelId::Basic => basic_channel_outbound::Module::<T>::submit(who, target, payload),
-			ChannelId::Incentivized => {
-				incentivized_channel_outbound::Module::<T>::submit(who, target, payload)
-			}
-		}
-	}
-}
-
-=======
->>>>>>> fb5362c8
 pub const ROPSTEN_DIFFICULTY_CONFIG: EthereumDifficultyConfig = EthereumDifficultyConfig {
 	byzantium_fork_block: 1700000,
 	constantinople_fork_block: 4230000,
@@ -704,23 +660,14 @@
 		VerifierLightclient: verifier_lightclient::{Pallet, Call, Storage, Event, Config} = 14,
 		Assets: assets::{Pallet, Call, Config<T>, Storage, Event<T>} = 15,
 
-<<<<<<< HEAD
-		XcmpQueue: cumulus_pallet_xcmp_queue::{Pallet, Call, Storage, Event<T>} = 17,
-		LocalXcm: pallet_xcm::{Pallet, Call, Event<T>, Origin} = 18,
-		CumulusXcm: cumulus_pallet_xcm::{Pallet, Origin} = 19,
-		Transfer: artemis_transfer::{Pallet, Call, Event<T>} = 20,
-		Utility: pallet_utility::{Pallet, Call, Event, Storage} = 21,
+		XcmpQueue: cumulus_pallet_xcmp_queue::{Pallet, Call, Storage, Event<T>} = 16,
+		LocalXcm: pallet_xcm::{Pallet, Call, Event<T>, Origin} = 17,
+		CumulusXcm: cumulus_pallet_xcm::{Pallet, Origin} = 18,
+		Transfer: artemis_transfer::{Pallet, Call, Event<T>} = 19,
+		Utility: pallet_utility::{Pallet, Call, Event, Storage} = 20,
 
 		// For dev only, will be removed in production
-		Sudo: pallet_sudo::{Pallet, Call, Config<T>, Storage, Event<T>} = 22,
-=======
-		LocalXcmHandler: cumulus_pallet_xcm_handler::{Pallet, Event<T>, Origin} = 16,
-		Transfer: artemis_transfer::{Pallet, Call, Event<T>} = 17,
-		Utility: pallet_utility::{Pallet, Call, Event, Storage} = 18,
-
-		// For dev only, will be removed in production
-		Sudo: pallet_sudo::{Pallet, Call, Config<T>, Storage, Event<T>} = 19,
->>>>>>> fb5362c8
+		Sudo: pallet_sudo::{Pallet, Call, Config<T>, Storage, Event<T>} = 21,
 
 		DOT: dot_app::{Pallet, Call, Config<T>, Storage, Event<T>} = 64,
 		ETH: eth_app::{Pallet, Call, Config, Storage, Event<T>} = 65,
