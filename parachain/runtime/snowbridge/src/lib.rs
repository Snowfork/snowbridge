--- conflicted
+++ resolved
@@ -43,11 +43,7 @@
 use pallet_transaction_payment::FeeDetails;
 use pallet_transaction_payment_rpc_runtime_api::RuntimeDispatchInfo;
 
-<<<<<<< HEAD
-pub use artemis_core::{AssetId, OutboundRouter, ChannelId, MessageId, rewards::InstantRewards, nft::ERC721TokenData};
-=======
-pub use artemis_core::{AssetId, OutboundRouter, ChannelId, MessageId};
->>>>>>> 47f80aee
+pub use artemis_core::{AssetId, OutboundRouter, ChannelId, MessageId, nft::ERC721TokenData};
 use dispatch::EnsureEthereumAccount;
 
 pub use verifier_lightclient::{EthereumHeader, EthereumDifficultyConfig};
@@ -536,7 +532,7 @@
 	type CallOrigin = EnsureEthereumAccount;
 	type WeightInfo = ();
 	type TokenId = <Runtime as nft::Config>::TokenId;
-	type Nft = nft::Module<Runtime>;
+	type Nft = nft::Pallet<Runtime>;
 }
 
 construct_runtime!(
@@ -545,35 +541,6 @@
 		NodeBlock = opaque::Block,
 		UncheckedExtrinsic = UncheckedExtrinsic
 	{
-<<<<<<< HEAD
-		System: frame_system::{Module, Call, Config, Storage, Event<T>} = 0,
-		Timestamp: pallet_timestamp::{Module, Call, Storage, Inherent} = 1,
-		Balances: pallet_balances::{Module, Call, Storage, Config<T>, Event<T>} = 2,
-		TransactionPayment: pallet_transaction_payment::{Module, Storage} = 3,
-		RandomnessCollectiveFlip: pallet_randomness_collective_flip::{Module, Call, Storage} = 4,
-
-		ParachainInfo: parachain_info::{Module, Storage, Config} = 5,
-		ParachainSystem: cumulus_pallet_parachain_system::{Module, Call, Storage, Inherent, Event} = 6,
-
-		BasicInboundChannel: basic_channel_inbound::{Module, Call, Config, Storage, Event} = 7,
-		BasicOutboundChannel: basic_channel_outbound::{Module, Storage, Event} = 8,
-		IncentivizedInboundChannel: incentivized_channel_inbound::{Module, Call, Config, Storage, Event} = 9,
-		IncentivizedOutboundChannel: incentivized_channel_outbound::{Module, Storage, Event} = 10,
-		Dispatch: dispatch::{Module, Call, Storage, Event<T>, Origin} = 11,
-		Commitments: commitments::{Module, Call, Config<T>, Storage, Event} = 15,
-		VerifierLightclient: verifier_lightclient::{Module, Call, Storage, Event, Config} = 16,
-		Assets: assets::{Module, Call, Config<T>, Storage, Event<T>} = 17,
-		Nft: nft::{Module, Call, Config<T>, Storage} = 21,
-
-		LocalXcmHandler: cumulus_pallet_xcm_handler::{Module, Event<T>, Origin} = 18,
-		Transfer: artemis_transfer::{Module, Call, Event<T>} = 19,
-		Utility: pallet_utility::{Module, Call, Event, Storage} = 20,
-
-		ETH: eth_app::{Module, Call, Config, Storage, Event<T>} = 12,
-		ERC20: erc20_app::{Module, Call, Config, Storage, Event<T>} = 13,
-		DOT: dot_app::{Module, Call, Config, Storage, Event<T>} = 14,
-		ERC721: erc721_app::{Module, Call, Config, Storage, Event<T>} = 22,
-=======
 		System: frame_system::{Pallet, Call, Config, Storage, Event<T>} = 0,
 		Timestamp: pallet_timestamp::{Pallet, Call, Storage, Inherent} = 1,
 		Balances: pallet_balances::{Pallet, Call, Storage, Config<T>, Event<T>} = 2,
@@ -591,6 +558,7 @@
 		Commitments: commitments::{Pallet, Call, Config<T>, Storage, Event} = 15,
 		VerifierLightclient: verifier_lightclient::{Pallet, Call, Storage, Event, Config} = 16,
 		Assets: assets::{Pallet, Call, Config<T>, Storage, Event<T>} = 17,
+		Nft: nft::{Pallet, Call, Config<T>, Storage} = 21,
 
 		LocalXcmHandler: cumulus_pallet_xcm_handler::{Pallet, Event<T>, Origin} = 18,
 		Transfer: artemis_transfer::{Pallet, Call, Event<T>} = 19,
@@ -599,7 +567,7 @@
 		ETH: eth_app::{Pallet, Call, Config, Storage, Event<T>} = 12,
 		ERC20: erc20_app::{Pallet, Call, Config, Storage, Event<T>} = 13,
 		DOT: dot_app::{Pallet, Call, Config, Storage, Event<T>} = 14,
->>>>>>> 47f80aee
+		ERC721: erc721_app::{Pallet, Call, Config, Storage, Event<T>} = 22,
 	}
 );
 
