--- conflicted
+++ resolved
@@ -618,7 +618,6 @@
 	type WeightInfo = weights::dot_app_weights::WeightInfo<Runtime>;
 }
 
-<<<<<<< HEAD
 impl nft::Config for Runtime {
 	type TokenId = u128;
 	type TokenData = ERC721TokenData;
@@ -631,10 +630,10 @@
 	type WeightInfo = ();
 	type TokenId = <Runtime as nft::Config>::TokenId;
 	type Nft = nft::Pallet<Runtime>;
-=======
+}
+
 impl pallet_aura::Config for Runtime {
 	type AuthorityId = AuraId;
->>>>>>> ff5f2f58
 }
 
 construct_runtime!(
@@ -656,16 +655,6 @@
 		LocalCouncil: pallet_collective::<Instance1>::{Pallet, Call, Storage, Origin<T>, Event<T>, Config<T>} = 8,
 		LocalCouncilMembership: pallet_membership::<Instance1>::{Pallet, Call, Storage, Event<T>, Config<T>} = 9,
 
-<<<<<<< HEAD
-		BasicInboundChannel: basic_channel_inbound::{Pallet, Call, Config, Storage, Event} = 9,
-		BasicOutboundChannel: basic_channel_outbound::{Pallet, Config<T>, Storage, Event} = 10,
-		IncentivizedInboundChannel: incentivized_channel_inbound::{Pallet, Call, Config, Storage, Event} = 11,
-		IncentivizedOutboundChannel: incentivized_channel_outbound::{Pallet, Config<T>, Storage, Event} = 12,
-		Dispatch: dispatch::{Pallet, Call, Storage, Event<T>, Origin} = 13,
-		VerifierLightclient: verifier_lightclient::{Pallet, Call, Storage, Event, Config} = 14,
-		Assets: assets::{Pallet, Call, Config<T>, Storage, Event<T>} = 15,
-		NFT: nft::{Pallet, Call, Config<T>, Storage} = 20,
-=======
 		// Bridge Infrastructure
 		BasicInboundChannel: basic_channel_inbound::{Pallet, Call, Config, Storage, Event} = 10,
 		BasicOutboundChannel: basic_channel_outbound::{Pallet, Config<T>, Storage, Event} = 11,
@@ -674,7 +663,7 @@
 		Dispatch: dispatch::{Pallet, Call, Storage, Event<T>, Origin} = 14,
 		VerifierLightclient: verifier_lightclient::{Pallet, Call, Storage, Event, Config} = 15,
 		Assets: assets::{Pallet, Call, Config<T>, Storage, Event<T>} = 16,
->>>>>>> ff5f2f58
+		NFT: nft::{Pallet, Call, Config<T>, Storage} = 24,
 
 		// XCM
 		XcmpQueue: cumulus_pallet_xcmp_queue::{Pallet, Call, Storage, Event<T>} = 17,
