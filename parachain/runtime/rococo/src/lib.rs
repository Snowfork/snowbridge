--- conflicted
+++ resolved
@@ -46,11 +46,7 @@
 use pallet_transaction_payment::FeeDetails;
 use pallet_transaction_payment_rpc_runtime_api::RuntimeDispatchInfo;
 
-<<<<<<< HEAD
-pub use artemis_core::{AssetId, OutboundRouter, ChannelId, MessageId, nft::ERC721TokenData};
-=======
 pub use artemis_core::{AssetId, ChannelId, MessageId};
->>>>>>> fb5362c8
 use dispatch::EnsureEthereumAccount;
 
 pub use verifier_lightclient::{EthereumHeader, EthereumDifficultyConfig};
@@ -594,15 +590,8 @@
 		IncentivizedInboundChannel: incentivized_channel_inbound::{Pallet, Call, Config, Storage, Event} = 11,
 		IncentivizedOutboundChannel: incentivized_channel_outbound::{Pallet, Config<T>, Storage, Event} = 12,
 		Dispatch: dispatch::{Pallet, Call, Storage, Event<T>, Origin} = 13,
-<<<<<<< HEAD
-		Commitments: commitments::{Pallet, Call, Config<T>, Storage, Event} = 14,
-		VerifierLightclient: verifier_lightclient::{Pallet, Call, Storage, Event, Config} = 15,
-		Assets: assets::{Pallet, Call, Config<T>, Storage, Event<T>} = 16,
-		Nft: nft::{Pallet, Call, Config<T>, Storage} = 21,
-=======
 		VerifierLightclient: verifier_lightclient::{Pallet, Call, Storage, Event, Config} = 14,
 		Assets: assets::{Pallet, Call, Config<T>, Storage, Event<T>} = 15,
->>>>>>> fb5362c8
 
 		LocalXcmHandler: cumulus_pallet_xcm_handler::{Pallet, Event<T>, Origin} = 16,
 		Transfer: artemis_transfer::{Pallet, Call, Event<T>} = 17,
