#![allow(clippy::all)]
#![cfg_attr(not(feature = "std"), no_std)]
// `construct_runtime!` does a lot of recursion and requires us to increase the limit to 256.
#![recursion_limit = "256"]

// Make the WASM binary available.
#[cfg(feature = "std")]
include!(concat!(env!("OUT_DIR"), "/wasm_binary.rs"));

use sp_api::impl_runtime_apis;
use sp_core::{
	crypto::KeyTypeId,
	u32_trait::{_1, _2},
	OpaqueMetadata, U256,
};
use sp_runtime::{
	create_runtime_str, generic, impl_opaque_keys,
	traits::{
		AccountIdLookup, BlakeTwo256, Block as BlockT, Convert, IdentifyAccount, Keccak256, Verify,
	},
	transaction_validity::{TransactionSource, TransactionValidity},
	ApplyExtrinsicResult, MultiSignature,
};

use sp_std::prelude::*;

#[cfg(feature = "std")]
use sp_version::NativeVersion;
use sp_version::RuntimeVersion;

// A few exports that help ease life for downstream crates.
pub use frame_support::{
	construct_runtime,
	dispatch::DispatchResult,
	match_type, parameter_types,
	traits::{
		tokens::fungible::ItemOf, Contains, Everything, IsInVec, KeyOwnerProofSystem, Nothing,
		Randomness,
	},
	weights::{
		constants::{BlockExecutionWeight, ExtrinsicBaseWeight, RocksDbWeight, WEIGHT_PER_SECOND},
		IdentityFee, Weight,
	},
	PalletId, StorageValue,
};
use frame_system::{EnsureOneOf, EnsureRoot};
use pallet_transaction_payment::FeeDetails;
use pallet_transaction_payment_rpc_runtime_api::RuntimeDispatchInfo;
pub use sp_consensus_aura::sr25519::AuthorityId as AuraId;
#[cfg(any(feature = "std", test))]
pub use sp_runtime::BuildStorage;
pub use sp_runtime::{traits::AccountIdConversion, Perbill, Permill};

use dispatch::EnsureEthereumAccount;
pub use snowbridge_core::{ChannelId, ERC721TokenData, MessageId};

pub use ethereum_light_client::{EthereumDifficultyConfig, EthereumHeader};

use polkadot_parachain::primitives::Sibling;

use pallet_xcm::XcmPassthrough;
use xcm::latest::prelude::*;
use xcm_builder::{
	AccountId32Aliases, AllowTopLevelPaidExecutionFrom, AllowUnpaidExecutionFrom,
	AsPrefixedGeneralIndex, ConvertedConcreteAssetId, CurrencyAdapter, EnsureXcmOrigin,
	FixedWeightBounds, FungiblesAdapter, IsConcrete, LocationInverter, NativeAsset,
	ParentAsSuperuser, ParentIsDefault, RelayChainAsNative, SiblingParachainAsNative,
	SiblingParachainConvertsVia, SignedAccountId32AsNative, SignedToAccountId32,
	SovereignSignedViaLocation, TakeWeightCredit, UsingComponents,
};
<<<<<<< HEAD
use xcm_executor::{Config, XcmExecutor};

use assets::SingleAssetAdaptor;
use snowbridge_xcm_support::{AssetsTransactor, XcmAssetTransferer};
=======
use xcm_executor::{traits::JustTry, Config, XcmExecutor};
>>>>>>> 4f619c89

use runtime_common::{
	DotPalletId, MaxMessagePayloadSize, MaxMessagesPerCommit, OutboundRouter, TreasuryPalletId,
	INDEXING_PREFIX,
};

/// An index to a block.
pub type BlockNumber = u32;

/// Alias to 512-bit hash when used in the context of a transaction signature on the chain.
pub type Signature = MultiSignature;

/// Some way of identifying an account on the chain. We intentionally make it equivalent
/// to the public key of our transaction signing scheme.
pub type AccountId = <<Signature as Verify>::Signer as IdentifyAccount>::AccountId;

/// The type for looking up accounts. We don't expect more than 4 billion of them, but you
/// never know...
pub type AccountIndex = u32;

/// Balance of an account.
pub type Balance = u128;

/// Index of a transaction in the chain.
pub type Index = u32;

/// A hash of some data used by the chain.
pub type Hash = sp_core::H256;

/// Digest item type.
pub type DigestItem = generic::DigestItem<Hash>;

/// Opaque types. These are used by the CLI to instantiate machinery that don't need to know
/// the specifics of the runtime. They can then be made to be agnostic over specific formats
/// of data like extrinsics, allowing for them to continue syncing the network through upgrades
/// to even the core data structures.
pub mod opaque {
	use super::*;

	pub use sp_runtime::OpaqueExtrinsic as UncheckedExtrinsic;

	/// Opaque block header type.
	pub type Header = generic::Header<BlockNumber, BlakeTwo256>;
	/// Opaque block type.
	pub type Block = generic::Block<Header, UncheckedExtrinsic>;
	/// Opaque block identifier type.
	pub type BlockId = generic::BlockId<Block>;
}

impl_opaque_keys! {
	pub struct SessionKeys {
		pub aura: Aura,
	}
}

/// This runtime version.
pub const VERSION: RuntimeVersion = RuntimeVersion {
	spec_name: create_runtime_str!("snowbridge"),
	impl_name: create_runtime_str!("snowbridge"),
	authoring_version: 1,
	spec_version: 1,
	impl_version: 1,
	apis: RUNTIME_API_VERSIONS,
	transaction_version: 1,
};

pub const MILLISECS_PER_BLOCK: u64 = 12000;

pub const SLOT_DURATION: u64 = MILLISECS_PER_BLOCK;

// Time is measured by number of blocks.
pub const MINUTES: BlockNumber = 60_000 / (MILLISECS_PER_BLOCK as BlockNumber);
pub const HOURS: BlockNumber = MINUTES * 60;
pub const DAYS: BlockNumber = HOURS * 24;

/// The version information used to identify this runtime when compiled natively.
#[cfg(feature = "std")]
pub fn native_version() -> NativeVersion {
	NativeVersion { runtime_version: VERSION, can_author_with: Default::default() }
}

const NORMAL_DISPATCH_RATIO: Perbill = Perbill::from_percent(75);
const MAXIMUM_BLOCK_WEIGHT: Weight = WEIGHT_PER_SECOND / 2;

parameter_types! {
	pub const Version: RuntimeVersion = VERSION;
	pub const BlockHashCount: BlockNumber = 2400;
	/// We allow for 0.5 seconds of compute with a 12 second average block time.
	pub BlockWeights: frame_system::limits::BlockWeights = frame_system::limits::BlockWeights
		::with_sensible_defaults(MAXIMUM_BLOCK_WEIGHT, NORMAL_DISPATCH_RATIO);
	pub BlockLength: frame_system::limits::BlockLength = frame_system::limits::BlockLength
		::max_with_normal_ratio(5 * 1024 * 1024, NORMAL_DISPATCH_RATIO);
	pub const SS58Prefix: u8 = 42;
}

// Configure FRAME pallets to include in runtime.

impl frame_system::Config for Runtime {
	/// The basic call filter to use in dispatchable.
	type BaseCallFilter = Everything;
	/// Block & extrinsics weights: base values and limits.
	type BlockWeights = BlockWeights;
	/// The maximum length of a block (in bytes).
	type BlockLength = BlockLength;
	/// The identifier used to distinguish between accounts.
	type AccountId = AccountId;
	/// The aggregated dispatch type that is available for extrinsics.
	type Call = Call;
	/// The lookup mechanism to get account ID from whatever is passed in dispatchers.
	type Lookup = AccountIdLookup<AccountId, ()>;
	/// The index type for storing how many extrinsics an account has signed.
	type Index = Index;
	/// The index type for blocks.
	type BlockNumber = BlockNumber;
	/// The type for hashing blocks and tries.
	type Hash = Hash;
	/// The hashing algorithm used.
	type Hashing = BlakeTwo256;
	/// The header type.
	type Header = generic::Header<BlockNumber, BlakeTwo256>;
	/// The ubiquitous event type.
	type Event = Event;
	/// The ubiquitous origin type.
	type Origin = Origin;
	/// Maximum number of block number to block hash mappings to keep (oldest pruned first).
	type BlockHashCount = BlockHashCount;
	/// The weight of database operations that the runtime can invoke.
	type DbWeight = RocksDbWeight;
	/// Version of the runtime.
	type Version = Version;
	/// Converts a module to the index of the module in `construct_runtime!`.
	///
	/// This type is being generated by `construct_runtime!`.
	type PalletInfo = PalletInfo;
	/// What to do if a new account is created.
	type OnNewAccount = ();
	/// What to do if an account is fully reaped from the system.
	type OnKilledAccount = ();
	/// The data to be stored in an account.
	type AccountData = pallet_balances::AccountData<Balance>;
	/// Weight information for the extrinsics of this pallet.
	type SystemWeightInfo = frame_system::weights::SubstrateWeight<Self>;
	/// This is used as an identifier of the chain. 42 is the generic substrate prefix.
	type SS58Prefix = SS58Prefix;
	type OnSetCode = cumulus_pallet_parachain_system::ParachainSetCode<Self>;
}

parameter_types! {
	pub const MinimumPeriod: u64 = SLOT_DURATION / 2;
}

impl pallet_timestamp::Config for Runtime {
	/// A timestamp: milliseconds since the unix epoch.
	type Moment = u64;
	type OnTimestampSet = ();
	type MinimumPeriod = MinimumPeriod;
	type WeightInfo = pallet_timestamp::weights::SubstrateWeight<Self>;
}

parameter_types! {
	pub const UncleGenerations: u32 = 0;
}

impl pallet_authorship::Config for Runtime {
	type FindAuthor = pallet_session::FindAccountFromAuthorIndex<Self, Aura>;
	type UncleGenerations = UncleGenerations;
	type FilterUncle = ();
	type EventHandler = (CollatorSelection,);
}

impl pallet_utility::Config for Runtime {
	type Event = Event;
	type Call = Call;
	type WeightInfo = pallet_utility::weights::SubstrateWeight<Self>;
}

parameter_types! {
	pub const ExistentialDeposit: u128 = 500;
	pub const MaxLocks: u32 = 50;
	pub const MaxReserves: u32 = 50;
}

impl pallet_balances::Config for Runtime {
	type MaxLocks = MaxLocks;
	/// The type for recording an account's balance.
	type Balance = Balance;
	/// The ubiquitous event type.
	type Event = Event;
	type DustRemoval = ();
	type ExistentialDeposit = ExistentialDeposit;
	type AccountStore = System;
	type WeightInfo = pallet_balances::weights::SubstrateWeight<Self>;
	type MaxReserves = MaxReserves;
	type ReserveIdentifier = [u8; 8];
}

parameter_types! {
	pub const TransactionByteFee: Balance = 1;
	pub const OperationalFeeMultiplier: u8 = 5;
}

impl pallet_transaction_payment::Config for Runtime {
	type OnChargeTransaction = pallet_transaction_payment::CurrencyAdapter<Balances, ()>;
	type TransactionByteFee = TransactionByteFee;
	type WeightToFee = IdentityFee<Balance>;
	type FeeMultiplierUpdate = ();
	type OperationalFeeMultiplier = OperationalFeeMultiplier;
}

impl pallet_randomness_collective_flip::Config for Runtime {}

// Cumulus and XCMP

parameter_types! {
	pub const ReservedXcmpWeight: Weight = MAXIMUM_BLOCK_WEIGHT / 4;
	pub const ReservedDmpWeight: Weight = MAXIMUM_BLOCK_WEIGHT / 4;
}

impl cumulus_pallet_parachain_system::Config for Runtime {
	type Event = Event;
	type OnValidationData = ();
	type SelfParaId = parachain_info::Pallet<Runtime>;
	type DmpMessageHandler = DmpQueue;
	type ReservedDmpWeight = ReservedDmpWeight;
	type OutboundXcmpMessageSource = XcmpQueue;
	type XcmpMessageHandler = XcmpQueue;
	type ReservedXcmpWeight = ReservedXcmpWeight;
}

impl parachain_info::Config for Runtime {}

impl cumulus_pallet_aura_ext::Config for Runtime {}

parameter_types! {
	pub const RococoLocation: MultiLocation = MultiLocation::parent();
	pub const RococoNetwork: NetworkId = NetworkId::Polkadot;
	pub RelayChainOrigin: Origin = cumulus_pallet_xcm::Origin::Relay.into();
	pub Ancestry: MultiLocation = Junction::Parachain(ParachainInfo::parachain_id().into()).into();
	pub const Local: MultiLocation = Here.into();
}

/// Type for specifying how a `MultiLocation` can be converted into an `AccountId`. This is used
/// when determining ownership of accounts for asset transacting and when attempting to use XCM
/// `Transact` in order to determine the dispatch Origin.
pub type LocationToAccountId = (
	// The parent (Relay-chain) origin converts to the default `AccountId`.
	ParentIsDefault<AccountId>,
	// Sibling parachain origins convert to AccountId via the `ParaId::into`.
	SiblingParachainConvertsVia<Sibling, AccountId>,
	// Straight up local `AccountId32` origins just alias directly to `AccountId`.
	AccountId32Aliases<RococoNetwork, AccountId>,
);

pub type FungiblesTransactor = FungiblesAdapter<
	// Use this fungibles implementation:
	Assets,
	// Use this currency when it is a fungible asset matching the given location or name:
	ConvertedConcreteAssetId<u128, Balance, AsPrefixedGeneralIndex<Local, u128, JustTry>, JustTry>,
	// Convert MultiLocation into a native chain account ID:
	LocationToAccountId,
	// Our chain's account ID type (we can't get away without mentioning it explicitly):
	AccountId,
	// We dont allow teleports.
	Nothing,
	// We dont track any teleports
	(),
>;

type LocalAssetTransactor = CurrencyAdapter<
	// Use this currency:
	Balances,
	// Use this currency when it is a fungible asset matching the given location or name:
	IsConcrete<RococoLocation>,
	// Do a simple punn to convert an AccountId32 MultiLocation into a native chain account ID:
	LocationToAccountId,
	// Our chain's account ID type (we can't get away without mentioning it explicitly):
	AccountId,
	// We don't track any teleports.
	(),
>;

type AssetTransactors = (LocalAssetTransactor, FungiblesTransactor);

/// This is the type we use to convert an (incoming) XCM origin into a local `Origin` instance,
/// ready for dispatching a transaction with Xcm's `Transact`. There is an `OriginKind` which can
/// biases the kind of local `Origin` it will become.
pub type XcmOriginToTransactDispatchOrigin = (
	// Sovereign account converter; this attempts to derive an `AccountId` from the origin location
	// using `LocationToAccountId` and then turn that into the usual `Signed` origin. Useful for
	// foreign chains who want to have a local sovereign account on this chain which they control.
	SovereignSignedViaLocation<LocationToAccountId, Origin>,
	// Native converter for Relay-chain (Parent) location; will converts to a `Relay` origin when
	// recognised.
	RelayChainAsNative<RelayChainOrigin, Origin>,
	// Native converter for sibling Parachains; will convert to a `SiblingPara` origin when
	// recognised.
	SiblingParachainAsNative<cumulus_pallet_xcm::Origin, Origin>,
	// Superuser converter for the Relay-chain (Parent) location. This will allow it to issue a
	// transaction from the Root origin.
	ParentAsSuperuser<Origin>,
	// Native signed account converter; this just converts an `AccountId32` origin into a normal
	// `Origin::Signed` origin of the same 32-byte value.
	SignedAccountId32AsNative<RococoNetwork, Origin>,
	// Xcm origins can be represented natively under the Xcm pallet's Xcm origin.
	XcmPassthrough<Origin>,
);

parameter_types! {
	pub UnitWeightCost: Weight = 1_000_000;
	pub const MaxInstructions: u32 = 100;
}

match_type! {
	pub type ParentOrParentsUnitPlurality: impl Contains<MultiLocation> = {
		MultiLocation { parents: 1, interior: Here } |
		MultiLocation { parents: 1, interior: X1(Plurality { id: BodyId::Unit, .. }) }
	};
}

pub type Barrier = (
	TakeWeightCredit,
	AllowTopLevelPaidExecutionFrom<Everything>,
	AllowUnpaidExecutionFrom<ParentOrParentsUnitPlurality>,
);

pub struct XcmConfig;
impl Config for XcmConfig {
	type Call = Call;
	type XcmSender = XcmRouter;
	// How to withdraw and deposit an asset.
	type AssetTransactor = AssetTransactors;
	type OriginConverter = XcmOriginToTransactDispatchOrigin;
	type IsReserve = NativeAsset;
	type IsTeleporter = NativeAsset; // <- should be enough to allow teleportation of ROC
	type LocationInverter = LocationInverter<Ancestry>;
	type Barrier = Barrier;
	type Weigher = FixedWeightBounds<UnitWeightCost, Call, MaxInstructions>;
	type Trader = UsingComponents<IdentityFee<Balance>, RococoLocation, AccountId, Balances, ()>;
	type ResponseHandler = (); // Don't handle responses for now.
	type SubscriptionService = PolkadotXcm;
	type AssetTrap = (); // Don't handle asset trap.
	type AssetClaims = (); // Don't handle asset claim.
}

parameter_types! {
	pub const MaxDownwardMessageWeight: Weight = MAXIMUM_BLOCK_WEIGHT / 10;
}

/// No local origins on this chain are allowed to dispatch XCM sends/executions.
pub type LocalOriginToLocation = (SignedToAccountId32<Origin, AccountId, RococoNetwork>,);

/// The means for routing XCM messages which are not for local execution into the right message
/// queues.
pub type XcmRouter = (
	// Two routers - use UMP to communicate with the relay chain:
	cumulus_primitives_utility::ParentAsUmp<ParachainSystem, ()>,
	// ..and XCMP to communicate with the sibling chains.
	XcmpQueue,
);

impl pallet_xcm::Config for Runtime {
	const VERSION_DISCOVERY_QUEUE_SIZE: u32 = 100;

	type Event = Event;
	type SendXcmOrigin = EnsureXcmOrigin<Origin, LocalOriginToLocation>;
	type XcmRouter = XcmRouter;
	type ExecuteXcmOrigin = EnsureXcmOrigin<Origin, LocalOriginToLocation>;
	type XcmExecuteFilter = Everything;
	type XcmExecutor = XcmExecutor<XcmConfig>;
	type XcmTeleportFilter = Everything;
	type XcmReserveTransferFilter = Everything;
	type Weigher = FixedWeightBounds<UnitWeightCost, Call, MaxInstructions>;
	type LocationInverter = LocationInverter<Ancestry>;
	type Origin = Origin;
	type Call = Call;
	type AdvertisedXcmVersion = pallet_xcm::CurrentXcmVersion;
}

impl cumulus_pallet_xcm::Config for Runtime {
	type Event = Event;
	type XcmExecutor = XcmExecutor<XcmConfig>;
}

impl cumulus_pallet_xcmp_queue::Config for Runtime {
	type Event = Event;
	type XcmExecutor = XcmExecutor<XcmConfig>;
	type ChannelInfo = ParachainSystem;
	type VersionWrapper = ();
}

impl cumulus_pallet_dmp_queue::Config for Runtime {
	type Event = Event;
	type XcmExecutor = XcmExecutor<XcmConfig>;
	type ExecuteOverweightOrigin = EnsureRoot<AccountId>;
}

// Governance

impl pallet_sudo::Config for Runtime {
	type Event = Event;
	type Call = Call;
}

type EnsureRootOrHalfLocalCouncil = EnsureOneOf<
	AccountId,
	EnsureRoot<AccountId>,
	pallet_collective::EnsureProportionMoreThan<_1, _2, AccountId, LocalCouncilInstance>,
>;

parameter_types! {
	pub const LocalCouncilMotionDuration: BlockNumber = 7 * DAYS;
	pub const LocalCouncilMaxProposals: u32 = 100;
	pub const LocalCouncilMaxMembers: u32 = 8;
}

type LocalCouncilInstance = pallet_collective::Instance1;
impl pallet_collective::Config<LocalCouncilInstance> for Runtime {
	type Origin = Origin;
	type Proposal = Call;
	type Event = Event;
	type MotionDuration = LocalCouncilMotionDuration;
	type MaxProposals = LocalCouncilMaxProposals;
	type MaxMembers = LocalCouncilMaxMembers;
	type DefaultVote = pallet_collective::PrimeDefaultVote;
	type WeightInfo = pallet_collective::weights::SubstrateWeight<Self>;
}

type LocalCouncilMembershipInstance = pallet_membership::Instance1;
impl pallet_membership::Config<LocalCouncilMembershipInstance> for Runtime {
	type Event = Event;
	type AddOrigin = EnsureRootOrHalfLocalCouncil;
	type RemoveOrigin = EnsureRootOrHalfLocalCouncil;
	type SwapOrigin = EnsureRootOrHalfLocalCouncil;
	type ResetOrigin = EnsureRootOrHalfLocalCouncil;
	type PrimeOrigin = EnsureRootOrHalfLocalCouncil;
	type MembershipInitialized = LocalCouncil;
	type MembershipChanged = LocalCouncil;
	type MaxMembers = LocalCouncilMaxMembers;
	type WeightInfo = pallet_membership::weights::SubstrateWeight<Self>;
}

// Assets

parameter_types! {
	pub const AssetDeposit: Balance = 0;
	pub const ApprovalDeposit: Balance = 0;
	pub const AssetsStringLimit: u32 = 50;
	pub const MetadataDepositBase: Balance = 0;
	pub const MetadataDepositPerByte: Balance = 0;
	pub const ExecutiveBody: BodyId = BodyId::Executive;
}

pub type AssetsForceOrigin =
	EnsureOneOf<AccountId, EnsureRoot<AccountId>, EnsureRootOrHalfLocalCouncil>;

impl pallet_assets::Config for Runtime {
	type Event = Event;
	type Balance = Balance;
	type AssetId = u128;
	type Currency = Balances;
	type ForceOrigin = AssetsForceOrigin;
	type AssetDeposit = AssetDeposit;
	type MetadataDepositBase = MetadataDepositBase;
	type MetadataDepositPerByte = MetadataDepositPerByte;
	type ApprovalDeposit = ApprovalDeposit;
	type StringLimit = AssetsStringLimit;
	type Freezer = ();
	type Extra = ();
	type WeightInfo = ();
}

// Our pallets

impl dispatch::Config for Runtime {
	type Origin = Origin;
	type Event = Event;
	type MessageId = MessageId;
	type Call = Call;
	type CallFilter = Everything;
}

use basic_channel::{inbound as basic_channel_inbound, outbound as basic_channel_outbound};
use incentivized_channel::{
	inbound as incentivized_channel_inbound, outbound as incentivized_channel_outbound,
};

impl basic_channel_inbound::Config for Runtime {
	type Event = Event;
	type Verifier = ethereum_light_client::Pallet<Runtime>;
	type MessageDispatch = dispatch::Pallet<Runtime>;
	type WeightInfo = ();
}

impl basic_channel_outbound::Config for Runtime {
	const INDEXING_PREFIX: &'static [u8] = INDEXING_PREFIX;
	type Event = Event;
	type Hashing = Keccak256;
	type MaxMessagePayloadSize = MaxMessagePayloadSize;
	type MaxMessagesPerCommit = MaxMessagesPerCommit;
	type SetPrincipalOrigin = EnsureRootOrHalfLocalCouncil;
	type WeightInfo = basic_channel::outbound::weights::SnowbridgeWeight<Self>;
}

parameter_types! {
	pub SourceAccount: AccountId = DotPalletId::get().into_account();
	pub TreasuryAccount: AccountId = TreasuryPalletId::get().into_account();
}

pub struct FeeConverter;
impl Convert<U256, Option<Balance>> for FeeConverter {
	fn convert(amount: U256) -> Option<Balance> {
		dot_app::primitives::unwrap::<Runtime>(amount, Decimals::get())
	}
}

impl incentivized_channel_inbound::Config for Runtime {
	type Event = Event;
	type Verifier = ethereum_light_client::Pallet<Runtime>;
	type MessageDispatch = dispatch::Pallet<Runtime>;
	type Currency = Balances;
	type SourceAccount = SourceAccount;
	type TreasuryAccount = TreasuryAccount;
	type FeeConverter = FeeConverter;
	type UpdateOrigin = EnsureRootOrHalfLocalCouncil;
	type WeightInfo = incentivized_channel::inbound::weights::SnowbridgeWeight<Self>;
}

impl incentivized_channel_outbound::Config for Runtime {
	const INDEXING_PREFIX: &'static [u8] = INDEXING_PREFIX;
	type Event = Event;
	type Hashing = Keccak256;
	type MaxMessagePayloadSize = MaxMessagePayloadSize;
	type MaxMessagesPerCommit = MaxMessagesPerCommit;
	type FeeCurrency = ItemOf<Assets, EtherAssetId, AccountId>;
	type SetFeeOrigin = EnsureRootOrHalfLocalCouncil;
	type WeightInfo = incentivized_channel::outbound::weights::SnowbridgeWeight<Self>;
}

parameter_types! {
	pub const DescendantsUntilFinalized: u8 = 8;
	pub const DifficultyConfig: EthereumDifficultyConfig = EthereumDifficultyConfig::ropsten();
	pub const VerifyPoW: bool = true;
	pub const MaxHeadersForNumber: u32 = 100;
}

impl ethereum_light_client::Config for Runtime {
	type Event = Event;
	type DescendantsUntilFinalized = DescendantsUntilFinalized;
	type DifficultyConfig = DifficultyConfig;
	type VerifyPoW = VerifyPoW;
	type MaxHeadersForNumber = MaxHeadersForNumber;
	type WeightInfo = ethereum_light_client::weights::SnowbridgeWeight<Self>;
}

<<<<<<< HEAD
impl assets::Config for Runtime {
	type Event = Event;
	type WeightInfo = assets::weights::SnowbridgeWeight<Self>;
}

=======
>>>>>>> 4f619c89
parameter_types! {
	pub const EtherAssetId: u128 = 0;
	pub const EtherAppPalletId: PalletId = PalletId(*b"etherapp");
}

impl eth_app::Config for Runtime {
	type Event = Event;
	type PalletId = EtherAppPalletId;
	type Asset = ItemOf<Assets, EtherAssetId, AccountId>;
	type OutboundRouter = OutboundRouter<Runtime>;
	type CallOrigin = EnsureEthereumAccount;
	type WeightInfo = eth_app::weights::SnowbridgeWeight<Self>;
	type XcmReserveTransfer = XcmAssetTransferer<Runtime>;
}

parameter_types! {
	pub const Erc20AppPalletId: PalletId = PalletId(*b"erc20app");
}

impl erc20_app::Config for Runtime {
	type Event = Event;
<<<<<<< HEAD
	type Assets = assets::Module<Runtime>;
	type OutboundRouter = OutboundRouter<Runtime>;
	type CallOrigin = EnsureEthereumAccount;
	type WeightInfo = erc20_app::weights::SnowbridgeWeight<Self>;
	type XcmReserveTransfer = XcmAssetTransferer<Runtime>;
=======
	type PalletId = Erc20AppPalletId;
	type Randomness = RandomnessCollectiveFlip;
	type Hashing = BlakeTwo256;
	type Assets = Assets;
	type WeightInfo = weights::erc20_app_weights::WeightInfo<Runtime>;
>>>>>>> 4f619c89
}

parameter_types! {
	pub const Decimals: u32 = 12;
}

impl dot_app::Config for Runtime {
	type Event = Event;
	type Currency = Balances;
	type OutboundRouter = OutboundRouter<Runtime>;
	type CallOrigin = EnsureEthereumAccount;
	type PalletId = DotPalletId;
	type Decimals = Decimals;
	type WeightInfo = dot_app::weights::SnowbridgeWeight<Self>;
}

impl nft::Config for Runtime {
	type TokenId = u128;
	type TokenData = ERC721TokenData;
}

impl erc721_app::Config for Runtime {
	type Event = Event;
	type OutboundRouter = OutboundRouter<Runtime>;
	type CallOrigin = EnsureEthereumAccount;
	type TokenId = <Runtime as nft::Config>::TokenId;
	type Nft = nft::Pallet<Runtime>;
	type WeightInfo = ();
}

parameter_types! {
	pub const Period: u32 = 6 * HOURS;
	pub const Offset: u32 = 0;
}

impl pallet_session::Config for Runtime {
	type Event = Event;
	type ValidatorId = <Self as frame_system::Config>::AccountId;
	// we don't have stash and controller, thus we don't need the convert as well.
	type ValidatorIdOf = pallet_collator_selection::IdentityCollator;
	type ShouldEndSession = pallet_session::PeriodicSessions<Period, Offset>;
	type NextSessionRotation = pallet_session::PeriodicSessions<Period, Offset>;
	type SessionManager = CollatorSelection;
	// Essentially just Aura, but lets be pedantic.
	type SessionHandler = <SessionKeys as sp_runtime::traits::OpaqueKeys>::KeyTypeIdProviders;
	type Keys = SessionKeys;
	type WeightInfo = pallet_session::weights::SubstrateWeight<Self>;
}

parameter_types! {
	pub const MaxAuthorities: u32 = 32;
}

impl pallet_aura::Config for Runtime {
	type AuthorityId = AuraId;
	type DisabledValidators = ();
	type MaxAuthorities = MaxAuthorities;
}

parameter_types! {
	pub const PotId: PalletId = PalletId(*b"PotStake");
	pub const MaxCandidates: u32 = 1000;
	pub const MinCandidates: u32 = 5;
	pub const SessionLength: BlockNumber = 6 * HOURS;
	pub const MaxInvulnerables: u32 = 100;
	pub const ExecutiveBody: BodyId = BodyId::Executive;
}

// We allow root only to execute privileged collator selection operations.
pub type CollatorSelectionUpdateOrigin = EnsureRoot<AccountId>;

impl pallet_collator_selection::Config for Runtime {
	type Event = Event;
	type Currency = Balances;
	type UpdateOrigin = CollatorSelectionUpdateOrigin;
	type PotId = PotId;
	type MaxCandidates = MaxCandidates;
	type MinCandidates = MinCandidates;
	type MaxInvulnerables = MaxInvulnerables;
	// should be a multiple of session or things will get inconsistent
	type KickThreshold = Period;
	type ValidatorId = <Self as frame_system::Config>::AccountId;
	type ValidatorIdOf = pallet_collator_selection::IdentityCollator;
	type ValidatorRegistration = Session;
	type WeightInfo = pallet_collator_selection::weights::SubstrateWeight<Runtime>;
}

construct_runtime!(
	pub enum Runtime where
		Block = Block,
		NodeBlock = opaque::Block,
		UncheckedExtrinsic = UncheckedExtrinsic
	{
		System: frame_system::{Pallet, Call, Config, Storage, Event<T>} = 0,
		Timestamp: pallet_timestamp::{Pallet, Call, Storage, Inherent} = 1,
		Balances: pallet_balances::{Pallet, Call, Storage, Config<T>, Event<T>} = 2,
		TransactionPayment: pallet_transaction_payment::{Pallet, Storage} = 3,
		RandomnessCollectiveFlip: pallet_randomness_collective_flip::{Pallet, Storage} = 4,
		Utility: pallet_utility::{Pallet, Call, Event} = 5,

		ParachainInfo: parachain_info::{Pallet, Storage, Config} = 6,
		ParachainSystem: cumulus_pallet_parachain_system::{Pallet, Call, Storage, Inherent, Config, Event<T>} = 7,

		LocalCouncil: pallet_collective::<Instance1>::{Pallet, Call, Storage, Origin<T>, Event<T>, Config<T>} = 8,
		LocalCouncilMembership: pallet_membership::<Instance1>::{Pallet, Call, Storage, Event<T>, Config<T>} = 9,

		// Bridge Infrastructure
		BasicInboundChannel: basic_channel_inbound::{Pallet, Call, Config, Storage, Event<T>} = 10,
		BasicOutboundChannel: basic_channel_outbound::{Pallet, Call, Config<T>, Storage, Event<T>} = 11,
		IncentivizedInboundChannel: incentivized_channel_inbound::{Pallet, Call, Config, Storage, Event<T>} = 12,
		IncentivizedOutboundChannel: incentivized_channel_outbound::{Pallet, Call, Config<T>, Storage, Event<T>} = 13,
		Dispatch: dispatch::{Pallet, Call, Storage, Event<T>, Origin} = 14,
		EthereumLightClient: ethereum_light_client::{Pallet, Call, Config, Storage, Event<T>} = 15,
<<<<<<< HEAD
		Assets: assets::{Pallet, Call, Config<T>, Storage, Event<T>} = 16,
=======
		Assets: pallet_assets::{Pallet, Call, Config<T>, Storage, Event<T>} = 16,
>>>>>>> 4f619c89
		NFT: nft::{Pallet, Call, Config<T>, Storage} = 17,

		// XCM
		XcmpQueue: cumulus_pallet_xcmp_queue::{Pallet, Call, Storage, Event<T>} = 18,
		DmpQueue: cumulus_pallet_dmp_queue::{Pallet, Call, Storage, Event<T>} = 19,
		PolkadotXcm: pallet_xcm::{Pallet, Call, Event<T>, Origin} = 20,
		CumulusXcm: cumulus_pallet_xcm::{Pallet, Event<T>, Origin} = 21,

<<<<<<< HEAD
		Authorship: pallet_authorship::{Pallet, Call, Storage} = 22,
		CollatorSelection: pallet_collator_selection::{Pallet, Call, Storage, Event<T>, Config<T>} = 23,
		Session: pallet_session::{Pallet, Call, Storage, Event, Config<T>} = 24,
		Aura: pallet_aura::{Pallet, Config<T>} = 25,
		AuraExt: cumulus_pallet_aura_ext::{Pallet, Config} = 26,

		// For dev only, will be removed in production
		Sudo: pallet_sudo::{Pallet, Call, Config<T>, Storage, Event<T>} = 27,
=======
		Aura: pallet_aura::{Pallet, Config<T>} = 22,
		AuraExt: cumulus_pallet_aura_ext::{Pallet, Config} = 23,

		// For dev only, will be removed in production
		Sudo: pallet_sudo::{Pallet, Call, Config<T>, Storage, Event<T>} = 24,
>>>>>>> 4f619c89

		// Bridge applications
		// NOTE: Do not change the following pallet indices without updating
		//   the peer apps (smart contracts) on the Ethereum side.
		DotApp: dot_app::{Pallet, Call, Config, Storage, Event<T>} = 64,
		EthApp: eth_app::{Pallet, Call, Config, Storage, Event<T>} = 65,
		Erc20App: erc20_app::{Pallet, Call, Config, Storage, Event<T>} = 66,
		Erc721App: erc721_app::{Pallet, Call, Config, Storage, Event<T>} = 67,
	}
);

/// The address format for describing accounts.
pub type Address = sp_runtime::MultiAddress<AccountId, ()>;
/// Block header type as expected by this runtime.
pub type Header = generic::Header<BlockNumber, BlakeTwo256>;
/// Block type as expected by this runtime.
pub type Block = generic::Block<Header, UncheckedExtrinsic>;
/// A Block signed with a Justification
pub type SignedBlock = generic::SignedBlock<Block>;
/// BlockId type as expected by this runtime.
pub type BlockId = generic::BlockId<Block>;
/// The SignedExtension to the basic transaction logic.
pub type SignedExtra = (
	frame_system::CheckSpecVersion<Runtime>,
	frame_system::CheckTxVersion<Runtime>,
	frame_system::CheckGenesis<Runtime>,
	frame_system::CheckEra<Runtime>,
	frame_system::CheckNonce<Runtime>,
	frame_system::CheckWeight<Runtime>,
	pallet_transaction_payment::ChargeTransactionPayment<Runtime>,
);
/// Unchecked extrinsic type as expected by this runtime.
pub type UncheckedExtrinsic = generic::UncheckedExtrinsic<Address, Call, Signature, SignedExtra>;
/// Extrinsic type that has already been checked.
pub type CheckedExtrinsic = generic::CheckedExtrinsic<AccountId, Call, SignedExtra>;
/// Executive: handles dispatch to the various modules.
pub type Executive = frame_executive::Executive<
	Runtime,
	Block,
	frame_system::ChainContext<Runtime>,
	Runtime,
	AllPallets,
>;

impl_runtime_apis! {
	impl sp_api::Core<Block> for Runtime {
		fn version() -> RuntimeVersion {
			VERSION
		}

		fn execute_block(block: Block) {
			Executive::execute_block(block)
		}

		fn initialize_block(header: &<Block as BlockT>::Header) {
			Executive::initialize_block(header)
		}
	}

	impl sp_api::Metadata<Block> for Runtime {
		fn metadata() -> OpaqueMetadata {
			OpaqueMetadata::new(Runtime::metadata().into())
		}
	}

	impl sp_block_builder::BlockBuilder<Block> for Runtime {
		fn apply_extrinsic(extrinsic: <Block as BlockT>::Extrinsic) -> ApplyExtrinsicResult {
			Executive::apply_extrinsic(extrinsic)
		}

		fn finalize_block() -> <Block as BlockT>::Header {
			Executive::finalize_block()
		}

		fn inherent_extrinsics(data: sp_inherents::InherentData) -> Vec<<Block as BlockT>::Extrinsic> {
			data.create_extrinsics()
		}

		fn check_inherents(
			block: Block,
			data: sp_inherents::InherentData,
		) -> sp_inherents::CheckInherentsResult {
			data.check_extrinsics(&block)
		}
	}

	impl sp_transaction_pool::runtime_api::TaggedTransactionQueue<Block> for Runtime {
		fn validate_transaction(
			source: TransactionSource,
			tx: <Block as BlockT>::Extrinsic,
			block_hash: <Block as BlockT>::Hash,
		) -> TransactionValidity {
			Executive::validate_transaction(source, tx, block_hash)
		}
	}

	impl sp_offchain::OffchainWorkerApi<Block> for Runtime {
		fn offchain_worker(header: &<Block as BlockT>::Header) {
			Executive::offchain_worker(header)
		}
	}

	impl sp_session::SessionKeys<Block> for Runtime {
		fn generate_session_keys(seed: Option<Vec<u8>>) -> Vec<u8> {
			SessionKeys::generate(seed)
		}

		fn decode_session_keys(
			encoded: Vec<u8>,
		) -> Option<Vec<(Vec<u8>, KeyTypeId)>> {
			SessionKeys::decode_into_raw_public_keys(&encoded)
		}
	}

	impl sp_consensus_aura::AuraApi<Block, AuraId> for Runtime {
		fn slot_duration() -> sp_consensus_aura::SlotDuration {
			sp_consensus_aura::SlotDuration::from_millis(Aura::slot_duration())
		}

		fn authorities() -> Vec<AuraId> {
			Aura::authorities().into_inner()
		}
	}

	impl cumulus_primitives_core::CollectCollationInfo<Block> for Runtime {
		fn collect_collation_info() -> cumulus_primitives_core::CollationInfo {
			ParachainSystem::collect_collation_info()
		}
	}

	impl frame_system_rpc_runtime_api::AccountNonceApi<Block, AccountId, Index> for Runtime {
		fn account_nonce(account: AccountId) -> Index {
			System::account_nonce(account)
		}
	}

	impl pallet_transaction_payment_rpc_runtime_api::TransactionPaymentApi<Block, Balance> for Runtime {
		fn query_info(uxt: <Block as BlockT>::Extrinsic, len: u32) -> RuntimeDispatchInfo<Balance> {
			TransactionPayment::query_info(uxt, len)
		}
		fn query_fee_details(uxt: <Block as BlockT>::Extrinsic, len: u32) -> FeeDetails<Balance> {
			TransactionPayment::query_fee_details(uxt, len)
		}
	}

	#[cfg(feature = "runtime-benchmarks")]
	impl frame_benchmarking::Benchmark<Block> for Runtime {
		fn benchmark_metadata(extra: bool) -> (
			Vec<frame_benchmarking::BenchmarkList>,
			Vec<frame_support::traits::StorageInfo>,
		) {
			use frame_benchmarking::{list_benchmark, Benchmarking, BenchmarkList};
			use frame_support::traits::StorageInfoTrait;
			use frame_system_benchmarking::Pallet as SystemBench;
			use dot_app::benchmarking::Pallet as DotAppBench;
			use eth_app::benchmarking::Pallet as EthAppBench;
			use erc20_app::benchmarking::Pallet as Erc20AppBench;

			let mut list = Vec::<BenchmarkList>::new();

			list_benchmark!(list, extra, frame_system, SystemBench::<Runtime>);
			list_benchmark!(list, extra, pallet_balances, Balances);
			list_benchmark!(list, extra, pallet_collective, LocalCouncil);
			list_benchmark!(list, extra, pallet_timestamp, Timestamp);
			list_benchmark!(list, extra, pallet_utility, Utility);
			list_benchmark!(list, extra, ethereum_light_client, EthereumLightClient);
			list_benchmark!(list, extra, assets, Assets);
			list_benchmark!(list, extra, basic_channel::outbound, BasicOutboundChannel);
			list_benchmark!(list, extra, incentivized_channel::inbound, IncentivizedInboundChannel);
			list_benchmark!(list, extra, incentivized_channel::outbound, IncentivizedOutboundChannel);
			list_benchmark!(list, extra, dot_app, DotAppBench::<Runtime>);
			list_benchmark!(list, extra, erc20_app, Erc20AppBench::<Runtime>);
			list_benchmark!(list, extra, eth_app, EthAppBench::<Runtime>);

			let storage_info = AllPalletsWithSystem::storage_info();

			return (list, storage_info)
		}

		fn dispatch_benchmark(
			config: frame_benchmarking::BenchmarkConfig
		) -> Result<Vec<frame_benchmarking::BenchmarkBatch>, sp_runtime::RuntimeString> {
			use frame_benchmarking::{Benchmarking, BenchmarkBatch, add_benchmark, TrackedStorageKey};

			use frame_system_benchmarking::Pallet as SystemBench;
			impl frame_system_benchmarking::Config for Runtime {}

			use dot_app::benchmarking::Pallet as DotAppBench;
			impl dot_app::benchmarking::Config for Runtime {}

			use eth_app::benchmarking::Pallet as EthAppBench;
			impl eth_app::benchmarking::Config for Runtime {}

			use erc20_app::benchmarking::Pallet as Erc20AppBench;
			impl erc20_app::benchmarking::Config for Runtime {}

			let whitelist: Vec<TrackedStorageKey> = vec![
				// Block Number
				hex_literal::hex!("26aa394eea5630e07c48ae0c9558cef702a5c1b19ab7a04f536c519aca4983ac").to_vec().into(),
				// Total Issuance
				hex_literal::hex!("c2261276cc9d1f8598ea4b6a74b15c2f57c875e4cff74148e4628f264b974c80").to_vec().into(),
				// Execution Phase
				hex_literal::hex!("26aa394eea5630e07c48ae0c9558cef7ff553b5a9862a516939d82b3d3d8661a").to_vec().into(),
				// Event Count
				hex_literal::hex!("26aa394eea5630e07c48ae0c9558cef70a98fdbe9ce6c55837576c60c7af3850").to_vec().into(),
				// System Events
				hex_literal::hex!("26aa394eea5630e07c48ae0c9558cef780d41e5e16056765bc8461851072c9d7").to_vec().into(),
			];

			let mut batches = Vec::<BenchmarkBatch>::new();
			let params = (&config, &whitelist);

			add_benchmark!(params, batches, frame_system, SystemBench::<Runtime>);
			add_benchmark!(params, batches, pallet_balances, Balances);
			add_benchmark!(params, batches, pallet_collective, LocalCouncil);
			add_benchmark!(params, batches, pallet_timestamp, Timestamp);
			add_benchmark!(params, batches, pallet_utility, Utility);
			add_benchmark!(params, batches, ethereum_light_client, EthereumLightClient);
			add_benchmark!(params, batches, assets, Assets);
			add_benchmark!(params, batches, basic_channel::outbound, BasicOutboundChannel);
			add_benchmark!(params, batches, incentivized_channel::inbound, IncentivizedInboundChannel);
			add_benchmark!(params, batches, incentivized_channel::outbound, IncentivizedOutboundChannel);
			add_benchmark!(params, batches, dot_app, DotAppBench::<Runtime>);
			add_benchmark!(params, batches, erc20_app, Erc20AppBench::<Runtime>);
			add_benchmark!(params, batches, eth_app, EthAppBench::<Runtime>);

			if batches.is_empty() {
				return Err("Benchmark not found for this pallet.".into())
			}

			Ok(batches)
		}
	}
}

struct CheckInherents;

impl cumulus_pallet_parachain_system::CheckInherents<Block> for CheckInherents {
	fn check_inherents(
		block: &Block,
		relay_state_proof: &cumulus_pallet_parachain_system::RelayChainStateProof,
	) -> sp_inherents::CheckInherentsResult {
		let relay_chain_slot = relay_state_proof
			.read_slot()
			.expect("Could not read the relay chain slot from the proof");

		let inherent_data =
			cumulus_primitives_timestamp::InherentDataProvider::from_relay_chain_slot_and_duration(
				relay_chain_slot,
				sp_std::time::Duration::from_secs(6),
			)
			.create_inherent_data()
			.expect("Could not create the timestamp inherent data");

		inherent_data.check_extrinsics(&block)
	}
}

cumulus_pallet_parachain_system::register_validate_block!(
	Runtime = Runtime,
	BlockExecutor = cumulus_pallet_aura_ext::BlockExecutor::<Runtime, Executive>,
	CheckInherents = CheckInherents,
);<|MERGE_RESOLUTION|>--- conflicted
+++ resolved
@@ -68,14 +68,9 @@
 	SiblingParachainConvertsVia, SignedAccountId32AsNative, SignedToAccountId32,
 	SovereignSignedViaLocation, TakeWeightCredit, UsingComponents,
 };
-<<<<<<< HEAD
-use xcm_executor::{Config, XcmExecutor};
-
-use assets::SingleAssetAdaptor;
-use snowbridge_xcm_support::{AssetsTransactor, XcmAssetTransferer};
-=======
+
+use snowbridge_xcm_support::XcmAssetTransferer;
 use xcm_executor::{traits::JustTry, Config, XcmExecutor};
->>>>>>> 4f619c89
 
 use runtime_common::{
 	DotPalletId, MaxMessagePayloadSize, MaxMessagesPerCommit, OutboundRouter, TreasuryPalletId,
@@ -525,7 +520,6 @@
 	pub const AssetsStringLimit: u32 = 50;
 	pub const MetadataDepositBase: Balance = 0;
 	pub const MetadataDepositPerByte: Balance = 0;
-	pub const ExecutiveBody: BodyId = BodyId::Executive;
 }
 
 pub type AssetsForceOrigin =
@@ -630,14 +624,6 @@
 	type WeightInfo = ethereum_light_client::weights::SnowbridgeWeight<Self>;
 }
 
-<<<<<<< HEAD
-impl assets::Config for Runtime {
-	type Event = Event;
-	type WeightInfo = assets::weights::SnowbridgeWeight<Self>;
-}
-
-=======
->>>>>>> 4f619c89
 parameter_types! {
 	pub const EtherAssetId: u128 = 0;
 	pub const EtherAppPalletId: PalletId = PalletId(*b"etherapp");
@@ -659,19 +645,14 @@
 
 impl erc20_app::Config for Runtime {
 	type Event = Event;
-<<<<<<< HEAD
-	type Assets = assets::Module<Runtime>;
+	type Assets = Assets;
 	type OutboundRouter = OutboundRouter<Runtime>;
 	type CallOrigin = EnsureEthereumAccount;
-	type WeightInfo = erc20_app::weights::SnowbridgeWeight<Self>;
 	type XcmReserveTransfer = XcmAssetTransferer<Runtime>;
-=======
 	type PalletId = Erc20AppPalletId;
 	type Randomness = RandomnessCollectiveFlip;
 	type Hashing = BlakeTwo256;
-	type Assets = Assets;
-	type WeightInfo = weights::erc20_app_weights::WeightInfo<Runtime>;
->>>>>>> 4f619c89
+	type WeightInfo = erc20_app::weights::SnowbridgeWeight<Self>;
 }
 
 parameter_types! {
@@ -770,7 +751,7 @@
 		Balances: pallet_balances::{Pallet, Call, Storage, Config<T>, Event<T>} = 2,
 		TransactionPayment: pallet_transaction_payment::{Pallet, Storage} = 3,
 		RandomnessCollectiveFlip: pallet_randomness_collective_flip::{Pallet, Storage} = 4,
-		Utility: pallet_utility::{Pallet, Call, Event} = 5,
+		Utility: pallet_utility::{Pallet, Call, Storage, Event} = 5,
 
 		ParachainInfo: parachain_info::{Pallet, Storage, Config} = 6,
 		ParachainSystem: cumulus_pallet_parachain_system::{Pallet, Call, Storage, Inherent, Config, Event<T>} = 7,
@@ -785,11 +766,7 @@
 		IncentivizedOutboundChannel: incentivized_channel_outbound::{Pallet, Call, Config<T>, Storage, Event<T>} = 13,
 		Dispatch: dispatch::{Pallet, Call, Storage, Event<T>, Origin} = 14,
 		EthereumLightClient: ethereum_light_client::{Pallet, Call, Config, Storage, Event<T>} = 15,
-<<<<<<< HEAD
-		Assets: assets::{Pallet, Call, Config<T>, Storage, Event<T>} = 16,
-=======
 		Assets: pallet_assets::{Pallet, Call, Config<T>, Storage, Event<T>} = 16,
->>>>>>> 4f619c89
 		NFT: nft::{Pallet, Call, Config<T>, Storage} = 17,
 
 		// XCM
@@ -798,7 +775,6 @@
 		PolkadotXcm: pallet_xcm::{Pallet, Call, Event<T>, Origin} = 20,
 		CumulusXcm: cumulus_pallet_xcm::{Pallet, Event<T>, Origin} = 21,
 
-<<<<<<< HEAD
 		Authorship: pallet_authorship::{Pallet, Call, Storage} = 22,
 		CollatorSelection: pallet_collator_selection::{Pallet, Call, Storage, Event<T>, Config<T>} = 23,
 		Session: pallet_session::{Pallet, Call, Storage, Event, Config<T>} = 24,
@@ -807,13 +783,6 @@
 
 		// For dev only, will be removed in production
 		Sudo: pallet_sudo::{Pallet, Call, Config<T>, Storage, Event<T>} = 27,
-=======
-		Aura: pallet_aura::{Pallet, Config<T>} = 22,
-		AuraExt: cumulus_pallet_aura_ext::{Pallet, Config} = 23,
-
-		// For dev only, will be removed in production
-		Sudo: pallet_sudo::{Pallet, Call, Config<T>, Storage, Event<T>} = 24,
->>>>>>> 4f619c89
 
 		// Bridge applications
 		// NOTE: Do not change the following pallet indices without updating
