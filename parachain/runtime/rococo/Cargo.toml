--- conflicted
+++ resolved
@@ -131,11 +131,7 @@
     "dot-app/std",
     "eth-app/std",
     "erc20-app/std",
-<<<<<<< HEAD
     "erc721-app/std",
-    "artemis-transfer/std",
-=======
->>>>>>> ff5f2f58
     "artemis-xcm-support/std",
     "runtime-common/std",
 ]
