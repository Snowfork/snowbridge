--- conflicted
+++ resolved
@@ -76,11 +76,8 @@
 incentivized-channel = { path = "../../pallets/incentivized-channel", package = "snowbridge-incentivized-channel", default-features = false }
 dispatch = { path = "../../pallets/dispatch", package = "snowbridge-dispatch", default-features = false }
 ethereum-light-client = { path = "../../pallets/ethereum-light-client", package = "snowbridge-ethereum-light-client", default-features = false }
-<<<<<<< HEAD
 ethereum-beacon-light-client = { path = "../../pallets/ethereum-beacon-light-client", package = "snowbridge-ethereum-beacon-light-client", default-features = false }
 nft = { path = "../../pallets/nft", package = "snowbridge-nft", default-features = false }
-=======
->>>>>>> 4f407d17
 dot-app = { path = "../../pallets/dot-app", package = "snowbridge-dot-app", default-features = false }
 eth-app = { path = "../../pallets/eth-app", package = "snowbridge-eth-app", default-features = false }
 erc20-app = { path = "../../pallets/erc20-app", package = "snowbridge-erc20-app", default-features = false }
@@ -146,11 +143,8 @@
     "basic-channel/std",
     "incentivized-channel/std",
     "ethereum-light-client/std",
-<<<<<<< HEAD
     "ethereum-beacon-light-client/std",
     "nft/std",
-=======
->>>>>>> 4f407d17
     "dispatch/std",
     "dot-app/std",
     "eth-app/std",
