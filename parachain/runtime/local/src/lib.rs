--- conflicted
+++ resolved
@@ -38,7 +38,7 @@
 		constants::{BlockExecutionWeight, ExtrinsicBaseWeight, RocksDbWeight, WEIGHT_PER_SECOND},
 		IdentityFee, Weight,
 	},
-	PalletId, StorageValue,
+	StorageValue,
 };
 use frame_system::{EnsureOneOf, EnsureRoot};
 pub use pallet_balances::Call as BalancesCall;
@@ -49,11 +49,7 @@
 pub use sp_runtime::BuildStorage;
 pub use sp_runtime::{traits::AccountIdConversion, Perbill, Permill};
 
-<<<<<<< HEAD
-pub use artemis_core::{AssetId, ChannelId, MessageId, OutboundRouter};
-=======
 pub use artemis_core::{AssetId, ChannelId, MessageId};
->>>>>>> fb5362c8
 use dispatch::EnsureEthereumAccount;
 
 pub use verifier_lightclient::{EthereumDifficultyConfig, EthereumHeader};
@@ -79,8 +75,8 @@
 	Ether,
 	MaxMessagePayloadSize,
 	MaxMessagesPerCommit,
-	DotModuleId,
-	TreasuryModuleId,
+	DotPalletId,
+	TreasuryPalletId,
 };
 
 /// An index to a block.
@@ -502,19 +498,6 @@
 
 // Our pallets
 
-<<<<<<< HEAD
-// Module accounts
-parameter_types! {
-	pub const TreasuryPalletId: PalletId = PalletId(*b"s/treasy");
-	pub const DotPalletId: PalletId = PalletId(*b"s/dotapp");
-}
-
-pub fn module_accounts() -> Vec<AccountId> {
-	vec![TreasuryPalletId::get().into_account()]
-}
-
-=======
->>>>>>> fb5362c8
 pub struct CallFilter;
 impl Filter<Call> for CallFilter {
 	fn filter(call: &Call) -> bool {
@@ -556,14 +539,8 @@
 }
 
 parameter_types! {
-<<<<<<< HEAD
 	pub SourceAccount: AccountId = DotPalletId::get().into_account();
 	pub TreasuryAccount: AccountId = TreasuryPalletId::get().into_account();
-
-=======
-	pub SourceAccount: AccountId = DotModuleId::get().into_account();
-	pub TreasuryAccount: AccountId = TreasuryModuleId::get().into_account();
->>>>>>> fb5362c8
 }
 
 pub struct FeeConverter;
@@ -597,33 +574,6 @@
 	type WeightInfo = ();
 }
 
-<<<<<<< HEAD
-use sp_core::H160;
-use sp_std::marker::PhantomData;
-
-pub struct SimpleOutboundRouter<T>(PhantomData<T>);
-
-impl<T> OutboundRouter<T::AccountId> for SimpleOutboundRouter<T>
-where
-	T: basic_channel_outbound::Config + incentivized_channel_outbound::Config,
-{
-	fn submit(
-		channel_id: ChannelId,
-		who: &T::AccountId,
-		target: H160,
-		payload: &[u8],
-	) -> DispatchResult {
-		match channel_id {
-			ChannelId::Basic => basic_channel_outbound::Module::<T>::submit(who, target, payload),
-			ChannelId::Incentivized => {
-				incentivized_channel_outbound::Module::<T>::submit(who, target, payload)
-			}
-		}
-	}
-}
-
-=======
->>>>>>> fb5362c8
 pub const ROPSTEN_DIFFICULTY_CONFIG: EthereumDifficultyConfig = EthereumDifficultyConfig {
 	byzantium_fork_block: 1700000,
 	constantinople_fork_block: 4230000,
@@ -709,23 +659,14 @@
 		VerifierLightclient: verifier_lightclient::{Pallet, Call, Storage, Event, Config} = 14,
 		Assets: assets::{Pallet, Call, Config<T>, Storage, Event<T>} = 15,
 
-<<<<<<< HEAD
-		XcmpQueue: cumulus_pallet_xcmp_queue::{Pallet, Call, Storage, Event<T>} = 17,
-		LocalXcm: pallet_xcm::{Pallet, Call, Event<T>, Origin} = 18,
-		CumulusXcm: cumulus_pallet_xcm::{Pallet, Origin} = 19,
-		Transfer: artemis_transfer::{Pallet, Call, Event<T>} = 20,
-		Utility: pallet_utility::{Pallet, Call, Event, Storage} = 21,
+		XcmpQueue: cumulus_pallet_xcmp_queue::{Pallet, Call, Storage, Event<T>} = 16,
+		LocalXcm: pallet_xcm::{Pallet, Call, Event<T>, Origin} = 17,
+		CumulusXcm: cumulus_pallet_xcm::{Pallet, Origin} = 18,
+		Transfer: artemis_transfer::{Pallet, Call, Event<T>} = 19,
+		Utility: pallet_utility::{Pallet, Call, Event, Storage} = 20,
 
 		// For dev only, will be removed in production
-		Sudo: pallet_sudo::{Pallet, Call, Config<T>, Storage, Event<T>} = 22,
-=======
-		LocalXcmHandler: cumulus_pallet_xcm_handler::{Pallet, Event<T>, Origin} = 16,
-		Transfer: artemis_transfer::{Pallet, Call, Event<T>} = 17,
-		Utility: pallet_utility::{Pallet, Call, Event, Storage} = 18,
-
-		// For dev only, will be removed in production
-		Sudo: pallet_sudo::{Pallet, Call, Config<T>, Storage, Event<T>} = 19,
->>>>>>> fb5362c8
+		Sudo: pallet_sudo::{Pallet, Call, Config<T>, Storage, Event<T>} = 21,
 
 		DOT: dot_app::{Pallet, Call, Config<T>, Storage, Event<T>} = 64,
 		ETH: eth_app::{Pallet, Call, Config, Storage, Event<T>} = 65,
