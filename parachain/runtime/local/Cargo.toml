--- conflicted
+++ resolved
@@ -59,11 +59,6 @@
 dot-app = { path = "../../pallets/dot-app", package = "artemis-dot-app", default-features = false }
 eth-app = { path = "../../pallets/eth-app", package = "artemis-eth-app", default-features = false }
 erc20-app = { path = "../../pallets/erc20-app", package = "artemis-erc20-app", default-features = false }
-<<<<<<< HEAD
-erc721-app = { path = "../../pallets/erc721-app", package = "artemis-erc721-app", default-features = false }
-commitments = { path = "../../pallets/commitments", package = "artemis-commitments", default-features = false }
-=======
->>>>>>> fb5362c8
 runtime-common = { path = "../common", package = "artemis-runtime-common", default-features = false }
 
 # Used for runtime benchmarking
@@ -119,11 +114,6 @@
     "dot-app/std",
     "eth-app/std",
     "erc20-app/std",
-<<<<<<< HEAD
-    "erc721-app/std",
-    "commitments/std",
-=======
->>>>>>> fb5362c8
     "artemis-transfer/std",
     "artemis-xcm-support/std",
     "runtime-common/std",
