--- conflicted
+++ resolved
@@ -3,20 +3,12 @@
     "primitives/core",
     "primitives/ethereum",
     "primitives/testutils",
-<<<<<<< HEAD
+    "primitives/router",
     "pallets/inbound-channel",
     "pallets/outbound-channel",
     "pallets/outbound-channel/rpc",
     "pallets/outbound-channel/merkle-proof",
-=======
-    "primitives/runtime",
-    "primitives/router",
-    "pallets/basic-channel",
-    "pallets/basic-channel/rpc",
-    "pallets/basic-channel/merkle-proof",
-    "pallets/dispatch",
     "pallets/router",
->>>>>>> 1884b979
     "pallets/ethereum-beacon-client",
     "tools/query-events",
     "tools/call-index"
