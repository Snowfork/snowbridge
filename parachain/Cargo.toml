--- conflicted
+++ resolved
@@ -67,10 +67,6 @@
 
 artemis-core = { path = "primitives/core" }
 artemis-runtime = { path = "runtime" }
-<<<<<<< HEAD
-#tarpaulin = "0.1.0"
-=======
->>>>>>> 7eecbdb7
 
 # These dependencies are used for runtime benchmarking
 frame-benchmarking = { git = "https://github.com/paritytech/substrate.git", branch = "rococo-v1" }
