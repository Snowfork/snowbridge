[package]
name = "snowbridge-inbound-queue"
description = "Snowbridge Inbound Queue"
version = "0.1.1"
edition = "2021"
authors = [ "Snowfork <contact@snowfork.com>" ]
repository = "https://github.com/Snowfork/snowbridge"

[package.metadata.docs.rs]
targets = [ "x86_64-unknown-linux-gnu" ]

[dependencies]
serde = { version = "1.0.164", optional = true }
codec = { version = "3.1.5", package = "parity-scale-codec", default-features = false, features = [ "derive" ] }
scale-info = { version = "2.7.0", default-features = false, features = [ "derive" ] }
hex-literal = { version = "0.4.1", optional = true }
rlp = { version = "0.5", default-features = false, optional = true }

frame-benchmarking = { git = "https://github.com/paritytech/substrate.git", branch = "master", default-features = false, optional = true }
frame-support = { git = "https://github.com/paritytech/substrate.git", branch = "master", default-features = false }
frame-system = { git = "https://github.com/paritytech/substrate.git", branch = "master", default-features = false }
pallet-balances = { git = "https://github.com/paritytech/substrate.git", branch = "master", default-features = false }
sp-core = { git = "https://github.com/paritytech/substrate.git", branch = "master", default-features = false }
sp-std = { git = "https://github.com/paritytech/substrate.git", branch = "master", default-features = false }
sp-io = { git = "https://github.com/paritytech/substrate.git", branch = "master", default-features = false }
sp-runtime = { git = "https://github.com/paritytech/substrate.git", branch = "master", default-features = false }

xcm = { git = "https://github.com/paritytech/polkadot.git", branch = "master", default-features = false }
bp-runtime = { git = "https://github.com/Snowfork/cumulus.git", branch = "snowbridge", default-features = false }

snowbridge-core = { path = "../../primitives/core", default-features = false }
snowbridge-ethereum = { path = "../../primitives/ethereum", default-features = false }
snowbridge-router-primitives = { path = "../../primitives/router", default-features = false }
snowbridge-beacon-primitives = { path = "../../primitives/beacon", default-features = false }
ethabi = { git = "https://github.com/Snowfork/ethabi-decode.git", package = "ethabi-decode", branch = "master", default-features = false }

[dev-dependencies]
frame-benchmarking = { git = "https://github.com/paritytech/substrate.git", branch = "master" }
sp-keyring = { git = "https://github.com/paritytech/substrate.git", branch = "master" }
snowbridge-ethereum-beacon-client = { path = "../../pallets/ethereum-beacon-client", default-features = false }

hex-literal = { version = "0.4.1" }
rlp = { version = "0.5" }

[features]
default = [ "std" ]
std = [
    "serde",
    "codec/std",
    "scale-info/std",
    "frame-support/std",
    "frame-system/std",
    "pallet-balances/std",
    "frame-benchmarking/std",
    "sp-core/std",
    "sp-runtime/std",
    "sp-std/std",
    "sp-io/std",
    "snowbridge-core/std",
    "snowbridge-ethereum/std",
    "snowbridge-router-primitives/std",
    "ethabi/std",
    "xcm/std",
<<<<<<< HEAD
    "bp-runtime/std",
=======
    "snowbridge-beacon-primitives/std",
    "snowbridge-ethereum-beacon-client/std",
>>>>>>> a99fc50c
]
runtime-benchmarks = [
    "snowbridge-core/runtime-benchmarks",
    "frame-benchmarking",
    "frame-support/runtime-benchmarks",
    "frame-system/runtime-benchmarks",
    "hex-literal",
    "rlp"
]<|MERGE_RESOLUTION|>--- conflicted
+++ resolved
@@ -61,12 +61,9 @@
     "snowbridge-router-primitives/std",
     "ethabi/std",
     "xcm/std",
-<<<<<<< HEAD
     "bp-runtime/std",
-=======
     "snowbridge-beacon-primitives/std",
     "snowbridge-ethereum-beacon-client/std",
->>>>>>> a99fc50c
 ]
 runtime-benchmarks = [
     "snowbridge-core/runtime-benchmarks",
