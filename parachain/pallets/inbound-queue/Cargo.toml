[package]
name = "snowbridge-inbound-queue"
description = "Snowbridge Inbound Queue"
version = "0.1.1"
edition = "2021"
authors = [ "Snowfork <contact@snowfork.com>" ]
repository = "https://github.com/Snowfork/snowbridge"

[package.metadata.docs.rs]
targets = [ "x86_64-unknown-linux-gnu" ]

[dependencies]
serde = { version = "1.0.164", optional = true }
codec = { version = "3.1.5", package = "parity-scale-codec", default-features = false, features = [ "derive" ] }
scale-info = { version = "2.7.0", default-features = false, features = [ "derive" ] }
hex-literal = { version = "0.4.1", optional = true }
rlp = { version = "0.5", default-features = false, optional = true }

frame-benchmarking = { git = "https://github.com/paritytech/substrate.git", branch = "master", default-features = false, optional = true }
frame-support = { git = "https://github.com/paritytech/substrate.git", branch = "master", default-features = false }
frame-system = { git = "https://github.com/paritytech/substrate.git", branch = "master", default-features = false }
pallet-balances = { git = "https://github.com/paritytech/substrate.git", branch = "master", default-features = false }
sp-core = { git = "https://github.com/paritytech/substrate.git", branch = "master", default-features = false }
sp-std = { git = "https://github.com/paritytech/substrate.git", branch = "master", default-features = false }
sp-io = { git = "https://github.com/paritytech/substrate.git", branch = "master", default-features = false }
sp-runtime = { git = "https://github.com/paritytech/substrate.git", branch = "master", default-features = false }

xcm = { git = "https://github.com/paritytech/polkadot.git", branch = "master", default-features = false }
<<<<<<< HEAD
=======
xcm-builder = { git = "https://github.com/paritytech/polkadot.git", branch = "master", default-features = false }
bp-runtime = { git = "https://github.com/Snowfork/cumulus.git", branch = "snowbridge", default-features = false }
>>>>>>> 08ff3d63

snowbridge-core = { path = "../../primitives/core", default-features = false }
snowbridge-ethereum = { path = "../../primitives/ethereum", default-features = false }
snowbridge-router-primitives = { path = "../../primitives/router", default-features = false }
ethabi = { git = "https://github.com/Snowfork/ethabi-decode.git", package = "ethabi-decode", branch = "master", default-features = false }

snowbridge-beacon-primitives = { path = "../../primitives/beacon", default-features = false, optional = true }

[dev-dependencies]
frame-benchmarking = { git = "https://github.com/paritytech/substrate.git", branch = "master" }
sp-keyring = { git = "https://github.com/paritytech/substrate.git", branch = "master" }
snowbridge-beacon-primitives = { path = "../../primitives/beacon" }
snowbridge-ethereum-beacon-client = { path = "../../pallets/ethereum-beacon-client" }

hex-literal = { version = "0.4.1" }
rlp = { version = "0.5" }

[features]
default = [ "std" ]
std = [
    "serde",
    "codec/std",
    "scale-info/std",
    "frame-support/std",
    "frame-system/std",
    "pallet-balances/std",
    "frame-benchmarking/std",
    "sp-core/std",
    "sp-runtime/std",
    "sp-std/std",
    "sp-io/std",
    "snowbridge-core/std",
    "snowbridge-ethereum/std",
    "snowbridge-router-primitives/std",
    "ethabi/std",
    "xcm/std",
<<<<<<< HEAD
=======
    "xcm-builder/std",
    "bp-runtime/std",
>>>>>>> 08ff3d63
]
runtime-benchmarks = [
    "snowbridge-core/runtime-benchmarks",
    "frame-benchmarking",
    "frame-support/runtime-benchmarks",
    "frame-system/runtime-benchmarks",
    "hex-literal",
    "rlp",
    "snowbridge-beacon-primitives",
    "xcm-builder/runtime-benchmarks",
]<|MERGE_RESOLUTION|>--- conflicted
+++ resolved
@@ -3,16 +3,20 @@
 description = "Snowbridge Inbound Queue"
 version = "0.1.1"
 edition = "2021"
-authors = [ "Snowfork <contact@snowfork.com>" ]
+authors = ["Snowfork <contact@snowfork.com>"]
 repository = "https://github.com/Snowfork/snowbridge"
 
 [package.metadata.docs.rs]
-targets = [ "x86_64-unknown-linux-gnu" ]
+targets = ["x86_64-unknown-linux-gnu"]
 
 [dependencies]
 serde = { version = "1.0.164", optional = true }
-codec = { version = "3.1.5", package = "parity-scale-codec", default-features = false, features = [ "derive" ] }
-scale-info = { version = "2.7.0", default-features = false, features = [ "derive" ] }
+codec = { version = "3.1.5", package = "parity-scale-codec", default-features = false, features = [
+    "derive",
+] }
+scale-info = { version = "2.7.0", default-features = false, features = [
+    "derive",
+] }
 hex-literal = { version = "0.4.1", optional = true }
 rlp = { version = "0.5", default-features = false, optional = true }
 
@@ -26,11 +30,7 @@
 sp-runtime = { git = "https://github.com/paritytech/substrate.git", branch = "master", default-features = false }
 
 xcm = { git = "https://github.com/paritytech/polkadot.git", branch = "master", default-features = false }
-<<<<<<< HEAD
-=======
 xcm-builder = { git = "https://github.com/paritytech/polkadot.git", branch = "master", default-features = false }
-bp-runtime = { git = "https://github.com/Snowfork/cumulus.git", branch = "snowbridge", default-features = false }
->>>>>>> 08ff3d63
 
 snowbridge-core = { path = "../../primitives/core", default-features = false }
 snowbridge-ethereum = { path = "../../primitives/ethereum", default-features = false }
@@ -49,7 +49,7 @@
 rlp = { version = "0.5" }
 
 [features]
-default = [ "std" ]
+default = ["std"]
 std = [
     "serde",
     "codec/std",
@@ -67,11 +67,6 @@
     "snowbridge-router-primitives/std",
     "ethabi/std",
     "xcm/std",
-<<<<<<< HEAD
-=======
-    "xcm-builder/std",
-    "bp-runtime/std",
->>>>>>> 08ff3d63
 ]
 runtime-benchmarks = [
     "snowbridge-core/runtime-benchmarks",
