--- conflicted
+++ resolved
@@ -114,13 +114,10 @@
 		InvalidEnvelope,
 		/// Message has an unexpected nonce.
 		InvalidNonce,
-<<<<<<< HEAD
 		/// Message has an invalid payload.
 		InvalidPayload,
-=======
 		/// The max nonce for the type has been reached
 		MaxNonceReached,
->>>>>>> f00d3b3e
 		/// Cannot convert location
 		InvalidAccountConversion,
 		/// XCMP send failure
