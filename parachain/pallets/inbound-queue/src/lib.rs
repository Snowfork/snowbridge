// SPDX-License-Identifier: Apache-2.0
// SPDX-FileCopyrightText: 2023 Snowfork <hello@snowfork.com>
#![cfg_attr(not(feature = "std"), no_std)]

mod envelope;

#[cfg(feature = "runtime-benchmarks")]
mod benchmarking;

#[cfg(feature = "runtime-benchmarks")]
use snowbridge_beacon_primitives::CompactExecutionHeader;
#[cfg(feature = "runtime-benchmarks")]
use snowbridge_ethereum::H256;

pub mod weights;

#[cfg(test)]
mod test;

use codec::DecodeAll;
use frame_support::traits::fungible::{Inspect, Mutate};
use frame_system::ensure_signed;
use snowbridge_core::ParaId;
use sp_core::H160;
use sp_runtime::traits::AccountIdConversion;
use sp_std::convert::TryFrom;

use envelope::Envelope;
use snowbridge_core::{Message, Verifier};
use snowbridge_router_primitives::inbound;

use xcm::v3::{send_xcm, Junction::*, Junctions::*, MultiLocation, SendError};

pub use weights::WeightInfo;

use frame_support::{CloneNoBound, EqNoBound, PartialEqNoBound};

use codec::{Decode, Encode};

use scale_info::TypeInfo;

type BalanceOf<T> =
	<<T as Config>::Token as Inspect<<T as frame_system::Config>::AccountId>>::Balance;

#[derive(CloneNoBound, EqNoBound, PartialEqNoBound, Encode, Decode, Debug, TypeInfo)]
pub enum MessageDispatchResult {
	InvalidPayload,
	Dispatched,
	NotDispatched(SendError),
}

pub use pallet::*;

#[frame_support::pallet]
pub mod pallet {

	use super::*;

	use frame_support::{pallet_prelude::*, traits::tokens::Preservation};
	use frame_system::pallet_prelude::*;
	use xcm::v3::SendXcm;

	#[pallet::pallet]
	pub struct Pallet<T>(_);

	#[cfg(feature = "runtime-benchmarks")]
	pub trait BenchmarkHelper<T> {
		fn initialize_storage(block_hash: H256, header: CompactExecutionHeader);
	}

	#[pallet::config]
	pub trait Config: frame_system::Config {
		type RuntimeEvent: From<Event<Self>> + IsType<<Self as frame_system::Config>::RuntimeEvent>;

		type Verifier: Verifier;

		type Token: Mutate<Self::AccountId>;

		type Reward: Get<BalanceOf<Self>>;

		type XcmSender: SendXcm;

		type WeightInfo: WeightInfo;
<<<<<<< HEAD
=======

		type AllowListLength: Get<u32>;

		#[cfg(feature = "runtime-benchmarks")]
		type Helper: BenchmarkHelper<Self>;
>>>>>>> a99fc50c
	}

	#[pallet::hooks]
	impl<T: Config> Hooks<BlockNumberFor<T>> for Pallet<T> {}

	#[pallet::event]
	#[pallet::generate_deposit(pub(super) fn deposit_event)]
	pub enum Event<T> {
		MessageReceived { dest: ParaId, nonce: u64, result: MessageDispatchResult },
	}

	#[pallet::error]
	pub enum Error<T> {
		/// Message came from an invalid outbound channel on the Ethereum side.
		InvalidGateway,
		/// Message has an invalid envelope.
		InvalidEnvelope,
		/// Message has an unexpected nonce.
		InvalidNonce,
		/// Cannot convert location
		InvalidAccountConversion,
	}

	#[pallet::storage]
	#[pallet::getter(fn gateway)]
	pub type Gateway<T: Config> = StorageValue<_, H160, ValueQuery>;

	#[pallet::storage]
	pub type Nonce<T: Config> = StorageMap<_, Twox64Concat, ParaId, u64, ValueQuery>;

	#[pallet::genesis_config]
	pub struct GenesisConfig<T: Config> {
		pub gateway: H160,
		#[serde(skip)]
		pub _config: sp_std::marker::PhantomData<T>,
	}

	impl<T: Config> Default for GenesisConfig<T> {
		fn default() -> Self {
			Self { gateway: Default::default(), _config: Default::default() }
		}
	}

	#[pallet::genesis_build]
	impl<T: Config> BuildGenesisConfig for GenesisConfig<T> {
		fn build(&self) {
			Gateway::<T>::put(self.gateway);
		}
	}

	#[pallet::call]
	impl<T: Config> Pallet<T> {
		#[pallet::call_index(0)]
		#[pallet::weight(T::WeightInfo::submit())]
		pub fn submit(origin: OriginFor<T>, message: Message) -> DispatchResult {
			let who = ensure_signed(origin)?;
			// submit message to verifier for verification
			let log = T::Verifier::verify(&message)?;

			// Decode log into an Envelope
			let envelope = Envelope::try_from(log).map_err(|_| Error::<T>::InvalidEnvelope)?;

			// Verify that the message was submitted from the known Gateway contract
			ensure!(Gateway::<T>::get() == envelope.gateway, Error::<T>::InvalidGateway,);

			// Verify message nonce
			<Nonce<T>>::try_mutate(envelope.dest, |nonce| -> DispatchResult {
				if envelope.nonce != *nonce + 1 {
					Err(Error::<T>::InvalidNonce.into())
				} else {
					*nonce += 1;
					Ok(())
				}
			})?;

			// Reward relayer from the sovereign account of the destination parachain
			// Expected to fail if sovereign account has no funds
			let sovereign_account = envelope.dest.into_account_truncating();
			T::Token::transfer(&sovereign_account, &who, T::Reward::get(), Preservation::Preserve)?;

			// From this point, any errors are masked, i.e the extrinsic will
			// succeed even if the message was not successfully decoded or dispatched.

			// Attempt to decode message
			let decoded_message =
				match inbound::VersionedMessage::decode_all(&mut envelope.payload.as_ref()) {
					Ok(inbound::VersionedMessage::V1(decoded_message)) => decoded_message,
					Err(_) => {
						Self::deposit_event(Event::MessageReceived {
							dest: envelope.dest,
							nonce: envelope.nonce,
							result: MessageDispatchResult::InvalidPayload,
						});
						return Ok(());
					},
				};

			// Attempt to convert to XCM
			let sibling_para =
				MultiLocation { parents: 1, interior: X1(Parachain(envelope.dest.into())) };
			let xcm = match decoded_message.try_into() {
				Ok(xcm) => xcm,
				Err(_) => {
					Self::deposit_event(Event::MessageReceived {
						dest: envelope.dest,
						nonce: envelope.nonce,
						result: MessageDispatchResult::InvalidPayload,
					});
					return Ok(());
				},
			};

			// Attempt to send XCM to a sibling parachain
			match send_xcm::<T::XcmSender>(sibling_para, xcm) {
				Ok(_) => Self::deposit_event(Event::MessageReceived {
					dest: envelope.dest,
					nonce: envelope.nonce,
					result: MessageDispatchResult::Dispatched,
				}),
				Err(err) => Self::deposit_event(Event::MessageReceived {
					dest: envelope.dest,
					nonce: envelope.nonce,
					result: MessageDispatchResult::NotDispatched(err),
				}),
			}

			Ok(())
		}

		#[pallet::call_index(1)]
		#[pallet::weight({100_000_000})]
		pub fn set_gateway(origin: OriginFor<T>, gateway: H160) -> DispatchResult {
			ensure_root(origin)?;
			Gateway::<T>::put(gateway);
			Ok(())
		}
	}
}<|MERGE_RESOLUTION|>--- conflicted
+++ resolved
@@ -81,14 +81,9 @@
 		type XcmSender: SendXcm;
 
 		type WeightInfo: WeightInfo;
-<<<<<<< HEAD
-=======
-
-		type AllowListLength: Get<u32>;
 
 		#[cfg(feature = "runtime-benchmarks")]
 		type Helper: BenchmarkHelper<Self>;
->>>>>>> a99fc50c
 	}
 
 	#[pallet::hooks]
