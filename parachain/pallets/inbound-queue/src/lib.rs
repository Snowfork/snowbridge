// SPDX-License-Identifier: Apache-2.0
// SPDX-FileCopyrightText: 2023 Snowfork <hello@snowfork.com>
//! Inbound Queue
//!
//! # Overview
//!
//! Receives messages emitted by the Gateway contract on Ethereum, whereupon they are verified,
//! translated to XCM, and finally sent to their final destination parachain.
//!
//! The message relayers are rewarded using native currency from the sovereign account of the
//! destination parachain.
//!
//! # Extrinsics
//!
//! ## Governance
//!
//! * [`Call::set_operating_mode`]: Set the operating mode of the pallet. Can be used to disable
//!   processing of inbound messages.
//!
//! ## Message Submission
//!
//! * [`Call::submit`]: Submit a message for verification and dispatch the final destination
//!   parachain.
#![cfg_attr(not(feature = "std"), no_std)]

mod envelope;

#[cfg(feature = "runtime-benchmarks")]
mod benchmarking;

#[cfg(feature = "runtime-benchmarks")]
use snowbridge_beacon_primitives::CompactExecutionHeader;

pub mod weights;

#[cfg(test)]
mod test;

use alloy_rlp::Decodable as RlpDecodable;
use codec::{Decode, DecodeAll, Encode};
<<<<<<< HEAD
use envelope::Envelope;
=======
use envelope::{Envelope, Log};
>>>>>>> 6b592235
use frame_support::{
	traits::{
		fungible::{Inspect, Mutate},
		tokens::Preservation,
	},
	weights::WeightToFee,
	PalletError,
};
use frame_system::ensure_signed;
use scale_info::TypeInfo;
use sp_core::{H160, H256};
use sp_std::{convert::TryFrom, vec};
use xcm::prelude::{
	send_xcm, Instruction::SetTopic, Junction::*, Junctions::*, MultiLocation,
	SendError as XcmpSendError, SendXcm, Xcm, XcmHash,
};

use snowbridge_core::{
	inbound::{Message, VerificationError, Verifier},
	sibling_sovereign_account, BasicOperatingMode, ParaId,
};
use snowbridge_router_primitives::{
	inbound,
	inbound::{ConvertMessage, ConvertMessageError},
};
use sp_runtime::traits::Saturating;

pub use weights::WeightInfo;

type BalanceOf<T> =
	<<T as pallet::Config>::Token as Inspect<<T as frame_system::Config>::AccountId>>::Balance;

pub use pallet::*;

pub const LOG_TARGET: &str = "snowbridge-inbound-queue";

#[frame_support::pallet]
pub mod pallet {

	use super::*;

	use frame_support::pallet_prelude::*;
	use frame_system::pallet_prelude::*;

	#[pallet::pallet]
	pub struct Pallet<T>(_);

	#[cfg(feature = "runtime-benchmarks")]
	pub trait BenchmarkHelper<T> {
		fn initialize_storage(block_hash: H256, header: CompactExecutionHeader);
	}

	#[pallet::config]
	pub trait Config: frame_system::Config {
		type RuntimeEvent: From<Event<Self>> + IsType<<Self as frame_system::Config>::RuntimeEvent>;

		/// The verifier for inbound messages from Ethereum
		type Verifier: Verifier;

		/// Message relayers are rewarded with this asset
		type Token: Mutate<Self::AccountId>;

		/// The amount to reward message relayers
		#[pallet::constant]
		type Reward: Get<BalanceOf<Self>>;

		/// XCM message sender
		type XcmSender: SendXcm;

		// Address of the Gateway contract
		#[pallet::constant]
		type GatewayAddress: Get<H160>;

		/// Convert inbound message to XCM
		type MessageConverter: ConvertMessage;

		type WeightInfo: WeightInfo;

		#[cfg(feature = "runtime-benchmarks")]
		type Helper: BenchmarkHelper<Self>;

		/// Convert a weight value into balance type.
		type WeightToFee: WeightToFee<Balance = BalanceOf<Self>>;
	}

	#[pallet::hooks]
	impl<T: Config> Hooks<BlockNumberFor<T>> for Pallet<T> {}

	#[pallet::event]
	#[pallet::generate_deposit(pub(super) fn deposit_event)]
	pub enum Event<T> {
		/// A message was received from Ethereum
		MessageReceived {
			/// The destination parachain
			dest: ParaId,
			/// The message nonce
			nonce: u64,
			/// ID of the XCM message which was forwarded to the final destination parachain
			message_id: [u8; 32],
		},
		/// Set OperatingMode
		OperatingModeChanged { mode: BasicOperatingMode },
	}

	#[pallet::error]
	pub enum Error<T> {
		/// Message came from an invalid outbound channel on the Ethereum side.
		InvalidGateway,
		/// Message has an invalid envelope.
		InvalidEnvelope,
		/// Message has an unexpected nonce.
		InvalidNonce,
		/// Message has an invalid payload.
		InvalidPayload,
		/// The max nonce for the type has been reached
		MaxNonceReached,
		/// Cannot convert location
		InvalidAccountConversion,
		/// Pallet is halted
		Halted,
		/// Message verification error,
		Verification(VerificationError),
		/// XCMP send failure
		Send(SendError),
		/// Message conversion error
		ConvertMessage(ConvertMessageError),
	}

	#[derive(Clone, Encode, Decode, Eq, PartialEq, Debug, TypeInfo, PalletError)]
	pub enum SendError {
		NotApplicable,
		NotRoutable,
		Transport,
		DestinationUnsupported,
		ExceedsMaxMessageSize,
		MissingArgument,
		Fees,
	}

	impl<T: Config> From<XcmpSendError> for Error<T> {
		fn from(e: XcmpSendError) -> Self {
			match e {
				XcmpSendError::NotApplicable => Error::<T>::Send(SendError::NotApplicable),
				XcmpSendError::Unroutable => Error::<T>::Send(SendError::NotRoutable),
				XcmpSendError::Transport(_) => Error::<T>::Send(SendError::Transport),
				XcmpSendError::DestinationUnsupported =>
					Error::<T>::Send(SendError::DestinationUnsupported),
				XcmpSendError::ExceedsMaxMessageSize =>
					Error::<T>::Send(SendError::ExceedsMaxMessageSize),
				XcmpSendError::MissingArgument => Error::<T>::Send(SendError::MissingArgument),
				XcmpSendError::Fees => Error::<T>::Send(SendError::Fees),
			}
		}
	}

	/// The current nonce for each parachain
	#[pallet::storage]
	pub type Nonce<T: Config> = StorageMap<_, Twox64Concat, ParaId, u64, ValueQuery>;

	/// The current operating mode of the pallet.
	#[pallet::storage]
	#[pallet::getter(fn operating_mode)]
	pub type OperatingMode<T: Config> = StorageValue<_, BasicOperatingMode, ValueQuery>;

	#[pallet::call]
	impl<T: Config> Pallet<T> {
		/// Submit an inbound message originating from the Gateway contract on Ethereum
		#[pallet::call_index(0)]
		#[pallet::weight(T::WeightInfo::submit())]
		pub fn submit(origin: OriginFor<T>, message: Message) -> DispatchResult {
			let who = ensure_signed(origin)?;
			ensure!(!Self::operating_mode().is_halted(), Error::<T>::Halted);

			// submit message to verifier for verification
<<<<<<< HEAD
			T::Verifier::verify(&message.event_log, &message.proof)
				.map_err(|e| Error::<T>::Verification(e))?;
=======
			T::Verifier::verify(&message).map_err(|e| Error::<T>::Verification(e))?;

			let log = Log::decode(&mut message.data.as_slice())
				.map_err(|_| Error::<T>::InvalidEnvelope)?;
>>>>>>> 6b592235

			// Decode event log into an Envelope
			let envelope =
				Envelope::try_from(message.event_log).map_err(|_| Error::<T>::InvalidEnvelope)?;

			// Verify that the message was submitted from the known Gateway contract
			ensure!(T::GatewayAddress::get() == envelope.gateway, Error::<T>::InvalidGateway,);

			// Verify message nonce
			<Nonce<T>>::try_mutate(envelope.dest, |nonce| -> DispatchResult {
				if *nonce == u64::MAX {
					return Err(Error::<T>::MaxNonceReached.into())
				}
				if envelope.nonce != nonce.saturating_add(1) {
					Err(Error::<T>::InvalidNonce.into())
				} else {
					*nonce = nonce.saturating_add(1);
					Ok(())
				}
			})?;

			// Reward relayer from the sovereign account of the destination parachain
			// Expected to fail if sovereign account has no funds
			let sovereign_account = sibling_sovereign_account::<T>(envelope.dest);
			let refund = T::WeightToFee::weight_to_fee(&T::WeightInfo::submit());
			T::Token::transfer(
				&sovereign_account,
				&who,
				refund.saturating_add(T::Reward::get()),
				Preservation::Preserve,
			)?;

			// Decode message into XCM
			let xcm = match inbound::VersionedMessage::decode_all(&mut envelope.payload.as_ref()) {
				Ok(message) => Self::do_convert(envelope.message_id, message)?,
				Err(_) => return Err(Error::<T>::InvalidPayload.into()),
			};

			// Attempt to send XCM to a dest parachain
			let message_id = Self::send_xcm(xcm, envelope.dest)?;

			Self::deposit_event(Event::MessageReceived {
				dest: envelope.dest,
				nonce: envelope.nonce,
				message_id,
			});

			Ok(())
		}

		/// Halt or resume all pallet operations. May only be called by root.
		#[pallet::call_index(1)]
		#[pallet::weight((T::DbWeight::get().reads_writes(1, 1), DispatchClass::Operational))]
		pub fn set_operating_mode(
			origin: OriginFor<T>,
			mode: BasicOperatingMode,
		) -> DispatchResult {
			ensure_root(origin)?;
			OperatingMode::<T>::set(mode);
			Self::deposit_event(Event::OperatingModeChanged { mode });
			Ok(())
		}
	}

	impl<T: Config> Pallet<T> {
		pub fn do_convert(
			message_id: H256,
			message: inbound::VersionedMessage,
		) -> Result<Xcm<()>, Error<T>> {
			let mut xcm =
				T::MessageConverter::convert(message).map_err(|e| Error::<T>::ConvertMessage(e))?;
			// Append the message id as an XCM topic
			xcm.inner_mut().extend(vec![SetTopic(message_id.into())]);
			Ok(xcm)
		}

		pub fn send_xcm(xcm: Xcm<()>, dest: ParaId) -> Result<XcmHash, Error<T>> {
			let dest = MultiLocation { parents: 1, interior: X1(Parachain(dest.into())) };
			let (xcm_hash, _) = send_xcm::<T::XcmSender>(dest, xcm).map_err(Error::<T>::from)?;
			Ok(xcm_hash)
		}
	}
}<|MERGE_RESOLUTION|>--- conflicted
+++ resolved
@@ -38,11 +38,7 @@
 
 use alloy_rlp::Decodable as RlpDecodable;
 use codec::{Decode, DecodeAll, Encode};
-<<<<<<< HEAD
 use envelope::Envelope;
-=======
-use envelope::{Envelope, Log};
->>>>>>> 6b592235
 use frame_support::{
 	traits::{
 		fungible::{Inspect, Mutate},
@@ -217,15 +213,8 @@
 			ensure!(!Self::operating_mode().is_halted(), Error::<T>::Halted);
 
 			// submit message to verifier for verification
-<<<<<<< HEAD
 			T::Verifier::verify(&message.event_log, &message.proof)
 				.map_err(|e| Error::<T>::Verification(e))?;
-=======
-			T::Verifier::verify(&message).map_err(|e| Error::<T>::Verification(e))?;
-
-			let log = Log::decode(&mut message.data.as_slice())
-				.map_err(|_| Error::<T>::InvalidEnvelope)?;
->>>>>>> 6b592235
 
 			// Decode event log into an Envelope
 			let envelope =
