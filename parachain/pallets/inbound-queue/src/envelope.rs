--- conflicted
+++ resolved
@@ -1,20 +1,11 @@
 // SPDX-License-Identifier: Apache-2.0
 // SPDX-FileCopyrightText: 2023 Snowfork <hello@snowfork.com>
-<<<<<<< HEAD
-use snowbridge_core::{ChannelId, ParaId};
-=======
-use snowbridge_core::{inbound::Log, ParaId};
->>>>>>> 8e921b26
+use snowbridge_core::{inbound::Log, ChannelId, ParaId};
 
 use sp_core::{RuntimeDebug, H160, H256};
 use sp_std::{convert::TryFrom, prelude::*};
 
-<<<<<<< HEAD
-use alloy_primitives::{Address, Bytes, FixedBytes, B256};
-use alloy_rlp::RlpDecodable;
-=======
 use alloy_primitives::B256;
->>>>>>> 8e921b26
 use alloy_sol_types::{sol, SolEvent};
 
 sol! {
@@ -48,17 +39,9 @@
 		let event = OutboundMessageAccepted::decode_log(topics, &log.data, true)
 			.map_err(|_| EnvelopeDecodeError)?;
 
-<<<<<<< HEAD
-		let channel_id = &[u8; 32] = event.channelID.into();
-
-		event.channelID.Ok(Self {
-			gateway: H160::from(log.address.as_ref()),
-			channel_id: ChannelID::from(channel_id),
-=======
 		Ok(Self {
 			gateway: log.address,
-			dest: event.destination.saturating_to::<u32>().into(),
->>>>>>> 8e921b26
+			channel_id: ChannelID::from(event.channel_id.as_ref()),
 			nonce: event.nonce,
 			message_id: H256::from(event.messageID.as_ref()),
 			payload: event.payload,
