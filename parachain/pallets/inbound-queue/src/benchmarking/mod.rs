mod fixtures;

// SPDX-License-Identifier: Apache-2.0
// SPDX-FileCopyrightText: 2023 Snowfork <hello@snowfork.com>
use super::*;

use crate::Pallet as InboundQueue;
use frame_benchmarking::v2::*;
use frame_system::RawOrigin;
<<<<<<< HEAD
use sp_std::prelude::*;
=======
>>>>>>> 6f9cfdd9

#[benchmarks]
mod benchmarks {
	use super::*;
	use crate::benchmarking::fixtures::make_create_message;

	#[benchmark]
	fn submit() -> Result<(), BenchmarkError> {
		let caller: T::AccountId = whitelisted_caller();

		let create_message = make_create_message();

		T::Helper::initialize_storage(
			create_message.message.proof.block_hash,
			create_message.execution_header,
		);

		let sovereign_account = sibling_sovereign_account::<T>(1000u32.into());

		let minimum_balance = T::Token::minimum_balance();

		// So that the receiving account exists
		let _ = T::Token::mint_into(&caller, minimum_balance.into());
		// Fund the sovereign account (parachain sovereign account) so it can transfer a reward
		// fee to the caller account
		let _ = T::Token::mint_into(
			&sovereign_account,
			3_000_000_000_000u128
				.try_into()
				.unwrap_or_else(|_| panic!("unable to cast sovereign account balance")),
		);

		#[block]
		{
			let _ = InboundQueue::<T>::submit(
				RawOrigin::Signed(caller.clone()).into(),
				create_message.message,
			)?;
		}

		Ok(())
	}

	impl_benchmark_test_suite!(InboundQueue, crate::mock::new_tester(), crate::mock::Test);
}<|MERGE_RESOLUTION|>--- conflicted
+++ resolved
@@ -7,10 +7,6 @@
 use crate::Pallet as InboundQueue;
 use frame_benchmarking::v2::*;
 use frame_system::RawOrigin;
-<<<<<<< HEAD
-use sp_std::prelude::*;
-=======
->>>>>>> 6f9cfdd9
 
 #[benchmarks]
 mod benchmarks {
