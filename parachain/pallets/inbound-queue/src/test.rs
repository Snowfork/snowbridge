// SPDX-License-Identifier: Apache-2.0
// SPDX-FileCopyrightText: 2023 Snowfork <hello@snowfork.com>
use super::*;

use frame_support::{
	assert_noop, assert_ok,
	dispatch::DispatchError,
	parameter_types,
	traits::{ConstU64, Everything},
};
use sp_core::{H160, H256};
use sp_keyring::AccountKeyring as Keyring;
use sp_runtime::{
	testing::Header,
	traits::{BlakeTwo256, IdentifyAccount, IdentityLookup, Verify},
	ArithmeticError, MultiSignature,
};
use sp_std::convert::From;

use snowbridge_beacon_primitives::{Fork, ForkVersions};
use snowbridge_core::{Message, Proof};
use snowbridge_ethereum::Log;

use hex_literal::hex;

use crate::{self as inbound_queue, envelope::Envelope, Error, Event as InboundQueueEvent};

type UncheckedExtrinsic = frame_system::mocking::MockUncheckedExtrinsic<Test>;
type Block = frame_system::mocking::MockBlock<Test>;

frame_support::construct_runtime!(
	pub struct Test
	{
		System: frame_system::{Pallet, Call, Storage, Event<T>},
		Balances: pallet_balances::{Pallet, Call, Storage, Config<T>, Event<T>},
		EthereumBeaconClient: snowbridge_ethereum_beacon_client::{Pallet, Call, Storage, Event<T>},
		InboundQueue: inbound_queue::{Pallet, Call, Storage, Event<T>},
	}
);

pub type Signature = MultiSignature;
pub type AccountId = <<Signature as Verify>::Signer as IdentifyAccount>::AccountId;

parameter_types! {
	pub const BlockHashCount: u64 = 250;
}

impl frame_system::Config for Test {
	type BaseCallFilter = Everything;
	type BlockWeights = ();
	type BlockLength = ();
	type RuntimeOrigin = RuntimeOrigin;
	type RuntimeCall = RuntimeCall;
	type Index = u64;
	type BlockNumber = u64;
	type Hash = H256;
	type Hashing = BlakeTwo256;
	type AccountId = AccountId;
	type Lookup = IdentityLookup<Self::AccountId>;
	type Header = Header;
	type RuntimeEvent = RuntimeEvent;
	type BlockHashCount = BlockHashCount;
	type DbWeight = ();
	type Version = ();
	type PalletInfo = PalletInfo;
	type AccountData = pallet_balances::AccountData<u64>;
	type OnNewAccount = ();
	type OnKilledAccount = ();
	type SystemWeightInfo = ();
	type SS58Prefix = ();
	type OnSetCode = ();
	type MaxConsumers = frame_support::traits::ConstU32<16>;
}

impl pallet_balances::Config for Test {
	type MaxLocks = ();
	type MaxReserves = ();
	type ReserveIdentifier = [u8; 8];
	type Balance = u64;
	type RuntimeEvent = RuntimeEvent;
	type DustRemoval = ();
	type ExistentialDeposit = ConstU64<1>;
	type AccountStore = System;
	type WeightInfo = ();
	type FreezeIdentifier = ();
	type MaxFreezes = ();
	type RuntimeHoldReason = ();
	type MaxHolds = ();
}

parameter_types! {
	pub const ExecutionHeadersPruneThreshold: u32 = 10;
	pub const ChainForkVersions: ForkVersions = ForkVersions{
		genesis: Fork {
			version: [0, 0, 0, 1], // 0x00000001
			epoch: 0,
		},
		altair: Fork {
			version: [1, 0, 0, 1], // 0x01000001
			epoch: 0,
		},
		bellatrix: Fork {
			version: [2, 0, 0, 1], // 0x02000001
			epoch: 0,
		},
		capella: Fork {
			version: [3, 0, 0, 1], // 0x03000001
			epoch: 0,
		},
	};
}

impl snowbridge_ethereum_beacon_client::Config for Test {
	type RuntimeEvent = RuntimeEvent;
	type ForkVersions = ChainForkVersions;
	type MaxExecutionHeadersToKeep = ExecutionHeadersPruneThreshold;
	type WeightInfo = ();
}

// Mock verifier
pub struct MockVerifier;

impl Verifier for MockVerifier {
	fn verify(message: &Message) -> Result<Log, DispatchError> {
		let log: Log = rlp::decode(&message.data).unwrap();
		Ok(log)
	}
}

parameter_types! {
	pub const EthereumNetwork: xcm::v3::NetworkId = xcm::v3::NetworkId::Ethereum { chain_id: 15};
}

#[cfg(feature = "runtime-benchmarks")]
impl<T: snowbridge_ethereum_beacon_client::Config> BenchmarkHelper<T> for Test {
	// not implemented since the MockVerifier is used for tests
	fn initialize_storage(_: H256, _: CompactExecutionHeader) {}
}

impl inbound_queue::Config for Test {
	type RuntimeEvent = RuntimeEvent;
	type Verifier = MockVerifier;
	type Token = Balances;
	type Reward = ConstU64<100>;
	type XcmSender = ();
	type WeightInfo = ();
<<<<<<< HEAD
	type AllowListLength = ConstU32<2>;
	#[cfg(feature = "runtime-benchmarks")]
	type Helper = Test;
=======
>>>>>>> 6d44b0dd
}

fn last_events(n: usize) -> Vec<RuntimeEvent> {
	frame_system::Pallet::<Test>::events()
		.into_iter()
		.rev()
		.take(n)
		.rev()
		.map(|e| e.event)
		.collect()
}

fn expect_events(e: Vec<RuntimeEvent>) {
	assert_eq!(last_events(e.len()), e);
}

<<<<<<< HEAD
pub fn new_tester<T: Config>(outbound_queue_address: H160) -> sp_io::TestExternalities {
	new_tester_with_config::<T>(inbound_queue::GenesisConfig {
		allowlist: vec![outbound_queue_address],
		owner: None,
	})
}

pub fn new_tester_with_config<T: Config>(
	config: inbound_queue::GenesisConfig<T>,
=======
pub fn new_tester(gateway: H160) -> sp_io::TestExternalities {
	new_tester_with_config(inbound_queue::GenesisConfig { gateway })
}

pub fn new_tester_with_config(
	config: inbound_queue::GenesisConfig<Test>,
>>>>>>> 6d44b0dd
) -> sp_io::TestExternalities {
	let mut storage = frame_system::GenesisConfig::default().build_storage::<Test>().unwrap();

	GenesisBuild::<T>::assimilate_storage(&config, &mut storage).unwrap();

	let mut ext: sp_io::TestExternalities = storage.into();
	ext.execute_with(|| System::set_block_number(1));
	ext
}

fn parse_dest(message: Message) -> ParaId {
	let log = MockVerifier::verify(&message)
		.map_err(|err| {
			println!("mock verify: {:?}", err);
			err
		})
		.unwrap();
	let envelope = Envelope::try_from(log)
		.map_err(|err| {
			println!("envelope: {:?}", err);
			err
		})
		.unwrap();
	envelope.dest
}

// The originating channel address for the messages below
const OUTBOUND_QUEUE_ADDRESS: [u8; 20] = hex!["87d1f7fdfEe7f651FaBc8bFCB6E086C278b77A7d"];

const OUTBOUND_QUEUE_EVENT_LOG: [u8; 254] = hex!(
	"
	f8fc9487d1f7fdfee7f651fabc8bfcb6e086c278b77a7df863a01b11dcf133cc240f682dab2d3a8e4cd35c5da8c9cf99adac4336f8512584c5ada000000000000000000000000000000000000000000000000000000000000003e8a00000000000000000000000000000000000000000000000000000000000000001b880000000000000000000000000000000000000000000000000000000000000002000000000000000000000000000000000000000000000000000000000000000290001f8f7758fbcefd546eaeff7de24aff666b6228e730000000000e8890423c78a00000000000000000000000000000000000000000000000000000000000000
	"
);

use snowbridge_core::ParaId;

#[test]
fn test_submit() {
	new_tester::<Test>(OUTBOUND_QUEUE_ADDRESS.into()).execute_with(|| {
		let relayer: AccountId = Keyring::Bob.into();
		let origin = RuntimeOrigin::signed(relayer);

		// Deposit funds into sovereign account of Asset Hub (Statemint)
		let dest_para: ParaId = 1000u32.into();
		let sovereign_account: AccountId = dest_para.into_account_truncating();
		println!("account: {}", sovereign_account);
		let _ = Balances::mint_into(&sovereign_account, 10000);

		// Submit message
		let message = Message {
			data: OUTBOUND_QUEUE_EVENT_LOG.into(),
			proof: Proof {
				block_hash: Default::default(),
				tx_index: Default::default(),
				data: Default::default(),
			},
		};
		assert_ok!(InboundQueue::submit(origin.clone(), message.clone()));
		expect_events(vec![InboundQueueEvent::MessageReceived {
			dest: dest_para,
			nonce: 1,
			// dummy xcm sender doesn't actually send messages
			result: MessageDispatchResult::InvalidPayload,
		}
		.into()]);
	});
}

#[test]
fn test_submit_with_invalid_outbound_queue() {
	new_tester::<Test>(H160::zero()).execute_with(|| {
		let relayer: AccountId = Keyring::Bob.into();
		let origin = RuntimeOrigin::signed(relayer);

		// Deposit funds into sovereign account of Asset Hub (Statemint)
		let dest_para: ParaId = 1000u32.into();
		let sovereign_account: AccountId = dest_para.into_account_truncating();
		let _ = Balances::mint_into(&sovereign_account, 10000);

		// Submit message
		let message = Message {
			data: OUTBOUND_QUEUE_EVENT_LOG.into(),
			proof: Proof {
				block_hash: Default::default(),
				tx_index: Default::default(),
				data: Default::default(),
			},
		};
		assert_noop!(
			InboundQueue::submit(origin.clone(), message.clone()),
			Error::<Test>::InvalidOutboundQueue
		);
	});
}

#[test]
fn test_submit_with_invalid_nonce() {
	new_tester::<Test>(OUTBOUND_QUEUE_ADDRESS.into()).execute_with(|| {
		let relayer: AccountId = Keyring::Bob.into();
		let origin = RuntimeOrigin::signed(relayer);

		// Deposit funds into sovereign account of Asset Hub (Statemint)
		let dest_para: ParaId = 1000u32.into();
		let sovereign_account: AccountId = dest_para.into_account_truncating();
		let _ = Balances::mint_into(&sovereign_account, 10000);

		// Submit message
		let message = Message {
			data: OUTBOUND_QUEUE_EVENT_LOG.into(),
			proof: Proof {
				block_hash: Default::default(),
				tx_index: Default::default(),
				data: Default::default(),
			},
		};
		assert_ok!(InboundQueue::submit(origin.clone(), message.clone()));

		let event_dest = parse_dest(message.clone());
		let nonce: u64 = <Nonce<Test>>::get(event_dest);
		assert_eq!(nonce, 1);

		// Submit the same again
		assert_noop!(
			InboundQueue::submit(origin.clone(), message.clone()),
			Error::<Test>::InvalidNonce
		);
	});
}

#[test]
fn test_submit_no_funds_to_reward_relayers() {
	new_tester::<Test>(OUTBOUND_QUEUE_ADDRESS.into()).execute_with(|| {
		let relayer: AccountId = Keyring::Bob.into();
		let origin = RuntimeOrigin::signed(relayer);

		// Create sovereign account for Asset Hub (Statemint), but with no funds to cover rewards
		let dest_para: ParaId = 1000u32.into();
		let sovereign_account: AccountId = dest_para.into_account_truncating();
		assert_ok!(Balances::mint_into(&sovereign_account, 2));

		// Submit message
		let message = Message {
			data: OUTBOUND_QUEUE_EVENT_LOG.into(),
			proof: Proof {
				block_hash: Default::default(),
				tx_index: Default::default(),
				data: Default::default(),
			},
		};
		assert_noop!(
			InboundQueue::submit(origin.clone(), message.clone()),
			// should actually be `NoFunds`. See this bug in substrate:
			// https://github.com/paritytech/substrate/issues/13866
			ArithmeticError::Underflow
		);
	});
}

#[test]
fn test_add_allow_list_without_root_yields_bad_origin() {
	new_tester_with_config::<Test>(Default::default()).execute_with(|| {
		let contract_address = hex!("0000000000000000000000000000000000000000").into();
		let relayer: AccountId = Keyring::Bob.into();
		let origin = RuntimeOrigin::signed(relayer);
		assert_noop!(
			InboundQueue::add_allow_list(origin, contract_address),
			sp_runtime::DispatchError::BadOrigin,
		);
	});
}

#[test]
fn test_add_allow_list_with_root_succeeds() {
	new_tester_with_config::<Test>(Default::default()).execute_with(|| {
		let origin = RuntimeOrigin::root();
		let contract_address = hex!("0000000000000000000000000000000000000000").into();

		assert_eq!(<AllowList<Test>>::get().len(), 0);
		assert_ok!(InboundQueue::add_allow_list(origin, contract_address));

		System::assert_last_event(RuntimeEvent::InboundQueue(crate::Event::AllowListAdded {
			address: contract_address,
		}));

		assert_eq!(<AllowList<Test>>::get().len(), 1);
		assert!(<AllowList<Test>>::get().contains(&contract_address));
	});
}

#[test]
fn test_add_allow_list_ignores_duplicates() {
	new_tester_with_config::<Test>(Default::default()).execute_with(|| {
		let origin = RuntimeOrigin::root();
		let contract_address = hex!("0000000000000000000000000000000000000000").into();

		assert_eq!(<AllowList<Test>>::get().len(), 0);
		assert_ok!(InboundQueue::add_allow_list(origin.clone(), contract_address));
		assert_eq!(<AllowList<Test>>::get().len(), 1);
		assert!(<AllowList<Test>>::get().contains(&contract_address));
		assert_ok!(InboundQueue::add_allow_list(origin, contract_address));
		assert_eq!(<AllowList<Test>>::get().len(), 1);
		assert!(<AllowList<Test>>::get().contains(&contract_address));
	});
}

#[test]
fn test_add_allow_list_fails_when_exceeding_bounds() {
	new_tester_with_config::<Test>(Default::default()).execute_with(|| {
		let origin = RuntimeOrigin::root();
		let contract_address1 = hex!("0000000000000000000000000000000000000000").into();
		let contract_address2 = hex!("1000000000000000000000000000000000000000").into();
		let contract_address3 = hex!("3000000000000000000000000000000000000000").into();

		assert_eq!(<AllowList<Test>>::get().len(), 0);

		assert_ok!(InboundQueue::add_allow_list(origin.clone(), contract_address1));
		assert_eq!(<AllowList<Test>>::get().len(), 1);

		assert_ok!(InboundQueue::add_allow_list(origin.clone(), contract_address2));
		assert_eq!(<AllowList<Test>>::get().len(), 2);

		assert_noop!(
			InboundQueue::add_allow_list(origin, contract_address3),
			Error::<Test>::AllowListFull,
		);
		assert_eq!(<AllowList<Test>>::get().len(), 2);
	});
}

#[test]
fn test_remove_allow_list_without_root_yields_bad_origin() {
	new_tester_with_config::<Test>(Default::default()).execute_with(|| {
		let contract_address = hex!("0000000000000000000000000000000000000000").into();
		let relayer: AccountId = Keyring::Bob.into();
		let origin = RuntimeOrigin::signed(relayer);
		assert_noop!(
			InboundQueue::remove_allow_list(origin, contract_address),
			sp_runtime::DispatchError::BadOrigin,
		);
	});
}

#[test]
fn test_remove_allow_list_with_root_succeeds() {
	new_tester_with_config::<Test>(Default::default()).execute_with(|| {
		let origin = RuntimeOrigin::root();
		let contract_address = hex!("0000000000000000000000000000000000000000").into();

		assert_eq!(<AllowList<Test>>::get().len(), 0);
		assert_ok!(InboundQueue::add_allow_list(origin.clone(), contract_address));
		assert_eq!(<AllowList<Test>>::get().len(), 1);

		assert_ok!(InboundQueue::remove_allow_list(origin, contract_address));
		System::assert_last_event(RuntimeEvent::InboundQueue(crate::Event::AllowListRemoved {
			address: contract_address,
		}));

		assert_eq!(<AllowList<Test>>::get().len(), 0);
		assert!(!<AllowList<Test>>::get().contains(&contract_address));
	});
}

#[test]
fn test_remove_allow_list_event_not_emitted_for_none_existent_item() {
	new_tester_with_config::<Test>(Default::default()).execute_with(|| {
		let origin = RuntimeOrigin::root();
		let contract_address = hex!("0000000000000000000000000000000000000000").into();

		let start = System::event_count();
		assert_ok!(InboundQueue::remove_allow_list(origin, contract_address));
		let end = System::event_count();

		assert_eq!(start, end); // No new events
	});
}<|MERGE_RESOLUTION|>--- conflicted
+++ resolved
@@ -144,12 +144,6 @@
 	type Reward = ConstU64<100>;
 	type XcmSender = ();
 	type WeightInfo = ();
-<<<<<<< HEAD
-	type AllowListLength = ConstU32<2>;
-	#[cfg(feature = "runtime-benchmarks")]
-	type Helper = Test;
-=======
->>>>>>> 6d44b0dd
 }
 
 fn last_events(n: usize) -> Vec<RuntimeEvent> {
@@ -166,24 +160,12 @@
 	assert_eq!(last_events(e.len()), e);
 }
 
-<<<<<<< HEAD
-pub fn new_tester<T: Config>(outbound_queue_address: H160) -> sp_io::TestExternalities {
-	new_tester_with_config::<T>(inbound_queue::GenesisConfig {
-		allowlist: vec![outbound_queue_address],
-		owner: None,
-	})
+pub fn new_tester<T: Config>(gateway: H160) -> sp_io::TestExternalities {
+	new_tester_with_config(inbound_queue::GenesisConfig { gateway })
 }
 
 pub fn new_tester_with_config<T: Config>(
-	config: inbound_queue::GenesisConfig<T>,
-=======
-pub fn new_tester(gateway: H160) -> sp_io::TestExternalities {
-	new_tester_with_config(inbound_queue::GenesisConfig { gateway })
-}
-
-pub fn new_tester_with_config(
 	config: inbound_queue::GenesisConfig<Test>,
->>>>>>> 6d44b0dd
 ) -> sp_io::TestExternalities {
 	let mut storage = frame_system::GenesisConfig::default().build_storage::<Test>().unwrap();
 
