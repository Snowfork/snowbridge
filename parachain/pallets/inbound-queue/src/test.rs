--- conflicted
+++ resolved
@@ -165,21 +165,14 @@
 	assert_eq!(last_events(e.len()), e);
 }
 
-pub fn new_tester<T: Config>(gateway: H160) -> sp_io::TestExternalities {
-	new_tester_with_config::<T>(inbound_queue::GenesisConfig { gateway, owner: None })
-}
-
-<<<<<<< HEAD
-pub fn new_tester_with_config<T: Config>(
-	config: inbound_queue::GenesisConfig<T>,
-=======
-pub fn new_tester_with_config(
-	config: inbound_queue::GenesisConfig,
->>>>>>> ad9d35c6
-) -> sp_io::TestExternalities {
-	let mut storage = frame_system::GenesisConfig::default().build_storage::<T>().unwrap();
-
-	GenesisBuild::<T>::assimilate_storage(&config, &mut storage).unwrap();
+pub fn new_tester(gateway: H160) -> sp_io::TestExternalities {
+	new_tester_with_config(inbound_queue::GenesisConfig { gateway })
+}
+
+pub fn new_tester_with_config(config: inbound_queue::GenesisConfig) -> sp_io::TestExternalities {
+	let mut storage = frame_system::GenesisConfig::default().build_storage::<Test>().unwrap();
+
+	GenesisBuild::<Test>::assimilate_storage(&config, &mut storage).unwrap();
 
 	let mut ext: sp_io::TestExternalities = storage.into();
 	ext.execute_with(|| System::set_block_number(1));
@@ -215,11 +208,7 @@
 
 #[test]
 fn test_submit() {
-<<<<<<< HEAD
-	new_tester::<Test>(OUTBOUND_QUEUE_ADDRESS.into()).execute_with(|| {
-=======
 	new_tester(GATEWAY_ADDRESS.into()).execute_with(|| {
->>>>>>> ad9d35c6
 		let relayer: AccountId = Keyring::Bob.into();
 		let origin = RuntimeOrigin::signed(relayer);
 
@@ -250,13 +239,8 @@
 }
 
 #[test]
-<<<<<<< HEAD
-fn test_submit_with_invalid_outbound_queue() {
-	new_tester::<Test>(H160::zero()).execute_with(|| {
-=======
 fn test_submit_with_invalid_gateway() {
 	new_tester(H160::zero()).execute_with(|| {
->>>>>>> ad9d35c6
 		let relayer: AccountId = Keyring::Bob.into();
 		let origin = RuntimeOrigin::signed(relayer);
 
@@ -283,11 +267,7 @@
 
 #[test]
 fn test_submit_with_invalid_nonce() {
-<<<<<<< HEAD
-	new_tester::<Test>(OUTBOUND_QUEUE_ADDRESS.into()).execute_with(|| {
-=======
 	new_tester(GATEWAY_ADDRESS.into()).execute_with(|| {
->>>>>>> ad9d35c6
 		let relayer: AccountId = Keyring::Bob.into();
 		let origin = RuntimeOrigin::signed(relayer);
 
@@ -321,11 +301,7 @@
 
 #[test]
 fn test_submit_no_funds_to_reward_relayers() {
-<<<<<<< HEAD
-	new_tester::<Test>(OUTBOUND_QUEUE_ADDRESS.into()).execute_with(|| {
-=======
 	new_tester(GATEWAY_ADDRESS.into()).execute_with(|| {
->>>>>>> ad9d35c6
 		let relayer: AccountId = Keyring::Bob.into();
 		let origin = RuntimeOrigin::signed(relayer);
 
@@ -350,8 +326,6 @@
 			ArithmeticError::Underflow
 		);
 	});
-<<<<<<< HEAD
-=======
 }
 
 #[test]
@@ -380,5 +354,4 @@
 			sp_runtime::DispatchError::BadOrigin,
 		);
 	});
->>>>>>> ad9d35c6
 }