--- conflicted
+++ resolved
@@ -14,13 +14,6 @@
 	use super::*;
 
 	#[benchmark]
-<<<<<<< HEAD
-	fn upgrade() -> Result<(), BenchmarkError> {
-		let upgrade_task = H160::repeat_byte(3);
-
-		#[extrinsic_call]
-		_(RawOrigin::Root, upgrade_task);
-=======
 	fn upgrade(x: Linear<0, { T::MaxUpgradeDataSize::get() }>) -> Result<(), BenchmarkError> {
 		let caller: T::AccountId = whitelisted_caller();
 		let logic = H160::repeat_byte(1);
@@ -40,7 +33,6 @@
 
 		#[extrinsic_call]
 		_(RawOrigin::Signed(caller), logic, Some(data));
->>>>>>> 6d44b0dd
 
 		Ok(())
 	}
