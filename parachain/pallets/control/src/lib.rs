--- conflicted
+++ resolved
@@ -49,7 +49,6 @@
 	},
 	sibling_sovereign_account, AgentId,
 };
-use sp_runtime::Saturating;
 
 #[cfg(feature = "runtime-benchmarks")]
 use frame_support::traits::OriginTrait;
@@ -409,16 +408,11 @@
 		/// Send `command` to the Gateway on the channel identified by `origin`.
 		fn send(origin: ParaId, command: Command, pays_fee: PaysFee<T>) -> DispatchResult {
 			let message = Message { origin, command };
-<<<<<<< HEAD
-			let (ticket, delivery_fee) =
+			let (ticket, fee) =
 				T::OutboundQueue::validate(&message).map_err(|err| Error::<T>::Send(err))?;
-=======
-			let (ticket, fee) =
-				T::OutboundQueue::validate(&message).map_err(|_| Error::<T>::SubmissionFailed)?;
->>>>>>> 187c3ff0
 
 			let payment = match pays_fee {
-				PaysFee::Yes(account) => Some((account, fee.base.saturating_add(fee.delivery))),
+				PaysFee::Yes(account) => Some((account, fee.total())),
 				PaysFee::Partial(account) => Some((account, fee.base)),
 				PaysFee::No => None,
 			};
