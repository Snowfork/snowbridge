--- conflicted
+++ resolved
@@ -3,18 +3,6 @@
 use crate::{mock::*, *};
 use frame_support::{assert_noop, assert_ok};
 use sp_core::H256;
-<<<<<<< HEAD
-use sp_runtime::{AccountId32, DispatchError::BadOrigin, TokenError, traits::AccountIdConversion};
-
-#[test]
-fn create_agent_for_sibling() {
-	new_test_ext().execute_with(|| {
-		let origin_para_id = 2000;
-		let origin_location = MultiLocation {
-			parents: 1,
-			interior: X1(Parachain(origin_para_id)),
-		};
-=======
 use sp_runtime::{traits::AccountIdConversion, AccountId32, DispatchError::BadOrigin, TokenError};
 
 #[test]
@@ -22,7 +10,6 @@
 	new_test_ext().execute_with(|| {
 		let origin_para_id = 2000;
 		let origin_location = MultiLocation { parents: 1, interior: X1(Parachain(origin_para_id)) };
->>>>>>> f6a0e864
 		let agent_id = make_agent_id(origin_location);
 		let sovereign_account = ParaId::from(origin_para_id).into_account_truncating();
 
@@ -39,11 +26,7 @@
 }
 
 #[test]
-<<<<<<< HEAD
-fn create_agent_for_sibling_fails_on_funds_unavailable() {
-=======
 fn create_agent_fails_on_funds_unavailable() {
->>>>>>> f6a0e864
 	new_test_ext().execute_with(|| {
 		let origin_location = MultiLocation { parents: 1, interior: X1(Parachain(2000)) };
 
@@ -53,25 +36,6 @@
 }
 
 #[test]
-<<<<<<< HEAD
-fn create_agent_for_sibling_child() {
-	new_test_ext().execute_with(|| {
-		let origin_location = MultiLocation {
-			parents: 1,
-			interior: X2(Parachain(2000), Junction::AccountId32 { network: None, id: [67u8; 32]}),
-		};
-		let agent_id = make_agent_id(origin_location);
-
-		// Create channel for sibling parachain
-		Channels::<Test>::insert(ParaId::from(2000), ());
-
-		assert!(!Agents::<Test>::contains_key(agent_id));
-
-		let origin = make_xcm_origin(origin_location);
-		assert_ok!(EthereumControl::create_agent(origin));
-
-		assert!(Agents::<Test>::contains_key(agent_id));
-=======
 fn create_agent_bad_origin() {
 	new_test_ext().execute_with(|| {
 		// relay chain location not allowed
@@ -117,68 +81,10 @@
 			impl_code_hash: code_hash,
 			initializer_params_hash: None,
 		}));
->>>>>>> f6a0e864
-	});
-}
-
-#[test]
-<<<<<<< HEAD
-fn create_agent_for_sibling_child_fails_no_channel() {
-	new_test_ext().execute_with(|| {
-		let origin_location = MultiLocation {
-			parents: 1,
-			interior: X2(Parachain(2000), Junction::AccountId32 { network: None, id: [67u8; 32]}),
-		};
-
-		let origin = make_xcm_origin(origin_location);
-		assert_noop!(
-			EthereumControl::create_agent(origin),
-			Error::<Test>::ChannelNotExist
-		);
-	});
-}
-
-#[test]
-fn create_agent_bad_origin() {
-	new_test_ext().execute_with(|| {
-		// relay chain location not allowed
-		assert_noop!(
-			EthereumControl::create_agent(
-				make_xcm_origin(
-					MultiLocation {
-						parents: 1,
-						interior: Here,
-					}
-				)
-			),
-			BadOrigin,
-		);
-
-		// local account location not allowed
-		assert_noop!(
-			EthereumControl::create_agent(
-				make_xcm_origin(
-					MultiLocation {
-						parents: 0,
-						interior: X1(Junction::AccountId32 { network: None, id: [67u8; 32]}),
-					}
-				)
-			),
-			BadOrigin,
-		);
-
-		// Signed origin not allowed
-		assert_noop!(
-			EthereumControl::create_agent(RuntimeOrigin::signed([14; 32].into())),
-			BadOrigin
-		);
-
-		// None origin not allowed
-		assert_noop!(
-			EthereumControl::create_agent(RuntimeOrigin::none()),
-			BadOrigin
-		);
-=======
+	});
+}
+
+#[test]
 fn upgrade_as_signed_fails() {
 	new_test_ext().execute_with(|| {
 		let origin = RuntimeOrigin::signed(AccountId32::new([0; 32]));
@@ -186,68 +92,10 @@
 		let code_hash: H256 = Default::default();
 
 		assert_noop!(EthereumControl::upgrade(origin, address, code_hash, None), BadOrigin);
->>>>>>> f6a0e864
-	});
-}
-
-#[test]
-<<<<<<< HEAD
-fn upgrade_as_root() {
-=======
-fn upgrade_with_params() {
->>>>>>> f6a0e864
-	new_test_ext().execute_with(|| {
-		let origin = RuntimeOrigin::root();
-		let address: H160 = Default::default();
-		let code_hash: H256 = Default::default();
-<<<<<<< HEAD
-
-		assert_ok!(EthereumControl::upgrade(origin, address, code_hash, None));
-
-		System::assert_last_event(RuntimeEvent::EthereumControl(crate::Event::Upgrade {
-			impl_address: address,
-			impl_code_hash: code_hash,
-			initializer_params_hash: None,
-		}));
-=======
-		let initializer: Option<Initializer> =
-			Some(Initializer { params: [0; 256].into(), maximum_required_gas: 10000 });
-		assert_ok!(EthereumControl::upgrade(origin, address, code_hash, initializer));
->>>>>>> f6a0e864
-	});
-}
-
-#[test]
-<<<<<<< HEAD
-fn upgrade_as_signed_fails() {
-	new_test_ext().execute_with(|| {
-		let origin = RuntimeOrigin::signed(AccountId32::new([0; 32]));
-		let address: H160 = Default::default();
-		let code_hash: H256 = Default::default();
-
-		assert_noop!(
-			EthereumControl::upgrade(origin, address, code_hash, None),
-			BadOrigin
-		);
-=======
-fn create_channel() {
-	new_test_ext().execute_with(|| {
-		let origin_para_id = 2000;
-		let origin_location = MultiLocation { parents: 1, interior: X1(Parachain(origin_para_id)) };
-		let sovereign_account = ParaId::from(origin_para_id).into_account_truncating();
-		let origin = make_xcm_origin(origin_location);
-
-		// fund sovereign account of origin
-		let _ = Balances::mint_into(&sovereign_account, 10000);
-
-		assert_ok!(EthereumControl::create_agent(origin.clone()));
-		assert_ok!(EthereumControl::create_channel(origin));
->>>>>>> f6a0e864
-	});
-}
-
-#[test]
-<<<<<<< HEAD
+	});
+}
+
+#[test]
 fn upgrade_with_params() {
 	new_test_ext().execute_with(|| {
 		let origin = RuntimeOrigin::root();
@@ -255,14 +103,12 @@
 		let code_hash: H256 = Default::default();
 		let initializer: Option<Initializer> =
 			Some(Initializer { params: [0; 256].into(), maximum_required_gas: 10000 });
-		assert_ok!(EthereumControl::upgrade(
-			origin,
-			address,
-			code_hash,
-			initializer
-		));
-=======
-fn create_channel_fail_already_exists() {
+		assert_ok!(EthereumControl::upgrade(origin, address, code_hash, initializer));
+	});
+}
+
+#[test]
+fn create_channel() {
 	new_test_ext().execute_with(|| {
 		let origin_para_id = 2000;
 		let origin_location = MultiLocation { parents: 1, interior: X1(Parachain(origin_para_id)) };
@@ -273,16 +119,12 @@
 		let _ = Balances::mint_into(&sovereign_account, 10000);
 
 		assert_ok!(EthereumControl::create_agent(origin.clone()));
-		assert_ok!(EthereumControl::create_channel(origin.clone()));
-
-		assert_noop!(EthereumControl::create_channel(origin), Error::<Test>::ChannelAlreadyCreated);
->>>>>>> f6a0e864
-	});
-}
-
-#[test]
-<<<<<<< HEAD
-fn create_channel() {
+		assert_ok!(EthereumControl::create_channel(origin));
+	});
+}
+
+#[test]
+fn create_channel_fail_already_exists() {
 	new_test_ext().execute_with(|| {
 		let origin_para_id = 2000;
 		let origin_location = MultiLocation { parents: 1, interior: X1(Parachain(origin_para_id)) };
@@ -293,8 +135,13 @@
 		let _ = Balances::mint_into(&sovereign_account, 10000);
 
 		assert_ok!(EthereumControl::create_agent(origin.clone()));
-		assert_ok!(EthereumControl::create_channel(origin));
-=======
+		assert_ok!(EthereumControl::create_channel(origin.clone()));
+
+		assert_noop!(EthereumControl::create_channel(origin), Error::<Test>::ChannelAlreadyCreated);
+	});
+}
+
+#[test]
 fn create_channel_bad_origin() {
 	new_test_ext().execute_with(|| {
 		// relay chain location not allowed
@@ -335,102 +182,17 @@
 
 		// None origin not allowed
 		assert_noop!(EthereumControl::create_agent(RuntimeOrigin::none()), BadOrigin);
->>>>>>> f6a0e864
-	});
-}
-
-#[test]
-<<<<<<< HEAD
-fn create_channel_fail_already_exists() {
-=======
+	});
+}
+
+#[test]
 fn update_channel() {
->>>>>>> f6a0e864
 	new_test_ext().execute_with(|| {
 		let origin_para_id = 2000;
 		let origin_location = MultiLocation { parents: 1, interior: X1(Parachain(origin_para_id)) };
 		let sovereign_account = ParaId::from(origin_para_id).into_account_truncating();
 		let origin = make_xcm_origin(origin_location);
 
-<<<<<<< HEAD
-		// fund sovereign account of origin
-		let _ = Balances::mint_into(&sovereign_account, 10000);
-
-		assert_ok!(EthereumControl::create_agent(origin.clone()));
-		assert_ok!(EthereumControl::create_channel(origin.clone()));
-
-		assert_noop!(
-			EthereumControl::create_channel(origin),
-			Error::<Test>::ChannelAlreadyCreated
-		);
-	});
-}
-
-#[test]
-fn create_channel_bad_origin() {
-	new_test_ext().execute_with(|| {
-		// relay chain location not allowed
-		assert_noop!(
-			EthereumControl::create_channel(
-				make_xcm_origin(
-					MultiLocation {
-						parents: 1,
-						interior: Here,
-					}
-				)
-			),
-			BadOrigin,
-		);
-
-		// child of sibling location not allowed
-		assert_noop!(
-			EthereumControl::create_channel(
-				make_xcm_origin(
-					MultiLocation {
-						parents: 1,
-						interior: X2(Parachain(2000), Junction::AccountId32 { network: None, id: [67u8; 32]}),
-					}
-				)
-			),
-			BadOrigin,
-		);
-
-		// local account location not allowed
-		assert_noop!(
-			EthereumControl::create_channel(
-				make_xcm_origin(
-					MultiLocation {
-						parents: 0,
-						interior: X1(Junction::AccountId32 { network: None, id: [67u8; 32]}),
-					}
-				)
-			),
-			BadOrigin,
-		);
-
-		// Signed origin not allowed
-		assert_noop!(
-			EthereumControl::create_channel(RuntimeOrigin::signed([14; 32].into())),
-			BadOrigin
-		);
-
-		// None origin not allowed
-		assert_noop!(
-			EthereumControl::create_agent(RuntimeOrigin::none()),
-			BadOrigin
-		);
-	});
-}
-
-#[test]
-fn update_channel() {
-	new_test_ext().execute_with(|| {
-		let origin_para_id = 2000;
-		let origin_location = MultiLocation { parents: 1, interior: X1(Parachain(origin_para_id)) };
-		let sovereign_account = ParaId::from(origin_para_id).into_account_truncating();
-		let origin = make_xcm_origin(origin_location);
-
-=======
->>>>>>> f6a0e864
 		// First create the channel
 		let _ = Balances::mint_into(&sovereign_account, 10000);
 		EthereumControl::create_agent(origin.clone()).unwrap();
@@ -453,18 +215,6 @@
 		let mode = OperatingMode::Normal;
 		let fee = 45;
 
-<<<<<<< HEAD
-
-		// relay chain location not allowed
-		assert_noop!(
-			EthereumControl::update_channel(
-				make_xcm_origin(
-					MultiLocation {
-						parents: 1,
-						interior: Here,
-					}
-				),
-=======
 		// relay chain location not allowed
 		assert_noop!(
 			EthereumControl::update_channel(
@@ -498,38 +248,6 @@
 					parents: 0,
 					interior: X1(Junction::AccountId32 { network: None, id: [67u8; 32] }),
 				}),
->>>>>>> f6a0e864
-				mode,
-				fee,
-			),
-			BadOrigin,
-		);
-
-<<<<<<< HEAD
-		// child of sibling location not allowed
-		assert_noop!(
-			EthereumControl::update_channel(
-				make_xcm_origin(
-					MultiLocation {
-						parents: 1,
-						interior: X2(Parachain(2000), Junction::AccountId32 { network: None, id: [67u8; 32]}),
-					}
-				),
-				mode,
-				fee,
-			),
-			BadOrigin,
-		);
-
-		// local account location not allowed
-		assert_noop!(
-			EthereumControl::update_channel(
-				make_xcm_origin(
-					MultiLocation {
-						parents: 0,
-						interior: X1(Junction::AccountId32 { network: None, id: [67u8; 32]}),
-					}
-				),
 				mode,
 				fee,
 			),
@@ -543,17 +261,6 @@
 		);
 
 		// None origin not allowed
-		assert_noop!(
-			EthereumControl::update_channel(RuntimeOrigin::none(), mode, fee),
-=======
-		// Signed origin not allowed
-		assert_noop!(
-			EthereumControl::update_channel(RuntimeOrigin::signed([14; 32].into()), mode, fee),
->>>>>>> f6a0e864
-			BadOrigin
-		);
-
-		// None origin not allowed
 		assert_noop!(EthereumControl::update_channel(RuntimeOrigin::none(), mode, fee), BadOrigin);
 	});
 }
@@ -567,11 +274,7 @@
 		// Now try to update it
 		assert_noop!(
 			EthereumControl::update_channel(origin, OperatingMode::Normal, 2004),
-<<<<<<< HEAD
-			Error::<Test>::ChannelNotExist
-=======
 			Error::<Test>::NoChannel
->>>>>>> f6a0e864
 		);
 	});
 }
@@ -592,16 +295,12 @@
 		// Now try to force update it
 		let force_origin = RuntimeOrigin::root();
 		let versioned_location: Box<VersionedMultiLocation> = Box::new(origin_location.into());
-<<<<<<< HEAD
-		assert_ok!(EthereumControl::force_update_channel(force_origin, versioned_location, OperatingMode::Normal, 2004));
-=======
 		assert_ok!(EthereumControl::force_update_channel(
 			force_origin,
 			versioned_location,
 			OperatingMode::Normal,
 			2004
 		));
->>>>>>> f6a0e864
 
 		System::assert_last_event(RuntimeEvent::EthereumControl(crate::Event::UpdateChannel {
 			para_id: 2000.into(),
@@ -621,96 +320,16 @@
 		assert_noop!(
 			EthereumControl::force_update_channel(
 				RuntimeOrigin::signed([14; 32].into()),
-<<<<<<< HEAD
-				Box::new(
-					MultiLocation {
-						parents: 1,
-						interior: Here,
-					}.into()
-				),
-=======
 				Box::new(MultiLocation { parents: 1, interior: Here }.into()),
->>>>>>> f6a0e864
-				mode,
-				fee,
-			),
-			BadOrigin,
-<<<<<<< HEAD
-		);
-	});
-}
-
-#[test]
-fn force_update_channel_fail_invalid_location() {
-	new_test_ext().execute_with(|| {
-		let mode = OperatingMode::Normal;
-		let fee = 45;
-
-		// relay chain location not allowed
-		assert_noop!(
-			EthereumControl::force_update_channel(
-				RuntimeOrigin::root(),
-				Box::new(
-					MultiLocation {
-						parents: 1,
-						interior: Here,
-					}.into()
-				),
-				mode,
-				fee,
-			),
-			Error::<Test>::InvalidLocation,
-		);
-
-		// local account location not allowed
-		assert_noop!(
-			EthereumControl::force_update_channel(
-				RuntimeOrigin::root(),
-				Box::new(
-					MultiLocation {
-						parents: 0,
-						interior: X1(Junction::AccountId32 { network: None, id: [67u8; 32]}),
-					}.into()
-				),
-				mode,
-				fee,
-			),
-			Error::<Test>::InvalidLocation,
-		);
-
-		// child of sibling location not allowed
-		assert_noop!(
-			EthereumControl::force_update_channel(
-				RuntimeOrigin::root(),
-				Box::new(
-					MultiLocation {
-						parents: 1,
-						interior: X2(Parachain(2000), Junction::AccountId32 { network: None, id: [67u8; 32]}),
-					}.into()
-				),
-				mode,
-				fee,
-			),
-			Error::<Test>::InvalidLocation,
-=======
->>>>>>> f6a0e864
-		);
-	});
-}
-
-#[test]
-<<<<<<< HEAD
-fn set_operating_mode_as_root() {
-	new_test_ext().execute_with(|| {
-		let origin = RuntimeOrigin::root();
-		let mode = OperatingMode::RejectingOutboundMessages;
-
-		assert_ok!(EthereumControl::set_operating_mode(origin, mode));
-
-		System::assert_last_event(RuntimeEvent::EthereumControl(crate::Event::SetOperatingMode {
-			mode
-		}));
-=======
+				mode,
+				fee,
+			),
+			BadOrigin,
+		);
+	});
+}
+
+#[test]
 fn force_update_channel_fail_invalid_location() {
 	new_test_ext().execute_with(|| {
 		let mode = OperatingMode::Normal;
@@ -763,19 +382,10 @@
 			),
 			Error::<Test>::InvalidLocation,
 		);
->>>>>>> f6a0e864
-	});
-}
-
-#[test]
-<<<<<<< HEAD
-fn set_operating_mode_as_signed_fails() {
-	new_test_ext().execute_with(|| {
-		let origin = RuntimeOrigin::signed([14; 32].into());
-		let mode = OperatingMode::RejectingOutboundMessages;
-
-		assert_noop!(EthereumControl::set_operating_mode(origin, mode), BadOrigin);
-=======
+	});
+}
+
+#[test]
 fn set_operating_mode_as_root() {
 	new_test_ext().execute_with(|| {
 		let origin = RuntimeOrigin::root();
@@ -786,36 +396,10 @@
 		System::assert_last_event(RuntimeEvent::EthereumControl(crate::Event::SetOperatingMode {
 			mode,
 		}));
->>>>>>> f6a0e864
-	});
-}
-
-#[test]
-<<<<<<< HEAD
-fn transfer_native_from_agent() {
-	new_test_ext().execute_with(|| {
-		let origin_location = MultiLocation {
-			parents: 1,
-			interior: X2(Parachain(2000), Junction::AccountId32 { network: None, id: [67u8; 32]}),
-		};
-		let recipient: H160 = [27u8; 20].into();
-		let amount = 103435;
-
-		// First create the agent
-		Agents::<Test>::insert(make_agent_id(origin_location), ());
-
-		let origin = make_xcm_origin(origin_location);
-		assert_ok!(
-			EthereumControl::transfer_native_from_agent(origin, recipient, amount),
-		);
-
-		System::assert_last_event(RuntimeEvent::EthereumControl(crate::Event::TransferNativeFromAgent {
-			agent_id: make_agent_id(origin_location),
-			recipient,
-			amount
-		}));
-
-=======
+	});
+}
+
+#[test]
 fn set_operating_mode_as_signed_fails() {
 	new_test_ext().execute_with(|| {
 		let origin = RuntimeOrigin::signed([14; 32].into());
@@ -845,7 +429,6 @@
 				amount,
 			},
 		));
->>>>>>> f6a0e864
 	});
 }
 
@@ -853,52 +436,6 @@
 fn force_transfer_native_from_agent() {
 	new_test_ext().execute_with(|| {
 		let origin = RuntimeOrigin::root();
-<<<<<<< HEAD
-		let location = MultiLocation {
-			parents: 1,
-			interior: X2(Parachain(2000), Junction::AccountId32 { network: None, id: [67u8; 32]}),
-		};
-		let versioned_location: Box<VersionedMultiLocation> = Box::new(location.into());
-		let recipient: H160 = [27u8; 20].into();
-		let amount = 103435;
-
-		// First create the agent
-		Agents::<Test>::insert(make_agent_id(location), ());
-
-		assert_ok!(
-			EthereumControl::force_transfer_native_from_agent(origin, versioned_location, recipient, amount),
-		);
-
-		System::assert_last_event(RuntimeEvent::EthereumControl(crate::Event::TransferNativeFromAgent {
-			agent_id: make_agent_id(location),
-			recipient,
-			amount
-		}));
-
-	});
-}
-
-#[test]
-fn force_transfer_native_from_agent_bad_origin() {
-	new_test_ext().execute_with(|| {
-		let recipient: H160 = [27u8; 20].into();
-		let amount = 103435;
-
-		// signed origin not allowed
-		assert_noop!(
-			EthereumControl::force_transfer_native_from_agent(
-				RuntimeOrigin::signed([14; 32].into()),
-				Box::new(
-					MultiLocation {
-						parents: 1,
-						interior: X2(Parachain(2000), Junction::AccountId32 { network: None, id: [67u8; 32]}),
-					}.into()
-				),
-				recipient,
-				amount,
-			),
-			BadOrigin,
-=======
 		let location = MultiLocation { parents: 1, interior: X1(Parachain(2000)) };
 		let versioned_location: Box<VersionedMultiLocation> = Box::new(location.into());
 		let recipient: H160 = [27u8; 20].into();
@@ -966,25 +503,6 @@
 			"Sovereign account for parachain {}: {:#?}",
 			para_id,
 			hex::encode(sovereign_account)
->>>>>>> f6a0e864
-		);
-	});
-}
-
-// NOTE: The following tests are not actually tests and are more about obtaining location conversions
-// for devops purposes. They need to be removed here and incorporated into a command line utility.
-
-#[ignore]
-#[test]
-fn sibling_sovereign_account() {
-	new_test_ext().execute_with(|| {
-		let para_id = 1001;
-		let sovereign_account: AccountId32 = ParaId::from(para_id).into_account_truncating();
-		println!(
-			"Sovereign account for parachain {}: {:#?}",
-			para_id,
-			hex::encode(sovereign_account)
-		);
-
+		);
 	});
 }