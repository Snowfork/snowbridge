--- conflicted
+++ resolved
@@ -3,47 +3,31 @@
 use crate as snowbridge_control;
 use frame_support::{
 	parameter_types,
-<<<<<<< HEAD
-	traits::{ConstU16, ConstU64, Everything, tokens::fungible::Mutate},
-=======
 	traits::{tokens::fungible::Mutate, ConstU128, ConstU16, ConstU64, Contains},
->>>>>>> f6a0e864
 	PalletId,
 };
 use sp_core::H256;
 use xcm_executor::traits::ConvertLocation;
 
-<<<<<<< HEAD
-use snowbridge_core::{outbound::{Message, MessageHash, ParaId, SubmitError}, AgentId};
-=======
 use snowbridge_core::{
 	outbound::{Message, MessageHash, ParaId, SubmitError},
 	AgentId,
 };
->>>>>>> f6a0e864
 use sp_runtime::{
 	testing::Header,
 	traits::{AccountIdConversion, BlakeTwo256, IdentityLookup},
 	AccountId32,
 };
 use xcm::prelude::*;
-use xcm_builder::{
-	DescribeAllTerminal, DescribeFamily, HashedDescription,
-};
+use xcm_builder::{DescribeAllTerminal, DescribeFamily, HashedDescription};
 
 #[cfg(feature = "runtime-benchmarks")]
 use crate::BenchmarkHelper;
 
-#[cfg(feature = "runtime-benchmarks")]
-use crate::BenchmarkHelper;
-
 type UncheckedExtrinsic = frame_system::mocking::MockUncheckedExtrinsic<Test>;
 type Block = frame_system::mocking::MockBlock<Test>;
-<<<<<<< HEAD
-=======
 type Balance = u128;
 
->>>>>>> f6a0e864
 pub type AccountId = AccountId32;
 
 // A stripped-down version of pallet-xcm that only inserts an XCM origin into the runtime
@@ -99,10 +83,6 @@
 		}
 	}
 }
-<<<<<<< HEAD
-
-=======
->>>>>>> f6a0e864
 
 // Configure a mock runtime to test the pallet.
 frame_support::construct_runtime!(
@@ -136,11 +116,7 @@
 	type BlockHashCount = ConstU64<250>;
 	type Version = ();
 	type PalletInfo = PalletInfo;
-<<<<<<< HEAD
-	type AccountData = pallet_balances::AccountData<u64>;
-=======
 	type AccountData = pallet_balances::AccountData<Balance>;
->>>>>>> f6a0e864
 	type OnNewAccount = ();
 	type OnKilledAccount = ();
 	type SystemWeightInfo = ();
@@ -153,17 +129,10 @@
 	type MaxLocks = ();
 	type MaxReserves = ();
 	type ReserveIdentifier = [u8; 8];
-<<<<<<< HEAD
-	type Balance = u64;
-	type RuntimeEvent = RuntimeEvent;
-	type DustRemoval = ();
-	type ExistentialDeposit = ConstU64<1>;
-=======
 	type Balance = Balance;
 	type RuntimeEvent = RuntimeEvent;
 	type DustRemoval = ();
 	type ExistentialDeposit = ConstU128<1>;
->>>>>>> f6a0e864
 	type AccountStore = System;
 	type WeightInfo = ();
 	type FreezeIdentifier = ();
@@ -189,12 +158,6 @@
 pub struct MockOutboundQueue;
 impl snowbridge_control::OutboundQueueTrait for MockOutboundQueue {
 	type Ticket = Message;
-<<<<<<< HEAD
-	type Balance = u128;
-
-	fn validate(message: &Message) -> Result<(Self::Ticket, Self::Balance), SubmitError> {
-		Ok((message.clone(), 0))
-=======
 	type Balance = Balance;
 
 	fn validate(message: &Message) -> Result<(Self::Ticket, Self::Balance), SubmitError> {
@@ -216,7 +179,6 @@
 impl BenchmarkHelper<RuntimeOrigin> for () {
 	fn make_xcm_origin(location: MultiLocation) -> RuntimeOrigin {
 		RuntimeOrigin::from(pallet_xcm_origin::Origin(location))
->>>>>>> f6a0e864
 	}
 }
 
@@ -231,40 +193,15 @@
 	}
 }
 
-<<<<<<< HEAD
-parameter_types! {
-	pub TreasuryAccount: AccountId = PalletId(*b"py/trsry").into_account_truncating();
-	pub Fee: u64 = 1000;
-	pub const RococoNetwork: NetworkId = NetworkId::Rococo;
-}
-
-#[cfg(feature = "runtime-benchmarks")]
-impl BenchmarkHelper<RuntimeOrigin> for () {
-	fn make_xcm_origin(location: MultiLocation) -> RuntimeOrigin {
-		RuntimeOrigin::from(pallet_xcm_origin::Origin(location))
-	}
-}
-
-=======
->>>>>>> f6a0e864
 impl crate::Config for Test {
 	type RuntimeEvent = RuntimeEvent;
 	type OwnParaId = OwnParaId;
 	type OutboundQueue = MockOutboundQueue;
 	type MessageHasher = BlakeTwo256;
-<<<<<<< HEAD
-	type AgentOwnerOrigin = pallet_xcm_origin::EnsureXcm<Everything>;
-	type ChannelOwnerOrigin = pallet_xcm_origin::EnsureXcm<Everything>;
-	type AgentIdOf = HashedDescription<AgentId, DescribeFamily<DescribeAllTerminal>>;
-	type TreasuryAccount = TreasuryAccount;
-	type Token = Balances;
-	type Fee = Fee;
-=======
 	type SiblingOrigin = pallet_xcm_origin::EnsureXcm<AllowSiblingsOnly>;
 	type AgentIdOf = HashedDescription<AgentId, DescribeFamily<DescribeAllTerminal>>;
 	type TreasuryAccount = TreasuryAccount;
 	type Token = Balances;
->>>>>>> f6a0e864
 	type WeightInfo = ();
 	#[cfg(feature = "runtime-benchmarks")]
 	type Helper = ();
@@ -276,14 +213,7 @@
 	let mut ext: sp_io::TestExternalities = storage.into();
 	ext.execute_with(|| {
 		System::set_block_number(1);
-<<<<<<< HEAD
-		let _ = Balances::mint_into(
-			&AccountId32::from([0; 32]),
-			1_000_000_000_000,
-		);
-=======
 		let _ = Balances::mint_into(&AccountId32::from([0; 32]), 1_000_000_000_000);
->>>>>>> f6a0e864
 	});
 	ext
 }
@@ -295,12 +225,6 @@
 }
 
 pub fn make_agent_id(location: MultiLocation) -> AgentId {
-<<<<<<< HEAD
-	HashedDescription::<AgentId, DescribeFamily<DescribeAllTerminal>>::convert_location(
-		&location,
-	).expect("convert location")
-=======
 	HashedDescription::<AgentId, DescribeFamily<DescribeAllTerminal>>::convert_location(&location)
 		.expect("convert location")
->>>>>>> f6a0e864
 }