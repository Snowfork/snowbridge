--- conflicted
+++ resolved
@@ -32,7 +32,7 @@
 ethabi = { git = "https://github.com/Snowfork/ethabi-decode.git", package = "ethabi-decode", branch = "master", default-features = false }
 
 [dev-dependencies]
-xcm-builder = { git = "https://github.com/paritytech/polkadot.git", branch = "master", default-features = false }
+xcm-builder = { git = "https://github.com/paritytech/polkadot.git", branch = "master" }
 
 [features]
 default = ["std"]
@@ -47,15 +47,10 @@
 	"sp-io/std",
 	"sp-runtime/std",
 	"xcm/std",
-	"xcm-builder/std",
 	"ethabi/std"
 ]
 runtime-benchmarks = [
 	"frame-benchmarking/runtime-benchmarks",
-<<<<<<< HEAD
-	"xcm-builder/runtime-benchmarks",
-=======
 	"xcm-builder/runtime-benchmarks"
->>>>>>> ad9d35c6
 ]
 try-runtime = ["frame-support/try-runtime"]