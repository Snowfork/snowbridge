--- conflicted
+++ resolved
@@ -1,324 +1,18 @@
-<<<<<<< HEAD
-mod beacon_tests {
-	use crate as ethereum_beacon_client;
-	use crate::{
-		config, merkleization,
-		merkleization::MerkleizationError,
-		mock::*,
-		ssz::{SSZExecutionPayloadHeader, SSZSyncAggregate},
-		BeaconHeader, Error, ExecutionHeader, PublicKey, SyncCommittee,
-	};
-	use frame_support::{assert_err, assert_ok};
-	use hex_literal::hex;
-	use rand::{thread_rng, Rng};
-	use snowbridge_beacon_primitives::{
-		ExecutionPayloadHeader, FinalizedHeaderState, SyncAggregate,
-	};
-	use sp_core::{H256, U256};
-	use ssz_rs::prelude::Vector;
-
-	#[test]
-	pub fn test_get_sync_committee_sum() {
-		new_tester::<mock_minimal::Test>().execute_with(|| {
-			assert_eq!(
-				mock_minimal::EthereumBeaconClient::get_sync_committee_sum(vec![
-					0, 1, 0, 1, 1, 0, 1, 0, 1
-				]),
-				5
-			);
-		});
-	}
-
-	#[test]
-	pub fn test_compute_domain() {
-		new_tester::<mock_minimal::Test>().execute_with(|| {
-			let domain = mock_minimal::EthereumBeaconClient::compute_domain(
-				hex!("07000000").into(),
-				hex!("00000001").into(),
-				hex!("5dec7ae03261fde20d5b024dfabce8bac3276c9a4908e23d50ba8c9b50b0adff").into(),
-			);
-
-			assert_ok!(&domain);
-			assert_eq!(
-				domain.unwrap(),
-				hex!("0700000046324489ceb6ada6d118eacdbe94f49b1fcb49d5481a685979670c7c").into()
-			);
-		});
-	}
-
-	#[test]
-	pub fn test_compute_domain_kiln() {
-		new_tester::<mock_minimal::Test>().execute_with(|| {
-			let domain = mock_minimal::EthereumBeaconClient::compute_domain(
-				hex!("07000000").into(),
-				hex!("70000071").into(),
-				hex!("99b09fcd43e5905236c370f184056bec6e6638cfc31a323b304fc4aa789cb4ad").into(),
-			);
-
-			assert_ok!(&domain);
-			assert_eq!(
-				domain.unwrap(),
-				hex!("07000000e7acb21061790987fa1c1e745cccfb358370b33e8af2b2c18938e6c2").into()
-			);
-		});
-	}
-
-	#[test]
-	pub fn test_compute_signing_root_bls() {
-		new_tester::<mock_minimal::Test>().execute_with(|| {
-			let signing_root = mock_minimal::EthereumBeaconClient::compute_signing_root(
-				BeaconHeader {
-					slot: 3529537,
-					proposer_index: 192549,
-					parent_root: hex!(
-						"1f8dc05ea427f78e84e2e2666e13c3befb7106fd1d40ef8a3f67cf615f3f2a4c"
-					)
-					.into(),
-					state_root: hex!(
-						"0dfb492a83da711996d2d76b64604f9bca9dc08b6c13cf63b3be91742afe724b"
-					)
-					.into(),
-					body_root: hex!(
-						"66fba38f7c8c2526f7ddfe09c1a54dd12ff93bdd4d0df6a0950e88e802228bfa"
-					)
-					.into(),
-				},
-				hex!("07000000afcaaba0efab1ca832a15152469bb09bb84641c405171dfa2d3fb45f").into(),
-			);
-
-			assert_ok!(&signing_root);
-			assert_eq!(
-				signing_root.unwrap(),
-				hex!("3ff6e9807da70b2f65cdd58ea1b25ed441a1d589025d2c4091182026d7af08fb").into()
-			);
-		});
-	}
-
-	#[test]
-	pub fn test_compute_signing_root_kiln() {
-		new_tester::<mock_minimal::Test>().execute_with(|| {
-			let signing_root = mock_minimal::EthereumBeaconClient::compute_signing_root(
-				BeaconHeader {
-					slot: 221316,
-					proposer_index: 79088,
-					parent_root: hex!(
-						"b4c15cd79da1a4e645b0104fa66d226cb6dce0fae3522789cc4d0b3ae41d96f7"
-					)
-					.into(),
-					state_root: hex!(
-						"6f711ef2e36decbc8f7037e73bbdace42c11f2896a43e44ab8a78dcb2ba66122"
-					)
-					.into(),
-					body_root: hex!(
-						"963eaa01341c16dc8f288da47eedad0792978fdaab9f1f97ae0a1103494d1a10"
-					)
-					.into(),
-				},
-				hex!("07000000afcaaba0efab1ca832a15152469bb09bb84641c405171dfa2d3fb45f").into(),
-			);
-
-			assert_ok!(&signing_root);
-			assert_eq!(
-				signing_root.unwrap(),
-				hex!("4ce7b4192c0292a2bbf4107766ddc0f613261bb8e6968ccd0e6b71b30fad6d7c").into()
-			);
-		});
-	}
-
-	#[test]
-	pub fn test_compute_signing_root_kiln_head_update() {
-		new_tester::<mock_minimal::Test>().execute_with(|| {
-			let signing_root = mock_minimal::EthereumBeaconClient::compute_signing_root(
-				BeaconHeader {
-					slot: 222472,
-					proposer_index: 10726,
-					parent_root: hex!(
-						"5d481a9721f0ecce9610eab51d400d223683d599b7fcebca7e4c4d10cdef6ebb"
-					)
-					.into(),
-					state_root: hex!(
-						"14eb4575895f996a84528b789ff2e4d5148242e2983f03068353b2c37015507a"
-					)
-					.into(),
-					body_root: hex!(
-						"7bb669c75b12e0781d6fa85d7fc2f32d64eafba89f39678815b084c156e46cac"
-					)
-					.into(),
-				},
-				hex!("07000000e7acb21061790987fa1c1e745cccfb358370b33e8af2b2c18938e6c2").into(),
-			);
-
-			assert_ok!(&signing_root);
-			assert_eq!(
-				signing_root.unwrap(),
-				hex!("da12b6a6d3516bc891e8a49f82fc1925cec40b9327e06457f695035303f55cd8").into()
-			);
-		});
-	}
-
-	#[test]
-	pub fn test_compute_domain_bls() {
-		new_tester::<mock_minimal::Test>().execute_with(|| {
-			let domain = mock_minimal::EthereumBeaconClient::compute_domain(
-				hex!("07000000").into(),
-				hex!("01000000").into(),
-				hex!("4b363db94e286120d76eb905340fdd4e54bfe9f06bf33ff6cf5ad27f511bfe95").into(),
-			);
-
-			assert_ok!(&domain);
-			assert_eq!(
-				domain.unwrap(),
-				hex!("07000000afcaaba0efab1ca832a15152469bb09bb84641c405171dfa2d3fb45f").into()
-			);
-		});
-	}
-
-	#[test]
-	pub fn test_is_valid_merkle_proof() {
-		new_tester::<mock_minimal::Test>().execute_with(|| {
-			assert_eq!(
-				mock_minimal::EthereumBeaconClient::is_valid_merkle_branch(
-					hex!("0000000000000000000000000000000000000000000000000000000000000000").into(),
-					vec![
-						hex!("0000000000000000000000000000000000000000000000000000000000000000")
-							.into(),
-						hex!("5f6f02af29218292d21a69b64a794a7c0873b3e0f54611972863706e8cbdf371")
-							.into(),
-						hex!("e7125ff9ab5a840c44bedb4731f440a405b44e15f2d1a89e27341b432fabe13d")
-							.into(),
-						hex!("002c1fe5bc0bd62db6f299a582f2a80a6d5748ccc82e7ed843eaf0ae0739f74a")
-							.into(),
-						hex!("d2dc4ba9fd4edff6716984136831e70a6b2e74fca27b8097a820cbbaa5a6e3c3")
-							.into(),
-						hex!("91f77a19d8afa4a08e81164bb2e570ecd10477b3b65c305566a6d2be88510584")
-							.into(),
-					]
-					.to_vec()
-					.try_into()
-					.expect("proof branch is too long"),
-					6,
-					41,
-					hex!("e46559327592741956f6beaa0f52e49625eb85dce037a0bd2eff333c743b287f").into()
-				),
-				true
-			);
-		});
-	}
-
-	#[test]
-	pub fn test_merkle_proof_fails_if_depth_and_branch_dont_match() {
-		new_tester::<mock_minimal::Test>().execute_with(|| {
-			assert_eq!(
-				mock_minimal::EthereumBeaconClient::is_valid_merkle_branch(
-					hex!("0000000000000000000000000000000000000000000000000000000000000000").into(),
-					vec![
-						hex!("0000000000000000000000000000000000000000000000000000000000000000")
-							.into(),
-						hex!("5f6f02af29218292d21a69b64a794a7c0873b3e0f54611972863706e8cbdf371")
-							.into(),
-						hex!("e7125ff9ab5a840c44bedb4731f440a405b44e15f2d1a89e27341b432fabe13d")
-							.into(),
-					]
-					.to_vec()
-					.try_into()
-					.expect("proof branch is too long"),
-					6,
-					41,
-					hex!("e46559327592741956f6beaa0f52e49625eb85dce037a0bd2eff333c743b287f").into()
-				),
-				false
-			);
-		});
-	}
-
-	#[test]
-	pub fn test_bls_fast_aggregate_verify_minimal() {
-		new_tester::<mock_minimal::Test>().execute_with(|| {
-			assert_ok!(mock_minimal::EthereumBeaconClient::bls_fast_aggregate_verify(
-			vec![
-				PublicKey(hex!("a73eb991aa22cdb794da6fcde55a427f0a4df5a4a70de23a988b5e5fc8c4d844f66d990273267a54dd21579b7ba6a086").into()),
-				PublicKey(hex!("b29043a7273d0a2dbc2b747dcf6a5eccbd7ccb44b2d72e985537b117929bc3fd3a99001481327788ad040b4077c47c0d").into()),
-				PublicKey(hex!("b928f3beb93519eecf0145da903b40a4c97dca00b21f12ac0df3be9116ef2ef27b2ae6bcd4c5bc2d54ef5a70627efcb7").into()),
-				PublicKey(hex!("9446407bcd8e5efe9f2ac0efbfa9e07d136e68b03c5ebc5bde43db3b94773de8605c30419eb2596513707e4e7448bb50").into()),
-			],
-			hex!("69241e7146cdcc5a5ddc9a60bab8f378c0271e548065a38bcc60624e1dbed97f").into(),
-			hex!("b204e9656cbeb79a9a8e397920fd8e60c5f5d9443f58d42186f773c6ade2bd263e2fe6dbdc47f148f871ed9a00b8ac8b17a40d65c8d02120c00dca77495888366b4ccc10f1c6daa02db6a7516555ca0665bca92a647b5f3a514fa083fdc53b6e").to_vec().try_into().expect("signature is too long"),
-		));
-		});
-	}
-
-	#[test]
-	pub fn test_bls_fast_aggregate_verify_invalid_point() {
-		new_tester::<mock_minimal::Test>().execute_with(|| {
-			assert_err!(mock_minimal::EthereumBeaconClient::bls_fast_aggregate_verify(
-			vec![
-				PublicKey(hex!("973eb991aa22cdb794da6fcde55a427f0a4df5a4a70de23a988b5e5fc8c4d844f66d990273267a54dd21579b7ba6a086").into()),
-				PublicKey(hex!("b29043a7273d0a2dbc2b747dcf6a5eccbd7ccb44b2d72e985537b117929bc3fd3a99001481327788ad040b4077c47c0d").into()),
-				PublicKey(hex!("b928f3beb93519eecf0145da903b40a4c97dca00b21f12ac0df3be9116ef2ef27b2ae6bcd4c5bc2d54ef5a70627efcb7").into()),
-				PublicKey(hex!("9446407bcd8e5efe9f2ac0efbfa9e07d136e68b03c5ebc5bde43db3b94773de8605c30419eb2596513707e4e7448bb50").into()),
-			],
-			hex!("69241e7146cdcc5a5ddc9a60bab8f378c0271e548065a38bcc60624e1dbed97f").into(),
-			hex!("b204e9656cbeb79a9a8e397920fd8e60c5f5d9443f58d42186f773c6ade2bd263e2fe6dbdc47f148f871ed9a00b8ac8b17a40d65c8d02120c00dca77495888366b4ccc10f1c6daa02db6a7516555ca0665bca92a647b5f3a514fa083fdc53b6e").to_vec().try_into().expect("signature is too long"),
-		), Error::<mock_minimal::Test>::InvalidSignaturePoint);
-		});
-	}
-
-	#[test]
-	pub fn test_bls_fast_aggregate_verify_invalid_message() {
-		new_tester::<mock_minimal::Test>().execute_with(|| {
-			assert_err!(mock_minimal::EthereumBeaconClient::bls_fast_aggregate_verify(
-			vec![
-				PublicKey(hex!("a73eb991aa22cdb794da6fcde55a427f0a4df5a4a70de23a988b5e5fc8c4d844f66d990273267a54dd21579b7ba6a086").into()),
-				PublicKey(hex!("b29043a7273d0a2dbc2b747dcf6a5eccbd7ccb44b2d72e985537b117929bc3fd3a99001481327788ad040b4077c47c0d").into()),
-				PublicKey(hex!("b928f3beb93519eecf0145da903b40a4c97dca00b21f12ac0df3be9116ef2ef27b2ae6bcd4c5bc2d54ef5a70627efcb7").into()),
-				PublicKey(hex!("9446407bcd8e5efe9f2ac0efbfa9e07d136e68b03c5ebc5bde43db3b94773de8605c30419eb2596513707e4e7448bb50").into()),
-			],
-			hex!("99241e7146cdcc5a5ddc9a60bab8f378c0271e548065a38bcc60624e1dbed97f").into(),
-			hex!("b204e9656cbeb79a9a8e397920fd8e60c5f5d9443f58d42186f773c6ade2bd263e2fe6dbdc47f148f871ed9a00b8ac8b17a40d65c8d02120c00dca77495888366b4ccc10f1c6daa02db6a7516555ca0665bca92a647b5f3a514fa083fdc53b6e").to_vec().try_into().expect("signature is too long"),
-		), Error::<mock_minimal::Test>::SignatureVerificationFailed);
-		});
-	}
-
-	#[test]
-	pub fn test_bls_fast_aggregate_verify_invalid_signature() {
-		new_tester::<mock_minimal::Test>().execute_with(|| {
-			assert_err!(mock_minimal::EthereumBeaconClient::bls_fast_aggregate_verify(
-			vec![
-				PublicKey(hex!("a73eb991aa22cdb794da6fcde55a427f0a4df5a4a70de23a988b5e5fc8c4d844f66d990273267a54dd21579b7ba6a086").into()),
-				PublicKey(hex!("b29043a7273d0a2dbc2b747dcf6a5eccbd7ccb44b2d72e985537b117929bc3fd3a99001481327788ad040b4077c47c0d").into()),
-				PublicKey(hex!("b928f3beb93519eecf0145da903b40a4c97dca00b21f12ac0df3be9116ef2ef27b2ae6bcd4c5bc2d54ef5a70627efcb7").into()),
-				PublicKey(hex!("9446407bcd8e5efe9f2ac0efbfa9e07d136e68b03c5ebc5bde43db3b94773de8605c30419eb2596513707e4e7448bb50").into()),
-			],
-			hex!("69241e7146cdcc5a5ddc9a60bab8f378c0271e548065a38bcc60624e1dbed97f").into(),
-			hex!("c204e9656cbeb79a9a8e397920fd8e60c5f5d9443f58d42186f773c6ade2bd263e2fe6dbdc47f148f871ed9a00b8ac8b17a40d65c8d02120c00dca77495888366b4ccc10f1c6daa02db6a7516555ca0665bca92a647b5f3a514fa083fdc53b6e").to_vec().try_into().expect("signature is too long"),
-		), Error::<mock_minimal::Test>::InvalidSignature);
-		});
-	}
-
-	#[test]
-	pub fn test_sync_committee_participation_is_supermajority() {
-		let bits = match config::IS_MINIMAL {
-			true => hex!("ffffffff").to_vec(),
-			false => hex!("bffffffff7f1ffdfcfeffeffbfdffffbfffffdffffefefffdffff7f7ffff77fffdf7bff77ffdf7fffafffffff77fefffeff7effffffff5f7fedfffdfb6ddff7b").to_vec(),
-		};
-
-		let sync_committee_bits = merkleization::get_sync_committee_bits::<
-			mock_minimal::MaxSyncCommitteeSize,
-		>(bits.try_into().expect("too many sync committee bits"));
-
-		assert_ok!(&sync_committee_bits);
-
-		assert_ok!(
-			mock_minimal::EthereumBeaconClient::sync_committee_participation_is_supermajority(
-				sync_committee_bits.unwrap()
-			)
-=======
-use crate::{mock::*, verify_merkle_proof, BeaconHeader, Error};
+use crate::{
+	mock::{get_initial_sync, mock_minimal, new_tester},
+	pallet::{
+		ExecutionHeaders, FinalizedBeaconHeaderStates, FinalizedBeaconHeaders,
+		FinalizedBeaconHeadersBlockRoot, SyncCommittees,
+	},
+	verify_merkle_proof, BeaconHeader, Error, H256, SYNC_COMMITTEE_SIZE,
+};
 use frame_support::{assert_err, assert_ok};
 use hex_literal::hex;
 use primitives::{
-	fast_aggregate_verify_legacy, prepare_g1_pubkeys, BlsError, PublicKey, PublicKeyPrepared,
+	fast_aggregate_verify_legacy, prepare_g1_pubkeys, BlsError, CompactExecutionHeader,
+	FinalizedHeaderState, PublicKey, PublicKeyPrepared,
 };
+use rand::{thread_rng, Rng};
 
 pub fn prepare_milagro_pubkeys() -> Result<Vec<PublicKeyPrepared>, &'static str> {
 	let pubkeys: Vec<PublicKey> = vec![
@@ -350,7 +44,6 @@
 			hex!("07000000").into(),
 			hex!("00000001").into(),
 			hex!("5dec7ae03261fde20d5b024dfabce8bac3276c9a4908e23d50ba8c9b50b0adff").into(),
->>>>>>> 2fe5d29d
 		);
 
 		assert_ok!(&domain);
@@ -504,195 +197,6 @@
 	});
 }
 
-<<<<<<< HEAD
-	#[test]
-	pub fn test_hash_tree_root_execution_payload() {
-		let payload: Result<SSZExecutionPayloadHeader, MerkleizationError> =
-			ExecutionPayloadHeader::<mock_minimal::MaxFeeRecipientSize, mock_minimal::MaxLogsBloomSize, mock_minimal::MaxExtraDataSize>{
-				parent_hash: hex!("eadee5ab098dde64e9fd02ae5858064bad67064070679625b09f8d82dec183f7").into(),
-				fee_recipient: hex!("f97e180c050e5ab072211ad2c213eb5aee4df134").to_vec().try_into().expect("fee recipient bits are too long"),
-				state_root: hex!("564fa064c2a324c2b5978d7fdfc5d4224d4f421a45388af1ed405a399c845dff").into(),
-				receipts_root: hex!("56e81f171bcc55a6ff8345e692c0f86e5b48e01b996cadc001622fb5e363b421").into(),
-				logs_bloom: hex!("00000000000000000000000000000000000000000000000000000000000000000000000000000000000000000000000000000000000000000000000000000000000000000000000000000000000000000000000000000000000000000000000000000000000000000000000000000000000000000000000000000000000000000000000000000000000000000000000000000000000000000000000000000000000000000000000000000000000000000000000000000000000000000000000000000000000000000000000000000000000000000000000000000000000000000000000000000000000000000000000000000000000000000000000000000000").to_vec().try_into().expect("logs bloom is too long"),
-				prev_randao: hex!("6bf538bdfbdf1c96ff528726a40658a91d0bda0f1351448c4c4f3604db2a0ccf").into(),
-				block_number: 477434,
-				gas_limit: 8154925,
-				gas_used: 0,
-				timestamp: 1652816940,
-				extra_data: vec![].try_into().expect("extra data field is too long"),
-				base_fee_per_gas: U256::from(7 as i16),
-				block_hash: hex!("cd8df91b4503adb8f2f1c7a4f60e07a1f1a2cbdfa2a95bceba581f3ff65c1968").into(),
-				transactions_root: hex!("7ffe241ea60187fdb0187bfa22de35d1f9bed7ab061d9401fd47e34a54fbede1").into(),
-				withdrawals_root: hex!("28ba1834a3a7b657460ce79fa3a1d909ab8828fd557659d4d0554a9bdbc0ec30").into(),
-			}.try_into();
-		assert_ok!(&payload);
-
-		let hash_root = merkleization::hash_tree_root(payload.unwrap());
-		assert_ok!(&hash_root);
-	}
-
-	#[test]
-	pub fn test_prune_finalized_header() {
-		new_tester::<mock_minimal::Test>().execute_with(|| {
-			let max_finalized_slots = <mock_minimal::Test as ethereum_beacon_client::Config>::MaxFinalizedHeaderSlotArray::get().try_into().unwrap();
-
-			// Keeping track of to be deleted data
-			let amount_of_data_to_be_deleted = max_finalized_slots / 2;
-			let mut to_be_deleted_hash_list = vec![];
-			let mut to_be_preserved_hash_list = vec![];
-			for i in 0..max_finalized_slots {
-				let mut hash = H256::default();
-				thread_rng().try_fill(&mut hash.0[..]).unwrap();
-
-				if i < amount_of_data_to_be_deleted {
-					to_be_deleted_hash_list.push(hash);
-				} else {
-					to_be_preserved_hash_list.push(hash);
-				}
-				let finalized_state = FinalizedHeaderState{
-					beacon_block_root: hash,
-					beacon_slot: i,
-					import_time: u64::default(),
-				};
-
-				ethereum_beacon_client::FinalizedBeaconHeadersBlockRoot::<mock_minimal::Test>::insert(hash, hash);
-				ethereum_beacon_client::FinalizedBeaconHeaders::<mock_minimal::Test>::insert(hash, BeaconHeader::default());
-				assert_ok!(mock_minimal::EthereumBeaconClient::add_finalized_header_state(finalized_state));
-
-			}
-
-			// We first verify if the data corresponding to that hash is still there.
-			let slot_vec = ethereum_beacon_client::FinalizedBeaconHeaderStates::<mock_minimal::Test>::get();
-			assert_eq!(slot_vec.len(), max_finalized_slots as usize);
-			for i in 0..(amount_of_data_to_be_deleted as usize) {
-				assert_eq!(slot_vec[i].beacon_slot, i as u64);
-				assert_eq!(slot_vec[i].beacon_block_root, to_be_deleted_hash_list[i]);
-
-				assert!(ethereum_beacon_client::FinalizedBeaconHeadersBlockRoot::<mock_minimal::Test>::contains_key(to_be_deleted_hash_list[i]));
-				assert!(ethereum_beacon_client::FinalizedBeaconHeaders::<mock_minimal::Test>::contains_key(to_be_deleted_hash_list[i]));
-			}
-
-			// We insert `amount_of_hash_to_be_deleted` number of new finalized headers
-			for i in max_finalized_slots..(max_finalized_slots+ amount_of_data_to_be_deleted) {
-				let mut hash = H256::default();
-				thread_rng().try_fill(&mut hash.0[..]).unwrap();
-				ethereum_beacon_client::FinalizedBeaconHeadersBlockRoot::<mock_minimal::Test>::insert(hash, hash);
-				ethereum_beacon_client::FinalizedBeaconHeaders::<mock_minimal::Test>::insert(hash, BeaconHeader::default());
-				let finalized_state = FinalizedHeaderState{
-					beacon_block_root: hash,
-					beacon_slot: i,
-					import_time: u64::default(),
-				};
-				assert_ok!(mock_minimal::EthereumBeaconClient::add_finalized_header_state(finalized_state));
-			}
-
-			// Now, previous hashes should be pruned and in array those elements are replaced by later elements
-			let slot_vec = ethereum_beacon_client::FinalizedBeaconHeaderStates::<mock_minimal::Test>::get();
-			assert_eq!(slot_vec.len(), max_finalized_slots as usize);
-			for i in 0..(amount_of_data_to_be_deleted as usize) {
-				assert_eq!(slot_vec[i].beacon_slot, (i as u64 + amount_of_data_to_be_deleted));
-				assert_eq!(slot_vec[i].beacon_block_root, to_be_preserved_hash_list[i]);
-
-				// Previous values should not exists
-				assert!(!ethereum_beacon_client::FinalizedBeaconHeadersBlockRoot::<mock_minimal::Test>::contains_key(to_be_deleted_hash_list[i]));
-				assert!(!ethereum_beacon_client::FinalizedBeaconHeaders::<mock_minimal::Test>::contains_key(to_be_deleted_hash_list[i]));
-
-				// data that was preserved should exists
-				assert!(ethereum_beacon_client::FinalizedBeaconHeadersBlockRoot::<mock_minimal::Test>::contains_key(to_be_preserved_hash_list[i]));
-				assert!(ethereum_beacon_client::FinalizedBeaconHeaders::<mock_minimal::Test>::contains_key(to_be_preserved_hash_list[i]));
-			}
-		});
-	}
-
-	#[test]
-	pub fn test_prune_execution_headers() {
-		new_tester::<mock_minimal::Test>().execute_with(|| {
-			let execution_header_prune_threshold = <mock_minimal::Test as ethereum_beacon_client::Config>::ExecutionHeadersPruneThreshold::get();
-			let to_be_deleted = execution_header_prune_threshold / 2;
-
-			let mut stored_hashes = vec![];
-
-			for i in 0..execution_header_prune_threshold {
-				let mut hash = H256::default();
-				thread_rng().try_fill(&mut hash.0[..]).unwrap();
-				mock_minimal::EthereumBeaconClient::store_execution_header(
-					hash,
-					ExecutionHeader::default(),
-					i,
-					hash
-				);
-				stored_hashes.push(hash);
-			}
-
-			// We should have stored everything until now
-			assert_eq!(ethereum_beacon_client::ExecutionHeaders::<mock_minimal::Test>::iter().count() as usize, stored_hashes.len());
-
-			// Let's push extra entries so that some of the previous entries are deleted.
-			for i in 0..to_be_deleted {
-				let mut hash = H256::default();
-				thread_rng().try_fill(&mut hash.0[..]).unwrap();
-				mock_minimal::EthereumBeaconClient::store_execution_header(
-					hash,
-					ExecutionHeader::default(),
-					i+execution_header_prune_threshold,
-					hash
-				);
-
-				stored_hashes.push(hash);
-			}
-
-			// We should have only stored upto `execution_header_prune_threshold`
-			assert_eq!(ethereum_beacon_client::ExecutionHeaders::<mock_minimal::Test>::iter().count() as u64, execution_header_prune_threshold);
-
-			// First `to_be_deleted` items must be deleted
-			for i in 0..to_be_deleted {
-				assert!(!ethereum_beacon_client::ExecutionHeaders::<mock_minimal::Test>::contains_key(stored_hashes[i as usize]));
-			}
-
-			// Other entries should be part of data
-			for i in to_be_deleted..(to_be_deleted+execution_header_prune_threshold) {
-				assert!(ethereum_beacon_client::ExecutionHeaders::<mock_minimal::Test>::contains_key(stored_hashes[i as usize]));
-			}
-		});
-	}
-
-	#[test]
-	pub fn test_prune_sync_committee() {
-		new_tester::<mock_minimal::Test>().execute_with(|| {
-			let sync_committee_prune_threshold = <mock_minimal::Test as ethereum_beacon_client::Config>::SyncCommitteePruneThreshold::get();
-			let to_be_deleted = sync_committee_prune_threshold / 2;
-			let mut storing_periods = vec![];
-
-			for i in 0..sync_committee_prune_threshold {
-				mock_minimal::EthereumBeaconClient::store_sync_committee(i, SyncCommittee::default());
-				storing_periods.push(i);
-			}
-
-			// We should retain every sync committee till prune threshold
-			assert_eq!(ethereum_beacon_client::SyncCommittees::<mock_minimal::Test>::iter().count() as u64, sync_committee_prune_threshold);
-
-			// Now, we try to insert more than threshold, this should make previous entries deleted
-			for i in 0..to_be_deleted {
-				mock_minimal::EthereumBeaconClient::store_sync_committee(i+sync_committee_prune_threshold, SyncCommittee::default());
-				storing_periods.push(i+sync_committee_prune_threshold);
-			}
-
-			// We should retain last prune threshold sync committee
-			assert_eq!(ethereum_beacon_client::SyncCommittees::<mock_minimal::Test>::iter().count() as u64, sync_committee_prune_threshold);
-
-			// We verify that first periods of sync committees are not present now
-			for i in 0..to_be_deleted {
-				assert!(!ethereum_beacon_client::SyncCommittees::<mock_minimal::Test>::contains_key(i));
-			}
-
-			// Rest of the sync committee should still exists
-			for i in to_be_deleted..(sync_committee_prune_threshold+to_be_deleted) {
-				assert!(ethereum_beacon_client::SyncCommittees::<mock_minimal::Test>::contains_key(i));
-			}
-
-		});
-	}
-=======
 #[test]
 pub fn test_merkle_proof_fails_if_depth_and_branch_dont_match() {
 	new_tester::<mock_minimal::Test>().execute_with(|| {
@@ -803,5 +307,208 @@
 			Error::<mock_minimal::Test>::SyncCommitteeParticipantsNotSupermajority
 		);
 	});
->>>>>>> 2fe5d29d
+}
+
+#[test]
+pub fn test_prune_finalized_header() {
+	new_tester::<mock_minimal::Test>().execute_with(|| {
+		let max_finalized_slots =
+			mock_minimal::FinalizedHeaderPruneThreshold::get().try_into().unwrap();
+
+		// Keeping track of to be deleted data
+		let amount_of_data_to_be_deleted = max_finalized_slots / 2;
+		let mut to_be_deleted_hash_list = vec![];
+		let mut to_be_preserved_hash_list = vec![];
+		for i in 0..max_finalized_slots {
+			let mut hash = H256::default();
+			thread_rng().try_fill(&mut hash.0[..]).unwrap();
+
+			if i < amount_of_data_to_be_deleted {
+				to_be_deleted_hash_list.push(hash);
+			} else {
+				to_be_preserved_hash_list.push(hash);
+			}
+			let finalized_state = FinalizedHeaderState {
+				beacon_block_root: hash,
+				beacon_slot: i,
+				import_time: u64::default(),
+			};
+
+			FinalizedBeaconHeadersBlockRoot::<mock_minimal::Test>::insert(hash, hash);
+			FinalizedBeaconHeaders::<mock_minimal::Test>::insert(hash, BeaconHeader::default());
+			assert_ok!(mock_minimal::EthereumBeaconClient::add_finalized_header_state(
+				finalized_state
+			));
+		}
+
+		// We first verify if the data corresponding to that hash is still there.
+		let slot_vec = FinalizedBeaconHeaderStates::<mock_minimal::Test>::get();
+		assert_eq!(slot_vec.len(), max_finalized_slots as usize);
+		for i in 0..(amount_of_data_to_be_deleted as usize) {
+			assert_eq!(slot_vec[i].beacon_slot, i as u64);
+			assert_eq!(slot_vec[i].beacon_block_root, to_be_deleted_hash_list[i]);
+
+			assert!(FinalizedBeaconHeadersBlockRoot::<mock_minimal::Test>::contains_key(
+				to_be_deleted_hash_list[i]
+			));
+			assert!(FinalizedBeaconHeaders::<mock_minimal::Test>::contains_key(
+				to_be_deleted_hash_list[i]
+			));
+		}
+
+		// We insert `amount_of_hash_to_be_deleted` number of new finalized headers
+		for i in max_finalized_slots..(max_finalized_slots + amount_of_data_to_be_deleted) {
+			let mut hash = H256::default();
+			thread_rng().try_fill(&mut hash.0[..]).unwrap();
+			FinalizedBeaconHeadersBlockRoot::<mock_minimal::Test>::insert(hash, hash);
+			FinalizedBeaconHeaders::<mock_minimal::Test>::insert(hash, BeaconHeader::default());
+			let finalized_state = FinalizedHeaderState {
+				beacon_block_root: hash,
+				beacon_slot: i,
+				import_time: u64::default(),
+			};
+			assert_ok!(mock_minimal::EthereumBeaconClient::add_finalized_header_state(
+				finalized_state
+			));
+		}
+
+		// Now, previous hashes should be pruned and in array those elements are replaced by later
+		// elements
+		let slot_vec = FinalizedBeaconHeaderStates::<mock_minimal::Test>::get();
+		assert_eq!(slot_vec.len(), max_finalized_slots as usize);
+		for i in 0..(amount_of_data_to_be_deleted as usize) {
+			assert_eq!(slot_vec[i].beacon_slot, (i as u64 + amount_of_data_to_be_deleted));
+			assert_eq!(slot_vec[i].beacon_block_root, to_be_preserved_hash_list[i]);
+
+			// Previous values should not exists
+			assert!(!FinalizedBeaconHeadersBlockRoot::<mock_minimal::Test>::contains_key(
+				to_be_deleted_hash_list[i]
+			));
+			assert!(!FinalizedBeaconHeaders::<mock_minimal::Test>::contains_key(
+				to_be_deleted_hash_list[i]
+			));
+
+			// data that was preserved should exists
+			assert!(FinalizedBeaconHeadersBlockRoot::<mock_minimal::Test>::contains_key(
+				to_be_preserved_hash_list[i]
+			));
+			assert!(FinalizedBeaconHeaders::<mock_minimal::Test>::contains_key(
+				to_be_preserved_hash_list[i]
+			));
+		}
+	});
+}
+
+#[test]
+pub fn test_prune_execution_headers() {
+	new_tester::<mock_minimal::Test>().execute_with(|| {
+		let execution_header_prune_threshold = mock_minimal::ExecutionHeadersPruneThreshold::get();
+		let to_be_deleted = execution_header_prune_threshold / 2;
+
+		let mut stored_hashes = vec![];
+
+		for i in 0..execution_header_prune_threshold {
+			let mut hash = H256::default();
+			thread_rng().try_fill(&mut hash.0[..]).unwrap();
+			mock_minimal::EthereumBeaconClient::store_execution_header(
+				hash,
+				CompactExecutionHeader::default(),
+				i as u64,
+				hash,
+			);
+			stored_hashes.push(hash);
+		}
+
+		// We should have stored everything until now
+		assert_eq!(
+			ExecutionHeaders::<mock_minimal::Test>::iter().count() as usize,
+			stored_hashes.len()
+		);
+
+		// Let's push extra entries so that some of the previous entries are deleted.
+		for i in 0..to_be_deleted {
+			let mut hash = H256::default();
+			thread_rng().try_fill(&mut hash.0[..]).unwrap();
+			mock_minimal::EthereumBeaconClient::store_execution_header(
+				hash,
+				CompactExecutionHeader::default(),
+				(i + execution_header_prune_threshold) as u64,
+				hash,
+			);
+
+			stored_hashes.push(hash);
+		}
+
+		// We should have only stored upto `execution_header_prune_threshold`
+		assert_eq!(
+			ExecutionHeaders::<mock_minimal::Test>::iter().count() as u32,
+			execution_header_prune_threshold
+		);
+
+		// First `to_be_deleted` items must be deleted
+		for i in 0..to_be_deleted {
+			assert!(!ExecutionHeaders::<mock_minimal::Test>::contains_key(
+				stored_hashes[i as usize]
+			));
+		}
+
+		// Other entries should be part of data
+		for i in to_be_deleted..(to_be_deleted + execution_header_prune_threshold) {
+			assert!(ExecutionHeaders::<mock_minimal::Test>::contains_key(
+				stored_hashes[i as usize]
+			));
+		}
+	});
+}
+
+#[test]
+pub fn test_prune_sync_committee() {
+	new_tester::<mock_minimal::Test>().execute_with(|| {
+		let sync_committee_prune_threshold = mock_minimal::SyncCommitteePruneThreshold::get();
+		let to_be_deleted = sync_committee_prune_threshold / 2;
+		let mut storing_periods = vec![];
+
+		let initial_sync = get_initial_sync::<{ SYNC_COMMITTEE_SIZE }>();
+
+		for i in 0..sync_committee_prune_threshold {
+			mock_minimal::EthereumBeaconClient::store_sync_committee(
+				i as u64,
+				&initial_sync.current_sync_committee,
+			)
+			.unwrap();
+			storing_periods.push(i);
+		}
+
+		// We should retain every sync committee till prune threshold
+		assert_eq!(
+			SyncCommittees::<mock_minimal::Test>::iter().count() as u32,
+			sync_committee_prune_threshold
+		);
+
+		// Now, we try to insert more than threshold, this should make previous entries deleted
+		for i in 0..to_be_deleted {
+			mock_minimal::EthereumBeaconClient::store_sync_committee(
+				(i + sync_committee_prune_threshold).into(),
+				&initial_sync.current_sync_committee,
+			)
+			.unwrap();
+			storing_periods.push(i + sync_committee_prune_threshold);
+		}
+
+		// We should retain last prune threshold sync committee
+		assert_eq!(
+			SyncCommittees::<mock_minimal::Test>::iter().count() as u32,
+			sync_committee_prune_threshold
+		);
+
+		// We verify that first periods of sync committees are not present now
+		for i in 0..to_be_deleted {
+			assert!(!SyncCommittees::<mock_minimal::Test>::contains_key(i as u64));
+		}
+
+		// Rest of the sync committee should still exists
+		for i in to_be_deleted..(sync_committee_prune_threshold + to_be_deleted) {
+			assert!(SyncCommittees::<mock_minimal::Test>::contains_key(i as u64));
+		}
+	});
 }