--- conflicted
+++ resolved
@@ -21,20 +21,13 @@
 
 mod ringbuffer;
 
-<<<<<<< HEAD
-use crate::{
-	merkleization::get_sync_committee_bits,
-	ringbuffer::{RingBufferMap, RingBufferMapImpl},
-};
-use frame_support::{dispatch::DispatchResult, log, traits::UnixTime, transactional};
-=======
+use crate::ringbuffer::{RingBufferMap, RingBufferMapImpl};
 use frame_support::{
 	dispatch::DispatchResult,
 	log,
-	traits::{ConstU32, Get, UnixTime},
+	traits::{Get, UnixTime},
 	transactional, BoundedVec,
 };
->>>>>>> 2fe5d29d
 use frame_system::ensure_signed;
 use primitives::{
 	fast_aggregate_verify, verify_merkle_proof, verify_receipt_proof, BeaconHeader, BlsError,
@@ -52,10 +45,7 @@
 
 pub use pallet::*;
 
-pub use config::{
-	MAX_FINALIZED_HEADER_SLOT_ARRAY, SLOTS_PER_HISTORICAL_ROOT, SYNC_COMMITTEE_BITS_SIZE,
-	SYNC_COMMITTEE_SIZE,
-};
+pub use config::{SLOTS_PER_HISTORICAL_ROOT, SYNC_COMMITTEE_BITS_SIZE, SYNC_COMMITTEE_SIZE};
 
 pub type InitialUpdate = primitives::InitialUpdate<SYNC_COMMITTEE_SIZE>;
 pub type HeaderUpdate = primitives::HeaderUpdate<SYNC_COMMITTEE_SIZE, SYNC_COMMITTEE_BITS_SIZE>;
@@ -90,18 +80,17 @@
 		type TimeProvider: UnixTime;
 		#[pallet::constant]
 		type ForkVersions: Get<ForkVersions>;
-<<<<<<< HEAD
-		/// Maximum execution headers are stored
 		#[pallet::constant]
-		type ExecutionHeadersPruneThreshold: Get<u64>;
-		/// Maximum sync committees to be stored
+		type WeakSubjectivityPeriodSeconds: Get<u64>;
+		/// Maximum finalized headers
 		#[pallet::constant]
-		type SyncCommitteePruneThreshold: Get<u64>;
-		type WeightInfo: WeightInfo;
-=======
+		type FinalizedHeaderPruneThreshold: Get<u32>;
+		/// Maximum execution headers
 		#[pallet::constant]
->>>>>>> 2fe5d29d
-		type WeakSubjectivityPeriodSeconds: Get<u64>;
+		type ExecutionHeadersPruneThreshold: Get<u32>;
+		/// Maximum sync committees
+		#[pallet::constant]
+		type SyncCommitteePruneThreshold: Get<u32>;
 		type WeightInfo: WeightInfo;
 	}
 
@@ -158,24 +147,16 @@
 		BLSVerificationFailed(BlsError),
 	}
 
-	#[pallet::hooks]
-	impl<T: Config> Hooks<BlockNumberFor<T>> for Pallet<T> {}
-
 	#[pallet::storage]
 	pub(super) type FinalizedBeaconHeaders<T: Config> =
 		StorageMap<_, Identity, H256, BeaconHeader, OptionQuery>;
 
 	#[pallet::storage]
-<<<<<<< HEAD
 	pub(super) type FinalizedBeaconHeaderStates<T: Config> = StorageValue<
 		_,
-		BoundedVec<FinalizedHeaderState, T::MaxFinalizedHeaderSlotArray>,
+		BoundedVec<FinalizedHeaderState, T::FinalizedHeaderPruneThreshold>,
 		ValueQuery,
 	>;
-=======
-	pub(super) type FinalizedBeaconHeaderSlots<T: Config> =
-		StorageValue<_, BoundedVec<u64, ConstU32<MAX_FINALIZED_HEADER_SLOT_ARRAY>>, ValueQuery>;
->>>>>>> 2fe5d29d
 
 	#[pallet::storage]
 	pub(super) type FinalizedBeaconHeadersBlockRoot<T: Config> =
@@ -183,58 +164,52 @@
 
 	#[pallet::storage]
 	pub(super) type ExecutionHeaders<T: Config> =
-<<<<<<< HEAD
-		StorageMap<_, Identity, H256, ExecutionHeader, OptionQuery>;
+		StorageMap<_, Identity, H256, CompactExecutionHeader, OptionQuery>;
 
 	/// Execution headers ring buffer map implementation
 
 	/// Index storage for execution header ring buffer map
 	#[pallet::storage]
-	pub(crate) type ExecutionHeaderBufferIndex<T: Config> = StorageValue<_, u64, ValueQuery>;
+	pub(crate) type ExecutionHeaderIndex<T: Config> = StorageValue<_, u32, ValueQuery>;
 
 	/// Intermediate storage for execution header mapping
 	#[pallet::storage]
 	pub(crate) type ExecutionHeaderMapping<T: Config> =
-		StorageMap<_, Identity, u64, H256, ValueQuery>;
+		StorageMap<_, Identity, u32, H256, ValueQuery>;
 
 	/// Ring buffer Map for Execution header
-	pub(crate) type ExecutionHeaderRingBufferMap<T> = RingBufferMapImpl<
-		u64,
+	pub(crate) type ExecutionHeaderBuffer<T> = RingBufferMapImpl<
+		u32,
 		<T as Config>::ExecutionHeadersPruneThreshold,
-		ExecutionHeaderBufferIndex<T>,
+		ExecutionHeaderIndex<T>,
 		ExecutionHeaderMapping<T>,
 		ExecutionHeaders<T>,
 		OptionQuery,
 	>;
 
-	/// Current sync committee corresponding to the active header.
-	#[pallet::storage]
-	pub(super) type SyncCommittees<T: Config> =
-		StorageMap<_, Identity, u64, SyncCommitteeOf<T>, ValueQuery>;
-=======
-		StorageMap<_, Identity, H256, CompactExecutionHeader, OptionQuery>;
->>>>>>> 2fe5d29d
-
-	/// Sync committee ring buffer map implementation
-
-	/// Index storage for sync committee ring buffer
-	#[pallet::storage]
-	pub(crate) type SyncCommitteesBufferIndex<T: Config> = StorageValue<_, u64, ValueQuery>;
-
-	/// Intermediate storage for sync committee mapping
-	#[pallet::storage]
-	pub(crate) type SyncCommitteesMapping<T: Config> =
-		StorageMap<_, Identity, u64, u64, ValueQuery>;
-
-	/// Ring buffer Map for Sync committee
-	pub(crate) type SyncCommitteesRingBufferMap<T> = RingBufferMapImpl<
-		u64,
+	/// Sync committee ring buffer implementation
+	pub(crate) type SyncCommitteesBuffer<T> = RingBufferMapImpl<
+		u32,
 		<T as Config>::SyncCommitteePruneThreshold,
-		SyncCommitteesBufferIndex<T>,
+		SyncCommitteesIndex<T>,
 		SyncCommitteesMapping<T>,
 		SyncCommittees<T>,
-		ValueQuery,
+		OptionQuery,
 	>;
+
+	/// Current sync committee corresponding to the active header.
+	#[pallet::storage]
+	pub(super) type SyncCommittees<T: Config> =
+		StorageMap<_, Identity, u64, SyncCommitteePrepared, OptionQuery>;
+
+	/// Index storage for sync committee ring buffer
+	#[pallet::storage]
+	pub(crate) type SyncCommitteesIndex<T: Config> = StorageValue<_, u32, ValueQuery>;
+
+	/// Intermediate storage for sync committee mapping
+	#[pallet::storage]
+	pub(crate) type SyncCommitteesMapping<T: Config> =
+		StorageMap<_, Identity, u32, u64, ValueQuery>;
 
 	#[pallet::storage]
 	pub(super) type ValidatorsRoot<T: Config> = StorageValue<_, H256, ValueQuery>;
@@ -252,10 +227,6 @@
 
 	#[pallet::storage]
 	pub(super) type Blocked<T: Config> = StorageValue<_, bool, ValueQuery>;
-
-	#[pallet::storage]
-	pub(super) type SyncCommittees<T: Config> =
-		StorageMap<_, Identity, u64, SyncCommitteePrepared, OptionQuery>;
 
 	#[pallet::genesis_config]
 	pub struct GenesisConfig {
@@ -430,23 +401,7 @@
 
 			Self::store_sync_committee(period, &update.current_sync_committee)?;
 			Self::store_validators_root(update.validators_root);
-
-			let slot = update.header.slot;
-
-			let last_finalized_header = FinalizedHeaderState {
-				beacon_block_root: block_root,
-				beacon_slot: slot,
-				import_time: update.import_time,
-			};
-
-<<<<<<< HEAD
-			<FinalizedBeaconHeaders<T>>::insert(block_root, initial_sync.header);
-			Self::add_finalized_header_state(last_finalized_header)?;
-=======
-			<FinalizedBeaconHeaders<T>>::insert(block_root, update.header.clone());
-			Self::add_finalized_header_slot(slot)?;
->>>>>>> 2fe5d29d
-			<LatestFinalizedHeaderState<T>>::set(last_finalized_header);
+			Self::store_finalized_header(block_root, update.header, Some(update.import_time))?;
 
 			Ok(())
 		}
@@ -480,31 +435,18 @@
 			)?;
 
 			let current_period = Self::compute_current_sync_period(update.attested_header.slot);
-			let signature_slot_period = Self::compute_current_sync_period(update.signature_slot);
 			let latest_committee_period = <LatestSyncCommitteePeriod<T>>::get();
 			log::trace!(
 				target: "ethereum-beacon-client",
-				"💫 latest committee period is: {}, attested_header period is: {}, signature_slot period is: {}",
+				"💫 latest committee period is: {}, attested_header period is: {}",
 				latest_committee_period,
 				current_period,
-				signature_slot_period
-			);
-<<<<<<< HEAD
-			ensure!(
-				<SyncCommitteesRingBufferMap<T>>::contains_key(current_period),
-				Error::<T>::SyncCommitteeMissing
-			);
+			);
+
 			let next_period = current_period + 1;
 			ensure!(
-				!<SyncCommitteesRingBufferMap<T>>::contains_key(next_period),
-				Error::<T>::InvalidSyncCommitteePeriodUpdateWithDuplication
-=======
-
-			let next_period = current_period + 1;
-			ensure!(
-				!<SyncCommittees<T>>::contains_key(next_period),
+				!<SyncCommitteesBuffer<T>>::contains_key(next_period),
 				Error::<T>::InvalidSyncCommitteeUpdateWithDuplication
->>>>>>> 2fe5d29d
 			);
 			ensure!(
 				(next_period == latest_committee_period + 1),
@@ -522,7 +464,7 @@
 				update.signature_slot,
 			)?;
 			ensure!(
-				update.block_roots_branch.len() as u64 == config::BLOCK_ROOTS_DEPTH &&
+				update.block_roots_branch.len() == config::BLOCK_ROOTS_DEPTH &&
 					verify_merkle_proof(
 						update.block_roots_root,
 						&update.block_roots_branch,
@@ -534,7 +476,7 @@
 
 			Self::store_block_root(update.block_roots_root, block_root);
 			Self::store_sync_committee(next_period, &update.next_sync_committee)?;
-			Self::store_finalized_header(block_root, update.finalized_header.clone())?;
+			Self::store_finalized_header(block_root, update.finalized_header, None)?;
 
 			Ok(())
 		}
@@ -609,7 +551,7 @@
 			)?;
 
 			ensure!(
-				update.block_roots_branch.len() as u64 == config::BLOCK_ROOTS_DEPTH &&
+				update.block_roots_branch.len() == config::BLOCK_ROOTS_DEPTH &&
 					verify_merkle_proof(
 						update.block_roots_root,
 						&update.block_roots_branch,
@@ -621,7 +563,7 @@
 
 			Self::store_block_root(update.block_roots_root, block_root);
 
-			Self::store_finalized_header(block_root, update.finalized_header)?;
+			Self::store_finalized_header(block_root, update.finalized_header, None)?;
 
 			Ok(())
 		}
@@ -651,7 +593,7 @@
 				.map_err(|_| Error::<T>::BlockBodyHashTreeRootFailed)?;
 
 			ensure!(
-				update.execution_branch.len() as u64 == config::EXECUTION_HEADER_DEPTH &&
+				update.execution_branch.len() == config::EXECUTION_HEADER_DEPTH &&
 					verify_merkle_proof(
 						execution_root,
 						&update.execution_branch,
@@ -742,7 +684,7 @@
 			}
 
 			let index_in_array = block_slot % (SLOTS_PER_HISTORICAL_ROOT as u64);
-			let leaf_index = (SLOTS_PER_HISTORICAL_ROOT as u64) + index_in_array;
+			let leaf_index = (SLOTS_PER_HISTORICAL_ROOT) + index_in_array as usize;
 
 			log::info!(
 				target: "ethereum-beacon-client",
@@ -750,7 +692,7 @@
 			);
 
 			ensure!(
-				block_root_proof.len() as u64 == config::BLOCK_ROOT_AT_INDEX_PROOF_DEPTH &&
+				block_root_proof.len() == config::BLOCK_ROOT_AT_INDEX_PROOF_DEPTH &&
 					verify_merkle_proof(
 						beacon_block_root,
 						&block_root_proof,
@@ -821,14 +763,14 @@
 			sync_committee: &SyncCommittee,
 			sync_committee_branch: &[H256],
 			header_state_root: H256,
-			index: u64,
+			index: usize,
 		) -> DispatchResult {
 			let sync_committee_root = sync_committee
 				.hash_tree_root()
 				.map_err(|_| Error::<T>::SyncCommitteeHashTreeRootFailed)?;
 
 			ensure!(
-				sync_committee_branch.len() as u64 == config::SYNC_COMMITTEE_DEPTH &&
+				sync_committee_branch.len() == config::SYNC_COMMITTEE_DEPTH &&
 					verify_merkle_proof(
 						sync_committee_root,
 						sync_committee_branch,
@@ -845,10 +787,10 @@
 			block_root: H256,
 			proof_branch: &[H256],
 			attested_header_state_root: H256,
-			index: u64,
+			index: usize,
 		) -> DispatchResult {
 			ensure!(
-				proof_branch.len() as u64 == config::FINALIZED_ROOT_DEPTH &&
+				proof_branch.len() == config::FINALIZED_ROOT_DEPTH &&
 					verify_merkle_proof(
 						block_root,
 						proof_branch,
@@ -860,15 +802,13 @@
 			Ok(())
 		}
 
-<<<<<<< HEAD
-		pub(crate) fn store_sync_committee(period: u64, sync_committee: SyncCommitteeOf<T>) {
-			<SyncCommitteesRingBufferMap<T>>::insert(period, sync_committee);
-=======
-		pub fn store_sync_committee(period: u64, sync_committee: &SyncCommittee) -> DispatchResult {
+		pub(crate) fn store_sync_committee(
+			period: u64,
+			sync_committee: &SyncCommittee,
+		) -> DispatchResult {
 			let prepare_sync_committee: SyncCommitteePrepared =
 				sync_committee.try_into().map_err(|_| <Error<T>>::BLSPreparePublicKeysFailed)?;
-			<SyncCommittees<T>>::insert(period, prepare_sync_committee);
->>>>>>> 2fe5d29d
+			<SyncCommitteesBuffer<T>>::insert(period, prepare_sync_committee);
 
 			<LatestSyncCommitteePeriod<T>>::set(period);
 
@@ -882,13 +822,18 @@
 			Ok(())
 		}
 
-		fn store_finalized_header(block_root: H256, header: BeaconHeader) -> DispatchResult {
+		fn store_finalized_header(
+			block_root: H256,
+			header: BeaconHeader,
+			last_import_time: Option<u64>,
+		) -> DispatchResult {
 			let slot = header.slot;
+			let import_time = last_import_time.unwrap_or_else(|| T::TimeProvider::now().as_secs());
 
 			let finalized_header = FinalizedHeaderState {
 				beacon_block_root: block_root,
 				beacon_slot: slot,
-				import_time: T::TimeProvider::now().as_secs(),
+				import_time,
 			};
 
 			<FinalizedBeaconHeaders<T>>::insert(block_root, header);
@@ -907,23 +852,16 @@
 			Ok(())
 		}
 
-<<<<<<< HEAD
 		pub(super) fn add_finalized_header_state(
 			finalized_header_state: FinalizedHeaderState,
 		) -> DispatchResult {
 			<FinalizedBeaconHeaderStates<T>>::try_mutate(|b_vec| {
-				if b_vec.len() as u32 == T::MaxFinalizedHeaderSlotArray::get() {
+				if b_vec.len() as u32 == T::FinalizedHeaderPruneThreshold::get() {
 					let oldest = b_vec.remove(0);
 					// Removing corresponding finalized header data of popped slot
 					// as that data will not be used by relayer anyway.
 					<FinalizedBeaconHeadersBlockRoot<T>>::remove(oldest.beacon_block_root);
 					<FinalizedBeaconHeaders<T>>::remove(oldest.beacon_block_root);
-=======
-		fn add_finalized_header_slot(slot: u64) -> DispatchResult {
-			<FinalizedBeaconHeaderSlots<T>>::try_mutate(|b_vec| {
-				if b_vec.len() as u32 == MAX_FINALIZED_HEADER_SLOT_ARRAY {
-					b_vec.remove(0);
->>>>>>> 2fe5d29d
 				}
 				b_vec.try_push(finalized_header_state)
 			})
@@ -938,32 +876,25 @@
 			beacon_slot: u64,
 			beacon_block_root: H256,
 		) {
-<<<<<<< HEAD
 			let block_number = header.block_number;
 
-			<ExecutionHeaderRingBufferMap<T>>::insert(block_hash, header);
-=======
-			<ExecutionHeaders<T>>::insert(block_hash, header.clone());
->>>>>>> 2fe5d29d
+			<ExecutionHeaderBuffer<T>>::insert(block_hash, header);
 
 			log::trace!(
 				target: "ethereum-beacon-client",
 				"💫 Updated latest execution block at {} to number {}.",
 				block_hash,
-				header.block_number
+				block_number
 			);
 
 			LatestExecutionHeaderState::<T>::mutate(|s| {
 				s.beacon_block_root = beacon_block_root;
 				s.beacon_slot = beacon_slot;
 				s.block_hash = block_hash;
-				s.block_number = header.block_number;
+				s.block_number = block_number;
 			});
 
-			Self::deposit_event(Event::ExecutionHeaderImported {
-				block_hash,
-				block_number: header.block_number,
-			});
+			Self::deposit_event(Event::ExecutionHeaderImported { block_hash, block_number });
 		}
 
 		fn store_validators_root(validators_root: H256) {
@@ -976,12 +907,13 @@
 		///
 		/// let sync_committee_bits = vec![0, 1, 0, 1, 1, 1];
 		/// ensure!(get_sync_committee_sum(sync_committee_bits), 4);
-		pub(super) fn get_sync_committee_sum(sync_committee_bits: &[u8]) -> u64 {
-			sync_committee_bits.iter().fold(0, |acc: u64, x| acc + *x as u64)
+		pub(super) fn get_sync_committee_sum(sync_committee_bits: &[u8]) -> u32 {
+			sync_committee_bits.iter().fold(0, |acc: u32, x| acc + *x as u32)
 		}
 
 		pub(super) fn compute_current_sync_period(slot: u64) -> u64 {
-			slot / config::SLOTS_PER_EPOCH / config::EPOCHS_PER_SYNC_COMMITTEE_PERIOD
+			(slot as usize / config::SLOTS_PER_EPOCH / config::EPOCHS_PER_SYNC_COMMITTEE_PERIOD)
+				as u64
 		}
 
 		/// Return the domain for the domain_type and fork_version.
@@ -1019,7 +951,7 @@
 		) -> DispatchResult {
 			let sync_committee_sum = Self::get_sync_committee_sum(sync_committee_bits);
 			ensure!(
-				(sync_committee_sum * 3 >= sync_committee_bits.len() as u64 * 2),
+				((sync_committee_sum * 3) as usize) >= sync_committee_bits.len() * 2,
 				Error::<T>::SyncCommitteeParticipantsNotSupermajority
 			);
 
@@ -1028,20 +960,8 @@
 
 		pub(super) fn sync_committee_for_period(
 			period: u64,
-<<<<<<< HEAD
-		) -> Result<SyncCommitteeOf<T>, DispatchError> {
-			let sync_committee = <SyncCommitteesRingBufferMap<T>>::get(period);
-
-			if sync_committee.pubkeys.len() == 0 {
-				log::error!(target: "ethereum-beacon-client", "💫 Sync committee for period {} missing", period);
-				return Err(Error::<T>::SyncCommitteeMissing.into())
-			}
-
-			Ok(sync_committee)
-=======
 		) -> Result<SyncCommitteePrepared, DispatchError> {
-			<SyncCommittees<T>>::get(period).ok_or(Error::<T>::SyncCommitteeMissing.into())
->>>>>>> 2fe5d29d
+			<SyncCommitteesBuffer<T>>::get(period).ok_or(Error::<T>::SyncCommitteeMissing.into())
 		}
 
 		pub(super) fn compute_fork_version(epoch: u64) -> ForkVersion {
@@ -1128,7 +1048,7 @@
 		) -> Result<H256, DispatchError> {
 			let fork_version = Self::compute_fork_version(Self::compute_epoch_at_slot(
 				signature_slot,
-				config::SLOTS_PER_EPOCH,
+				config::SLOTS_PER_EPOCH as u64,
 			));
 			let domain_type = config::DOMAIN_SYNC_COMMITTEE.to_vec();
 			// Domains are used for for seeds, for signatures, and for selecting aggregators.
@@ -1149,11 +1069,7 @@
 				message.proof.block_hash,
 			);
 
-<<<<<<< HEAD
-			let stored_header = <ExecutionHeaderRingBufferMap<T>>::get(message.proof.block_hash)
-=======
-			let header = <ExecutionHeaders<T>>::get(message.proof.block_hash)
->>>>>>> 2fe5d29d
+			let header = <ExecutionHeaderBuffer<T>>::get(message.proof.block_hash)
 				.ok_or(Error::<T>::MissingHeader)?;
 
 			let receipt = match Self::verify_receipt_inclusion(header.receipts_root, &message.proof)
