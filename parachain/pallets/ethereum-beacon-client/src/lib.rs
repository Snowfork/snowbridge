//! # Ethereum Beacon Client
#![cfg_attr(not(feature = "std"), no_std)]

mod merkleization;
pub mod config;
#[cfg(test)]
mod mock;
#[cfg(test)]
mod tests;
mod ssz;

use frame_support::{dispatch::DispatchResult, log, transactional};
use frame_system::ensure_signed;
use sp_core::H256;
use sp_io::hashing::sha2_256;
use sp_std::prelude::*;
use snowbridge_beacon_primitives::{SyncCommittee, BeaconHeader, ForkData, Root, Domain, PublicKey, SigningData, ExecutionHeader, 
	ProofBranch, ForkVersion, SyncCommitteePeriodUpdate, FinalizedHeaderUpdate, InitialSync, BlockUpdate};
use snowbridge_core::{Message, Verifier};
use crate::merkleization::get_sync_committee_bits;

pub use pallet::*;

#[frame_support::pallet]
pub mod pallet {
	use super::*;

	use frame_support::pallet_prelude::*;
	use frame_system::pallet_prelude::*;

	use milagro_bls::{AggregatePublicKey, AggregateSignature, AmclError, Signature};
	use sp_core::{H160, U256};
	use snowbridge_core::Proof;
	use snowbridge_ethereum::{Log, Receipt, Header as EthereumHeader};

	#[pallet::pallet]
	#[pallet::generate_store(pub(super) trait Store)]
	#[pallet::without_storage_info]
	pub struct Pallet<T>(_);

	#[pallet::config]
	pub trait Config: frame_system::Config {
		type Event: From<Event<Self>> + IsType<<Self as frame_system::Config>::Event>;
	}

	#[pallet::event]
	pub enum Event<T> {}

	#[pallet::error]
	pub enum Error<T> {
		AncientHeader,
		SkippedSyncCommitteePeriod,
		SyncCommitteeMissing,
		Unknown,
		SyncCommitteeParticipantsNotSupermajority,
		InvalidSyncCommiteeSignature,
		InvalidHeaderMerkleProof,
		InvalidSyncCommitteeMerkleProof,
		InvalidSignature,
		InvalidSignaturePoint,
		InvalidAggregatePublicKeys,
		InvalidHash,
		SignatureVerificationFailed,
		NoBranchExpected,
		HeaderNotFinalized,
		MissingHeader,
		InvalidProof,
		DecodeFailed
	}

	#[pallet::hooks]
	impl<T: Config> Hooks<BlockNumberFor<T>> for Pallet<T> {}

	#[pallet::storage]
	pub(super) type FinalizedBeaconHeaders<T: Config> =
		StorageMap<_, Identity, H256, BeaconHeader, OptionQuery>;

	#[pallet::storage]
	pub(super) type ExecutionHeaders<T: Config> =
		StorageMap<_, Identity, H256, ExecutionHeader, OptionQuery>;

	/// Current sync committee corresponding to the active header.
	/// TODO  prune older sync committees than xxx
	#[pallet::storage]
	pub(super) type SyncCommittees<T: Config> =
		StorageMap<_, Identity, u64, SyncCommittee, ValueQuery>;

	#[pallet::storage]
	pub(super) type ValidatorsRoot<T: Config> = StorageValue<_, H256, ValueQuery>;

	#[pallet::storage]
	pub(super) type LatestFinalizedHeaderSlot<T: Config> = StorageValue<_, u64, ValueQuery>;

	#[pallet::storage]
	pub(super) type LatestFinalizedHeaderHash<T: Config> = StorageValue<_, H256, ValueQuery>;

	#[pallet::storage]
	pub(super) type LatestSyncCommitteePeriod<T: Config> = StorageValue<_, u64, ValueQuery>;

	#[pallet::genesis_config]
	pub struct GenesisConfig {
		pub initial_sync: InitialSync,
	}

	#[cfg(feature = "std")]
	impl Default for GenesisConfig {
		fn default() -> Self { GenesisConfig {
			initial_sync: Default::default(),
		}}
	}

	#[pallet::genesis_build]
	impl<T: Config> GenesisBuild<T> for GenesisConfig {
		fn build(&self) {
			log::info!(
				target: "ethereum-beacon-client",
				"💫 Sync committee size is: {}",
				config::SYNC_COMMITTEE_SIZE
			);

			Pallet::<T>::initial_sync(
				self.initial_sync.clone(),
			).unwrap();
		}
	}

	#[pallet::call]
	impl<T: Config> Pallet<T>
	{
		#[pallet::weight(1_000_000)]
		#[transactional]
		pub fn sync_committee_period_update(
			origin: OriginFor<T>,
			sync_committee_period_update: SyncCommitteePeriodUpdate,
		) -> DispatchResult {
			let _sender = ensure_signed(origin)?;

			let sync_committee_period = sync_committee_period_update.sync_committee_period;
			log::info!(
				target: "ethereum-beacon-client",
				"💫 Received sync committee update for period {}. Applying update",
				sync_committee_period
			);

			if let Err(err) = Self::process_sync_committee_period_update(sync_committee_period_update) {
				log::error!(
					target: "ethereum-beacon-client",
					"Sync committee period update failed with error {:?}",
					err
				);
				return Err(err);
			}

			log::info!(
				target: "ethereum-beacon-client",
				"💫 Sync committee period update for period {} succeeded.",
				sync_committee_period
			);

			Ok(())
		}

		#[pallet::weight(1_000_000)]
		#[transactional]
		pub fn import_finalized_header(
			origin: OriginFor<T>,
			finalized_header_update: FinalizedHeaderUpdate,
		) -> DispatchResult {
			let _sender = ensure_signed(origin)?;

			let slot = finalized_header_update.finalized_header.slot;

			log::info!(
				target: "ethereum-beacon-client",
				"💫 Received finalized header for slot {}.",
				slot
			);

			if let Err(err) = Self::process_finalized_header(finalized_header_update) {
				log::error!(
					target: "ethereum-beacon-client",
					"Finalized header update failed with error {:?}",
					err
				);
				return Err(err);
			}

			log::info!(
				target: "ethereum-beacon-client",
				"💫 Stored finalized beacon header at slot {}.",
				slot
			);

			Ok(())
		}

		#[pallet::weight(1_000_000)]
		#[transactional]
		pub fn import_execution_header(
			origin: OriginFor<T>,
			update: BlockUpdate,
		) -> DispatchResult {
			let _sender = ensure_signed(origin)?;

			let slot = update.block.slot;
			let block_hash = update.block.body.execution_payload.block_hash;

			log::info!(
				target: "ethereum-beacon-client",
				"💫 Received header update for slot {}.",
				slot
			);

			if let Err(err) = Self::process_header(update) {
				log::error!(
					target: "ethereum-beacon-client",
					"Header update failed with error {:?}",
					err
				);
				return Err(err);
			}

			log::info!(
				target: "ethereum-beacon-client",
				"💫 Stored execution header {} at beacon slot {}.",
				block_hash,
				slot
			);

			Ok(())
		}
	}

	impl<T: Config> Pallet<T> {
		fn process_initial_sync(initial_sync: InitialSync) -> DispatchResult {
			Self::verify_sync_committee(
				initial_sync.current_sync_committee.clone(),
				initial_sync.current_sync_committee_branch,
				initial_sync.header.state_root,
				config::CURRENT_SYNC_COMMITTEE_DEPTH,
				config::CURRENT_SYNC_COMMITTEE_INDEX,
			)?;

			let period = Self::compute_current_sync_period(initial_sync.header.slot);

			let block_root: H256 = merkleization::hash_tree_root_beacon_header(initial_sync.header.clone())
				.map_err(|_| DispatchError::Other("Header hash tree root failed"))?.into();

			Self::store_sync_committee(period, initial_sync.current_sync_committee);
			Self::store_finalized_header(block_root, initial_sync.header);
			Self::store_validators_root(initial_sync.validators_root);

			Ok(())
		}

		fn process_sync_committee_period_update(
			update: SyncCommitteePeriodUpdate,
		) -> DispatchResult {
			let sync_committee_bits = get_sync_committee_bits(update.sync_aggregate.sync_committee_bits.clone())
				.map_err(|_| DispatchError::Other("Couldn't process sync committee bits"))?;
			Self::sync_committee_participation_is_supermajority(sync_committee_bits.clone())?;
			Self::verify_sync_committee(
				update.next_sync_committee.clone(),
				update.next_sync_committee_branch,
				update.finalized_header.state_root,
				config::NEXT_SYNC_COMMITTEE_DEPTH,
				config::NEXT_SYNC_COMMITTEE_INDEX,
			)?;

			let block_root: H256 = merkleization::hash_tree_root_beacon_header(update.finalized_header.clone())
				.map_err(|_| DispatchError::Other("Header hash tree root failed"))?.into();
			Self::verify_header(
				block_root,
				update.finality_branch,
				update.attested_header.state_root,
				config::FINALIZED_ROOT_DEPTH,
				config::FINALIZED_ROOT_INDEX,
			)?;

			let current_period = Self::compute_current_sync_period(update.attested_header.slot);
			let current_sync_committee = Self::get_sync_committee_for_period(current_period)?;
			let validators_root = <ValidatorsRoot<T>>::get();

			Self::verify_signed_header(
				sync_committee_bits,
				update.sync_aggregate.sync_committee_signature,
				current_sync_committee.pubkeys,
				update.fork_version,
				update.attested_header,
				validators_root,
			)?;

			Self::store_sync_committee(current_period + 1, update.next_sync_committee);
			Self::store_finalized_header(block_root, update.finalized_header);
			
			Ok(())
		}

		fn process_finalized_header(update: FinalizedHeaderUpdate) -> DispatchResult {
			let sync_committee_bits = get_sync_committee_bits(update.sync_aggregate.sync_committee_bits.clone())
				.map_err(|_| DispatchError::Other("Couldn't process sync committee bits"))?;
			Self::sync_committee_participation_is_supermajority(sync_committee_bits.clone())?;

			let block_root: H256 = merkleization::hash_tree_root_beacon_header(update.finalized_header.clone())
				.map_err(|_| DispatchError::Other("Header hash tree root failed"))?.into();
			Self::verify_header(
				block_root,
				update.finality_branch,
				update.attested_header.state_root,
				config::FINALIZED_ROOT_DEPTH,
				config::FINALIZED_ROOT_INDEX,
			)?;

			let current_period = Self::compute_current_sync_period(update.attested_header.slot);
			let sync_committee = Self::get_sync_committee_for_period(current_period)?;

			let validators_root = <ValidatorsRoot<T>>::get();
			Self::verify_signed_header(
				sync_committee_bits,
				update.sync_aggregate.sync_committee_signature,
				sync_committee.pubkeys,
				update.fork_version,
				update.attested_header,
				validators_root,
			)?;

			Self::store_finalized_header(block_root, update.finalized_header);

			Ok(())
		}

		fn process_header(update: BlockUpdate) -> DispatchResult {
			let latest_finalized_header_slot = <LatestFinalizedHeaderSlot<T>>::get();
			let block_slot = update.block.slot;
			if block_slot > latest_finalized_header_slot {
				return Err(Error::<T>::HeaderNotFinalized.into());
			}

			let current_period = Self::compute_current_sync_period(update.block.slot);
			let sync_committee = Self::get_sync_committee_for_period(current_period)?;

			let body_root = merkleization::hash_tree_root_beacon_body(update.block.body.clone())
				.map_err(|_| DispatchError::Other("Beacon body hash tree root failed"))?;
			let body_root_hash: H256 = body_root.into();
			if body_root_hash != update.block_body_root {
				log::warn!(target: "ethereum-beacon-client",
					"body root hash incorrect, expected: {:?}, got {:?}.",
					update.block_body_root,
					body_root_hash
				);
			}

			let header = BeaconHeader {
				slot: update.block.slot,
				proposer_index: update.block.proposer_index,
				parent_root: update.block.parent_root,
				state_root: update.block.state_root,
				body_root: body_root_hash,
			};

			let validators_root = <ValidatorsRoot<T>>::get();
			let sync_committee_bits = get_sync_committee_bits(update.sync_aggregate.sync_committee_bits.clone())
				.map_err(|_| DispatchError::Other("Couldn't process sync committee bits"))?;
			Self::verify_signed_header(
				sync_committee_bits,
				update.sync_aggregate.sync_committee_signature,
				sync_committee.pubkeys,
				update.fork_version,
				header,
				validators_root,
			)?;

			let execution_payload = update.block.body.execution_payload;

			let mut fee_recipient = [0u8; 20];
			let fee_slice = execution_payload.fee_recipient.as_slice();
			if fee_slice.len() == 20 {
				fee_recipient[0..20].copy_from_slice(&(fee_slice));
			} else {
				log::trace!(
					target: "ethereum-beacon-client",
					"fee recipient not 20 characteres, len is: {}.",
					fee_slice.len()
				);
			}

			Self::store_execution_header(execution_payload.block_hash, ExecutionHeader{
				parent_hash: execution_payload.parent_hash,
				fee_recipient: H160::from(fee_recipient),
				state_root: execution_payload.state_root,
				receipts_root: execution_payload.receipts_root,
				logs_bloom: execution_payload.logs_bloom,
				prev_randao: execution_payload.prev_randao,
				block_number: execution_payload.block_number,
				gas_used: execution_payload.gas_used,
				gas_limit: execution_payload.gas_limit,
				timestamp: execution_payload.timestamp,
				extra_data: execution_payload.extra_data,
				base_fee_per_gas: execution_payload.base_fee_per_gas,
				block_hash: execution_payload.block_hash,
				transactions_root: execution_payload.transactions_root,
			});

			Ok(())
		}

		pub(super) fn verify_signed_header(
			sync_committee_bits: Vec<u8>,
			sync_committee_signature: Vec<u8>,
			sync_committee_pubkeys: Vec<PublicKey>,
			fork_version: ForkVersion,
			header: BeaconHeader,
			validators_root: H256,
		) -> DispatchResult {
			let mut participant_pubkeys: Vec<PublicKey> = Vec::new();
			// Gathers all the pubkeys of the sync committee members that participated in siging the header.
			for (bit, pubkey) in sync_committee_bits.iter().zip(sync_committee_pubkeys.iter()) {
				if *bit == 1 as u8 {
					let pubk = pubkey.clone();
					participant_pubkeys.push(pubk);
				}
			}

			let domain_type = config::DOMAIN_SYNC_COMMITTEE.to_vec();
			// Domains are used for for seeds, for signatures, and for selecting aggregators.
			let domain = Self::compute_domain(domain_type, Some(fork_version), validators_root)?;
			// Hash tree root of SigningData - object root + domain
			let signing_root = Self::compute_signing_root(header, domain)?;

			// Verify sync committee aggregate signature.
			Self::bls_fast_aggregate_verify(
				participant_pubkeys,
				signing_root,
				sync_committee_signature,
			)?;

			Ok(())
		}

		pub(super) fn bls_fast_aggregate_verify(
			pubkeys: Vec<PublicKey>,
			message: H256,
			signature: Vec<u8>,
		) -> DispatchResult {
			let sig = Signature::from_bytes(&signature[..]);
			if let Err(_e) = sig {
				return Err(Error::<T>::InvalidSignature.into());
			}

			let agg_sig = AggregateSignature::from_signature(&sig.unwrap());

			let public_keys_res: Result<Vec<milagro_bls::PublicKey>, _> =
				pubkeys.iter().map(|bytes| milagro_bls::PublicKey::from_bytes_unchecked(&bytes.0)).collect();
			if let Err(e) = public_keys_res {
				match e {
					AmclError::InvalidPoint => return Err(Error::<T>::InvalidSignaturePoint.into()),
					_ => return Err(Error::<T>::InvalidSignature.into()),
				};
			}

			let agg_pub_key_res = AggregatePublicKey::into_aggregate(&public_keys_res.unwrap());
			if let Err(e) = agg_pub_key_res {
				log::error!(target: "ethereum-beacon-client", "invalid public keys: {:?}.", e);
				return Err(Error::<T>::InvalidAggregatePublicKeys.into());
			}

			ensure!(
				agg_sig.fast_aggregate_verify_pre_aggregated(
					&message.as_bytes(),
					&agg_pub_key_res.unwrap()
				),
				Error::<T>::SignatureVerificationFailed
			);

			Ok(())
		}

		pub(super) fn compute_signing_root(
			beacon_header: BeaconHeader,
			domain: Domain,
		) -> Result<Root, DispatchError> {
			let beacon_header_root = merkleization::hash_tree_root_beacon_header(beacon_header)
				.map_err(|_| DispatchError::Other("Beacon header hash tree root failed"))?;

			let header_hash_tree_root: H256 = beacon_header_root.into();

			let hash_root = merkleization::hash_tree_root_signing_data(SigningData {
				object_root: header_hash_tree_root,
				domain,
			})
			.map_err(|_| DispatchError::Other("Signing root hash tree root failed"))?;

			Ok(hash_root.into())
		}

		fn verify_sync_committee(
			sync_committee: SyncCommittee,
			sync_committee_branch: ProofBranch,
			header_state_root: H256,
			depth: u64,
			index: u64,
		) -> DispatchResult {
			let sync_committee_root =
				merkleization::hash_tree_root_sync_committee(sync_committee)
					.map_err(|_| DispatchError::Other("Sync committee hash tree root failed"))?;

			ensure!(
				Self::is_valid_merkle_branch(
					sync_committee_root.into(),
					sync_committee_branch,
					depth,
					index,
					header_state_root
				),
				Error::<T>::InvalidSyncCommitteeMerkleProof
			);

			Ok(())
		}

		fn verify_header(
			block_root: H256,
			proof_branch: ProofBranch,
			attested_header_state_root: H256,
			depth: u64,
			index: u64,
		) -> DispatchResult {
			ensure!(
				Self::is_valid_merkle_branch(
					block_root,
					proof_branch,
					depth,
					index,
					attested_header_state_root
				),
				Error::<T>::InvalidHeaderMerkleProof
			);

			Ok(())
		}

		fn store_sync_committee(period: u64, sync_committee: SyncCommittee) {
			<SyncCommittees<T>>::insert(period, sync_committee);

			let latest_committee_period = <LatestSyncCommitteePeriod<T>>::get();

			log::trace!(
				target: "ethereum-beacon-client",
				"💫 Saved sync committee for period {}.",
				period
			);

			if period > latest_committee_period {
				log::trace!(
					target: "ethereum-beacon-client",
					"💫 Updated latest sync committee period stored to {}.",
					period
				);
				<LatestSyncCommitteePeriod<T>>::set(period);
			}
		}

		fn store_finalized_header(block_root: Root, header: BeaconHeader) {
			let slot = header.slot;

			<FinalizedBeaconHeaders<T>>::insert(block_root, header);

			log::trace!(
				target: "ethereum-beacon-client",
				"💫 Saved finalized block root {} at slot {}.",
				block_root,
				slot
			);

			let latest_finalized_header_slot = <LatestFinalizedHeaderSlot<T>>::get();

			if slot > latest_finalized_header_slot {
				log::trace!(
					target: "ethereum-beacon-client",
					"💫 Updated latest finalized slot to {}.",
					slot
				);
				<LatestFinalizedHeaderSlot<T>>::set(slot);
				<LatestFinalizedHeaderHash<T>>::set(block_root);
			}
		}

		fn store_execution_header(block_root: H256, header: ExecutionHeader) {
			<ExecutionHeaders<T>>::insert(block_root, header);
		}

		fn store_validators_root(validators_root: H256) {
			<ValidatorsRoot<T>>::set(validators_root);
		}

		/// Sums the bit vector of sync committee particpation.
		///
		/// # Examples
		///
		/// let sync_committee_bits = vec![0, 1, 0, 1, 1, 1];
		/// ensure!(get_sync_committee_sum(sync_committee_bits), 4);
		pub(super) fn get_sync_committee_sum(sync_committee_bits: Vec<u8>) -> u64 {
			sync_committee_bits.iter().fold(0, |acc: u64, x| acc + *x as u64)
		}

		pub(super) fn compute_current_sync_period(slot: u64) -> u64 {
			slot / config::SLOTS_PER_EPOCH / config::EPOCHS_PER_SYNC_COMMITTEE_PERIOD
		}

		/// Return the domain for the domain_type and fork_version.
		pub(super) fn compute_domain(
			domain_type: Vec<u8>,
			fork_version: Option<ForkVersion>,
			genesis_validators_root: Root,
		) -> Result<Domain, DispatchError> {
			let unwrapped_fork_version: ForkVersion;
			if fork_version.is_none() {
				unwrapped_fork_version = config::GENESIS_FORK_VERSION;
			} else {
				unwrapped_fork_version = fork_version.unwrap();
			}

			let fork_data_root =
				Self::compute_fork_data_root(unwrapped_fork_version, genesis_validators_root)?;

			let mut domain = [0u8; 32];
			domain[0..4].copy_from_slice(&(domain_type));
			domain[4..32].copy_from_slice(&(fork_data_root.0[..28]));

			Ok(domain.into())
		}

		fn compute_fork_data_root(
			current_version: ForkVersion,
			genesis_validators_root: Root,
		) -> Result<Root, DispatchError> {
			let hash_root = merkleization::hash_tree_root_fork_data(ForkData {
				current_version,
				genesis_validators_root: genesis_validators_root.into(),
			})
			.map_err(|_| DispatchError::Other("Fork data hash tree root failed"))?;

			Ok(hash_root.into())
		}

		pub(super) fn is_valid_merkle_branch(
			leaf: H256,
			branch: Vec<H256>,
			depth: u64,
			index: u64,
			root: Root,
		) -> bool {
			if branch.len() != depth as usize {
				log::error!(target: "ethereum-beacon-client", "Merkle proof branch length doesn't match depth.");

				return false;
			}
			let mut value = leaf;
			if leaf.as_bytes().len() < 32 as usize {
				log::error!(target: "ethereum-beacon-client", "Merkle proof leaf not 32 bytes.");

				return false;
			}
			for i in 0..depth {
				if branch[i as usize].as_bytes().len() < 32 as usize {
					log::error!(target: "ethereum-beacon-client", "Merkle proof branch not 32 bytes.");

					return false;
				}
				if (index / (2u32.pow(i as u32) as u64) % 2) == 0 {
					// left node
					let mut data = [0u8; 64];
					data[0..32].copy_from_slice(&(value.0));
					data[32..64].copy_from_slice(&(branch[i as usize].0));
					value = sha2_256(&data).into();
				} else {
					let mut data = [0u8; 64]; // right node
					data[0..32].copy_from_slice(&(branch[i as usize].0));
					data[32..64].copy_from_slice(&(value.0));
					value = sha2_256(&data).into();
				}
			}

			return value == root;
		}

		pub(super) fn sync_committee_participation_is_supermajority(sync_committee_bits: Vec<u8>) -> DispatchResult {
			let sync_committee_sum = Self::get_sync_committee_sum(sync_committee_bits.clone());
			ensure!(
				(sync_committee_sum * 3 >= sync_committee_bits.clone().len() as u64 * 2),
				Error::<T>::SyncCommitteeParticipantsNotSupermajority
			);

			Ok(())
		}

		pub(super) fn get_sync_committee_for_period(period: u64) -> Result<SyncCommittee, DispatchError> {
			let sync_committee = <SyncCommittees<T>>::get(period);

			if sync_committee.pubkeys.len() == 0 {
				log::error!(target: "ethereum-beacon-client", "Sync committee for period {} missing", period);
				return Err(Error::<T>::SyncCommitteeMissing.into());
			}

			Ok(sync_committee)
		}

<<<<<<< HEAD
		// Verifies that the receipt encoded in proof.data is included
		// in the block given by proof.block_hash. Inclusion is only
		// recognized if the block has been finalized.
		fn verify_receipt_inclusion(stored_header: ExecutionHeader, proof: &Proof) -> Result<Receipt, DispatchError> {
			let result = stored_header
				.check_receipt_proof(&proof.data.1)
				.ok_or(Error::<T>::InvalidProof)?;

			match result {
				Ok(receipt) => Ok(receipt),
				Err(err) => {
					log::trace!(
						target: "ethereum-beacon-client",
						"Failed to decode transaction receipt: {}",
						err
					);
					Err(Error::<T>::InvalidProof.into())
				},
			}
		}

=======
>>>>>>> ebc3f0dd
		pub(super) fn initial_sync(
			initial_sync: InitialSync,
		) -> Result<(), &'static str> {
			log::info!(
				target: "ethereum-beacon-client",
				"💫 Received initial sync, starting processing.",
			);

			if let Err(err) = Self::process_initial_sync(initial_sync) {
				log::error!(
					target: "ethereum-beacon-client",
					"Initial sync failed with error {:?}",
					err
				);
				return Err(<&str>::from(err));
			}

			log::info!(
				target: "ethereum-beacon-client",
				"💫 Initial sync processing succeeded.",
			);

			Ok(())
		}

		// Verifies that the receipt encoded in proof.data is included
		// in the block given by proof.block_hash. Inclusion is only
		// recognized if the block has been finalized.
		fn verify_receipt_inclusion(proof: &Proof, stored_header: ExecutionHeader) -> Result<Receipt, DispatchError> {
			let result = stored_header
				.check_receipt_proof(&proof.data.1)
				.ok_or(Error::<T>::InvalidProof)?;

			match result {
				Ok(receipt) => Ok(receipt),
				Err(err) => {
					log::trace!(
						target: "ethereum-beacon-client",
						"Failed to decode transaction receipt: {}",
						err
					);
					Err(Error::<T>::InvalidProof.into())
				},
			}
		}
	}

	impl<T: Config> Verifier for Pallet<T> {
		/// Verify a message by verifying the existence of the corresponding
		/// Ethereum log in a block. Returns the log if successful.
		fn verify(message: &Message) -> Result<(Log, u64), DispatchError> {
			log::info!(
				target: "ethereum-beacon-client",
				"💫 Verifying message with block hash {}",
				message.proof.block_hash,
			);

			let stored_header =
				<ExecutionHeaders<T>>::get(message.proof.block_hash).ok_or(Error::<T>::MissingHeader)?;

<<<<<<< HEAD
			let block_number = stored_header.block_number;

			let receipt = match Self::verify_receipt_inclusion(stored_header, &message.proof) {
=======
			let receipt = match Self::verify_receipt_inclusion(&message.proof, stored_header) {
>>>>>>> ebc3f0dd
				Ok(receipt) => receipt,
				Err(err) => {
					log::trace!(
						target: "ethereum-beacon-client",
						"Verify receipt inclusion failed for block {}: {:?}",
						message.proof.block_hash,
						err
					);
					return Err(err)
				}
			};

			log::trace!(
				target: "ethereum-beacon-client",
				"Verified receipt inclusion for transaction at index {} in block {}",
				message.proof.tx_index, message.proof.block_hash,
			);

			let log = match rlp::decode(&message.data) {
				Ok(log) => log,
				Err(err) => {
					log::trace!(
						target: "ethereum-beacon-client",
						"RLP log decoded failed {}: {:?}",
						message.proof.block_hash,
						err
					);
					return Err(Error::<T>::DecodeFailed.into());
				}
			};

			if !receipt.contains_log(&log) {
				log::trace!(
					target: "ethereum-beacon-client",
					"Event log not found in receipt for transaction at index {} in block {}",
					message.proof.tx_index, message.proof.block_hash,
				);
				return Err(Error::<T>::InvalidProof.into())
			}

			log::info!(
				target: "ethereum-beacon-client",
				"💫 Receipt verification successful for {}",
				message.proof.block_hash,
			);

			Ok((log, block_number))
		}

		// Empty implementation, not necessary for the beacon client,
		// but needs to be declared to implement Verifier interface.
		fn initialize_storage(
			_headers: Vec<EthereumHeader>,
			_initial_difficulty: U256,
			_descendants_until_final: u8,
		) -> Result<(), &'static str> {
			Ok(())
		}
	}
}<|MERGE_RESOLUTION|>--- conflicted
+++ resolved
@@ -14,7 +14,7 @@
 use sp_core::H256;
 use sp_io::hashing::sha2_256;
 use sp_std::prelude::*;
-use snowbridge_beacon_primitives::{SyncCommittee, BeaconHeader, ForkData, Root, Domain, PublicKey, SigningData, ExecutionHeader, 
+use snowbridge_beacon_primitives::{SyncCommittee, BeaconHeader, ForkData, Root, Domain, PublicKey, SigningData, ExecutionHeader,
 	ProofBranch, ForkVersion, SyncCommitteePeriodUpdate, FinalizedHeaderUpdate, InitialSync, BlockUpdate};
 use snowbridge_core::{Message, Verifier};
 use crate::merkleization::get_sync_committee_bits;
@@ -292,7 +292,7 @@
 
 			Self::store_sync_committee(current_period + 1, update.next_sync_committee);
 			Self::store_finalized_header(block_root, update.finalized_header);
-			
+
 			Ok(())
 		}
 
@@ -705,7 +705,6 @@
 			Ok(sync_committee)
 		}
 
-<<<<<<< HEAD
 		// Verifies that the receipt encoded in proof.data is included
 		// in the block given by proof.block_hash. Inclusion is only
 		// recognized if the block has been finalized.
@@ -727,8 +726,6 @@
 			}
 		}
 
-=======
->>>>>>> ebc3f0dd
 		pub(super) fn initial_sync(
 			initial_sync: InitialSync,
 		) -> Result<(), &'static str> {
@@ -789,13 +786,9 @@
 			let stored_header =
 				<ExecutionHeaders<T>>::get(message.proof.block_hash).ok_or(Error::<T>::MissingHeader)?;
 
-<<<<<<< HEAD
 			let block_number = stored_header.block_number;
 
 			let receipt = match Self::verify_receipt_inclusion(stored_header, &message.proof) {
-=======
-			let receipt = match Self::verify_receipt_inclusion(&message.proof, stored_header) {
->>>>>>> ebc3f0dd
 				Ok(receipt) => receipt,
 				Err(err) => {
 					log::trace!(
