--- conflicted
+++ resolved
@@ -13,22 +13,15 @@
 use frame_support::{dispatch::DispatchResult, log, transactional};
 use frame_system::ensure_signed;
 use scale_info::TypeInfo;
-use snowbridge_beacon::{
-	BeaconBlock, BeaconHeader, Domain, ExecutionHeader, ForkData, PublicKey, Root, SigningData,
-	SyncAggregate, SyncCommittee,
-};
 use sp_core::H256;
 use sp_io::hashing::sha2_256;
 use sp_runtime::RuntimeDebug;
 use sp_std::prelude::*;
-<<<<<<< HEAD
 use snowbridge_beacon::{SyncCommittee, BeaconHeader, SyncAggregate, ForkData, Root, Domain, PublicKey, SigningData, ExecutionHeader, BeaconBlock};
 use snowbridge_core::{Message, Verifier};
 pub use snowbridge_ethereum::{
 	Header as EthereumHeader,
 };
-=======
->>>>>>> dd161467
 
 const SLOTS_PER_EPOCH: u64 = 32;
 
@@ -858,7 +851,7 @@
 
 				return Err(*receipt_result);
 			}
-			
+
 			let receipt = receipt_result.unwrap();
 
 			log::trace!(
