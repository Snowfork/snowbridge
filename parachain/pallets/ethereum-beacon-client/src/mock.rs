--- conflicted
+++ resolved
@@ -71,21 +71,10 @@
 	}
 
 	parameter_types! {
-<<<<<<< HEAD
-		pub const MaxSyncCommitteeSize: u32 = config::SYNC_COMMITTEE_SIZE as u32;
-		pub const MaxProofBranchSize: u32 = 20;
-		pub const MaxExtraDataSize: u32 = config::MAX_EXTRA_DATA_BYTES as u32;
-		pub const MaxLogsBloomSize: u32 = config::MAX_LOGS_BLOOM_SIZE as u32;
-		pub const MaxFeeRecipientSize: u32 = config::MAX_FEE_RECIPIENT_SIZE as u32;
-		pub const MaxPublicKeySize: u32 = config::PUBKEY_SIZE as u32;
-		pub const MaxSignatureSize: u32 = config::SIGNATURE_SIZE as u32;
-		pub const MaxSlotsPerHistoricalRoot: u64 = 64;
-		pub const MaxFinalizedHeaderSlotArray: u32 = 12;
-		pub const SyncCommitteePruneThreshold: u64 = 4;
-		pub const ExecutionHeadersPruneThreshold: u64 = 10;
-=======
->>>>>>> 2fe5d29d
 		pub const WeakSubjectivityPeriodSeconds: u32 = 97200;
+		pub const FinalizedHeaderPruneThreshold: u32 = 10;
+		pub const SyncCommitteePruneThreshold: u32 = 4;
+		pub const ExecutionHeadersPruneThreshold: u32 = 10;
 		pub const ChainForkVersions: ForkVersions = ForkVersions{
 			genesis: Fork {
 				version: [0, 0, 0, 1], // 0x00000001
@@ -110,9 +99,10 @@
 		type TimeProvider = pallet_timestamp::Pallet<Test>;
 		type RuntimeEvent = RuntimeEvent;
 		type ForkVersions = ChainForkVersions;
+		type WeakSubjectivityPeriodSeconds = WeakSubjectivityPeriodSeconds;
 		type SyncCommitteePruneThreshold = SyncCommitteePruneThreshold;
 		type ExecutionHeadersPruneThreshold = ExecutionHeadersPruneThreshold;
-		type WeakSubjectivityPeriodSeconds = WeakSubjectivityPeriodSeconds;
+		type FinalizedHeaderPruneThreshold = FinalizedHeaderPruneThreshold;
 		type WeightInfo = ();
 	}
 }
@@ -194,8 +184,9 @@
 				epoch: 162304,
 			},
 		};
-		pub const SyncCommitteePruneThreshold: u64 = 4;
-		pub const ExecutionHeadersPruneThreshold: u64 = 10;
+		pub const SyncCommitteePruneThreshold: u32 = 4;
+		pub const ExecutionHeadersPruneThreshold: u32 = 10;
+		pub const FinalizedHeaderPruneThreshold: u32 = 10;
 	}
 
 	impl ethereum_beacon_client::Config for Test {
@@ -205,6 +196,7 @@
 		type SyncCommitteePruneThreshold = SyncCommitteePruneThreshold;
 		type ExecutionHeadersPruneThreshold = ExecutionHeadersPruneThreshold;
 		type WeakSubjectivityPeriodSeconds = WeakSubjectivityPeriodSeconds;
+		type FinalizedHeaderPruneThreshold = FinalizedHeaderPruneThreshold;
 		type WeightInfo = ();
 	}
 }
