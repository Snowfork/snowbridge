--- conflicted
+++ resolved
@@ -41,11 +41,7 @@
 };
 use sp_std::prelude::*;
 
-<<<<<<< HEAD
-use snowbridge_core::{assets::XcmReserveTransfer, AssetId, ChannelId, MultiAsset, OutboundRouter};
-=======
-use snowbridge_core::{ChannelId, OutboundRouter};
->>>>>>> 4f619c89
+use snowbridge_core::{assets::XcmReserveTransfer, ChannelId, OutboundRouter};
 
 use payload::OutboundPayload;
 pub use weights::WeightInfo;
@@ -169,12 +165,8 @@
 			token: H160,
 			sender: H160,
 			recipient: <T::Lookup as StaticLookup>::Source,
-<<<<<<< HEAD
-			amount: U256,
+			amount: u128,
 			para_id: Option<u32>,
-=======
-			amount: u128,
->>>>>>> 4f619c89
 		) -> DispatchResult {
 			let who = T::CallOrigin::ensure_origin(origin.clone())?;
 			if who != <Address<T>>::get() {
@@ -185,17 +177,13 @@
 				Self::asset_id(token).ok_or(DispatchError::Token(TokenError::UnknownAsset))?;
 
 			let recipient = T::Lookup::lookup(recipient)?;
-<<<<<<< HEAD
-			let asset_id = AssetId::Token(token);
-			T::Assets::deposit(asset_id, &recipient, amount)?;
+
+			T::Assets::mint_into(asset_id, &recipient, amount)?;
 
 			if let Some(id) = para_id {
 				T::XcmReserveTransfer::reserve_transfer(origin, asset_id, id, &recipient, amount)?;
 			}
 
-=======
-			T::Assets::mint_into(asset_id, &recipient, amount)?;
->>>>>>> 4f619c89
 			Self::deposit_event(Event::Minted(token, sender, recipient, amount));
 
 			Ok(())
