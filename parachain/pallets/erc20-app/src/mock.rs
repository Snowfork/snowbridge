// Mock runtime
use sp_std::marker::PhantomData;

use frame_support::{
	dispatch::DispatchResult,
	parameter_types,
	traits::{Everything, GenesisBuild},
	PalletId,
};
use frame_system as system;
use sp_core::{H160, H256};
use sp_runtime::{
	testing::Header,
	traits::{BlakeTwo256, IdentifyAccount, IdentityLookup, Keccak256, Verify},
	MultiSignature,
};

<<<<<<< HEAD
use snowbridge_assets::SingleAssetAdaptor;
use snowbridge_core::{assets::XcmReserveTransfer, AssetId, ChannelId};
=======
use snowbridge_core::{ChannelId, OutboundRouter};

use crate as erc20_app;
>>>>>>> 4f619c89

type UncheckedExtrinsic = frame_system::mocking::MockUncheckedExtrinsic<Test>;
type Block = frame_system::mocking::MockBlock<Test>;

frame_support::construct_runtime!(
	pub enum Test where
		Block = Block,
		NodeBlock = Block,
		UncheckedExtrinsic = UncheckedExtrinsic,
	{
		System: frame_system::{Pallet, Call, Storage, Event<T>},
<<<<<<< HEAD
		Assets: snowbridge_assets::{Pallet, Call, Storage, Event<T>},
		BasicOutboundChannel: snowbridge_basic_channel::outbound::{Pallet, Call, Config<T>, Storage, Event<T>},
		IncentivizedOutboundChannel: snowbridge_incentivized_channel::outbound::{Pallet, Call, Config<T>, Storage, Event<T>},
=======
		Randomness: pallet_randomness_collective_flip::{Pallet, Storage},
		Balances: pallet_balances::{Pallet, Call, Storage, Config<T>, Event<T>},
		Assets: pallet_assets::{Pallet, Call, Storage, Event<T>},
>>>>>>> 4f619c89
		Dispatch: snowbridge_dispatch::{Pallet, Call, Storage, Origin, Event<T>},
		Erc20App: crate::{Pallet, Call, Config, Storage, Event<T>},
	}
);

pub type Signature = MultiSignature;

pub type AccountId = <<Signature as Verify>::Signer as IdentifyAccount>::AccountId;

parameter_types! {
	pub const BlockHashCount: u64 = 250;
}

impl system::Config for Test {
	type BaseCallFilter = Everything;
	type BlockWeights = ();
	type BlockLength = ();
	type Origin = Origin;
	type Call = Call;
	type Index = u64;
	type BlockNumber = u64;
	type Hash = H256;
	type Hashing = BlakeTwo256;
	type AccountId = AccountId;
	type Lookup = IdentityLookup<Self::AccountId>;
	type Header = Header;
	type Event = Event;
	type BlockHashCount = BlockHashCount;
	type DbWeight = ();
	type Version = ();
	type PalletInfo = PalletInfo;
	type AccountData = pallet_balances::AccountData<u64>;
	type OnNewAccount = ();
	type OnKilledAccount = ();
	type SystemWeightInfo = ();
	type SS58Prefix = ();
	type OnSetCode = ();
}

<<<<<<< HEAD
=======
impl pallet_randomness_collective_flip::Config for Test {}

parameter_types! {
		pub const ExistentialDeposit: u64 = 1;
}

impl pallet_balances::Config for Test {
	type Balance = u64;
	type DustRemoval = ();
	type Event = Event;
	type ExistentialDeposit = ExistentialDeposit;
	type AccountStore = System;
	type WeightInfo = ();
	type MaxLocks = ();
	type MaxReserves = ();
	type ReserveIdentifier = [u8; 8];
}

parameter_types! {
		pub const AssetDeposit: u64 = 1;
		pub const ApprovalDeposit: u64 = 1;
		pub const StringLimit: u32 = 50;
		pub const MetadataDepositBase: u64 = 1;
		pub const MetadataDepositPerByte: u64 = 1;
}

impl pallet_assets::Config for Test {
	type Event = Event;
	type Balance = u128;
	type AssetId = u128;
	type Currency = Balances;
	type ForceOrigin = frame_system::EnsureRoot<Self::AccountId>;
	type AssetDeposit = AssetDeposit;
	type MetadataDepositBase = MetadataDepositBase;
	type MetadataDepositPerByte = MetadataDepositPerByte;
	type ApprovalDeposit = ApprovalDeposit;
	type StringLimit = StringLimit;
	type Freezer = ();
	type WeightInfo = ();
	type Extra = ();
}

>>>>>>> 4f619c89
impl snowbridge_dispatch::Config for Test {
	type Origin = Origin;
	type Event = Event;
	type MessageId = u64;
	type Call = Call;
	type CallFilter = Everything;
}

pub struct OutboundRouter<T>(PhantomData<T>);

impl<T> snowbridge_core::OutboundRouter<T::AccountId> for OutboundRouter<T>
where
	T: snowbridge_basic_channel::outbound::Config
		+ snowbridge_incentivized_channel::outbound::Config,
{
	fn submit(
		channel_id: ChannelId,
		who: &T::AccountId,
		target: H160,
		payload: &[u8],
	) -> DispatchResult {
		match channel_id {
			ChannelId::Basic =>
				snowbridge_basic_channel::outbound::Pallet::<T>::submit(who, target, payload),
			ChannelId::Incentivized =>
				snowbridge_incentivized_channel::outbound::Pallet::<T>::submit(who, target, payload),
		}
	}
}

parameter_types! {
<<<<<<< HEAD
	pub const Ether: AssetId = AssetId::ETH;
	pub const MaxMessagePayloadSize: u64 = 256;
	pub const MaxMessagesPerCommit: u64 = 3;
}

impl snowbridge_assets::Config for Test {
	type Event = Event;
	type WeightInfo = ();
=======
	pub const Erc20AppPalletId: PalletId = PalletId(*b"erc20app");
>>>>>>> 4f619c89
}

impl snowbridge_basic_channel::outbound::Config for Test {
	const INDEXING_PREFIX: &'static [u8] = b"commitment";
	type Event = Event;
	type Hashing = Keccak256;
	type MaxMessagePayloadSize = MaxMessagePayloadSize;
	type MaxMessagesPerCommit = MaxMessagesPerCommit;
	type SetPrincipalOrigin = frame_system::EnsureRoot<AccountId>;
	type WeightInfo = ();
}

impl snowbridge_incentivized_channel::outbound::Config for Test {
	const INDEXING_PREFIX: &'static [u8] = b"commitment";
	type Event = Event;
	type Hashing = Keccak256;
	type MaxMessagePayloadSize = MaxMessagePayloadSize;
	type MaxMessagesPerCommit = MaxMessagesPerCommit;
	type FeeCurrency = SingleAssetAdaptor<Test, Ether>;
	type SetFeeOrigin = frame_system::EnsureRoot<AccountId>;
	type WeightInfo = ();
}

pub struct XcmAssetTransfererMock<T>(PhantomData<T>);
impl XcmReserveTransfer<AccountId, Origin> for XcmAssetTransfererMock<Test> {
	fn reserve_transfer(
		_origin: Origin,
		_asset_id: AssetId,
		_para_id: u32,
		_dest: &AccountId,
		_amount: ethabi::U256,
	) -> DispatchResult {
		todo!()
	}
}

impl crate::Config for Test {
	type Event = Event;
	type PalletId = Erc20AppPalletId;
	type Hashing = BlakeTwo256;
	type Randomness = Randomness;
	type Assets = Assets;
	type OutboundRouter = OutboundRouter<Test>;
	type CallOrigin = snowbridge_dispatch::EnsureEthereumAccount;
	type WeightInfo = ();
	type XcmReserveTransfer = XcmAssetTransfererMock<Self>;
}

#[cfg(feature = "runtime-benchmarks")]
impl crate::benchmarking::Config for Test {}

pub fn new_tester() -> sp_io::TestExternalities {
	let mut storage = system::GenesisConfig::default().build_storage::<Test>().unwrap();

	let config = crate::GenesisConfig { address: H160::repeat_byte(1) };
	GenesisBuild::<Test>::assimilate_storage(&config, &mut storage).unwrap();

	let mut ext: sp_io::TestExternalities = storage.into();
	ext.execute_with(|| System::set_block_number(1));
	ext
}<|MERGE_RESOLUTION|>--- conflicted
+++ resolved
@@ -4,25 +4,18 @@
 use frame_support::{
 	dispatch::DispatchResult,
 	parameter_types,
-	traits::{Everything, GenesisBuild},
+	traits::{tokens::fungible::ItemOf, Everything, GenesisBuild},
 	PalletId,
 };
 use frame_system as system;
 use sp_core::{H160, H256};
 use sp_runtime::{
 	testing::Header,
-	traits::{BlakeTwo256, IdentifyAccount, IdentityLookup, Keccak256, Verify},
+	traits::{AccountIdConversion, BlakeTwo256, IdentifyAccount, IdentityLookup, Keccak256, Verify},
 	MultiSignature,
 };
 
-<<<<<<< HEAD
-use snowbridge_assets::SingleAssetAdaptor;
-use snowbridge_core::{assets::XcmReserveTransfer, AssetId, ChannelId};
-=======
-use snowbridge_core::{ChannelId, OutboundRouter};
-
-use crate as erc20_app;
->>>>>>> 4f619c89
+use snowbridge_core::{assets::XcmReserveTransfer, ChannelId};
 
 type UncheckedExtrinsic = frame_system::mocking::MockUncheckedExtrinsic<Test>;
 type Block = frame_system::mocking::MockBlock<Test>;
@@ -34,15 +27,11 @@
 		UncheckedExtrinsic = UncheckedExtrinsic,
 	{
 		System: frame_system::{Pallet, Call, Storage, Event<T>},
-<<<<<<< HEAD
-		Assets: snowbridge_assets::{Pallet, Call, Storage, Event<T>},
-		BasicOutboundChannel: snowbridge_basic_channel::outbound::{Pallet, Call, Config<T>, Storage, Event<T>},
-		IncentivizedOutboundChannel: snowbridge_incentivized_channel::outbound::{Pallet, Call, Config<T>, Storage, Event<T>},
-=======
 		Randomness: pallet_randomness_collective_flip::{Pallet, Storage},
 		Balances: pallet_balances::{Pallet, Call, Storage, Config<T>, Event<T>},
 		Assets: pallet_assets::{Pallet, Call, Storage, Event<T>},
->>>>>>> 4f619c89
+		BasicOutboundChannel: snowbridge_basic_channel::outbound::{Pallet, Call, Config<T>, Storage, Event<T>},
+		IncentivizedOutboundChannel: snowbridge_incentivized_channel::outbound::{Pallet, Call, Config<T>, Storage, Event<T>},
 		Dispatch: snowbridge_dispatch::{Pallet, Call, Storage, Origin, Event<T>},
 		Erc20App: crate::{Pallet, Call, Config, Storage, Event<T>},
 	}
@@ -82,8 +71,6 @@
 	type OnSetCode = ();
 }
 
-<<<<<<< HEAD
-=======
 impl pallet_randomness_collective_flip::Config for Test {}
 
 parameter_types! {
@@ -103,11 +90,11 @@
 }
 
 parameter_types! {
-		pub const AssetDeposit: u64 = 1;
-		pub const ApprovalDeposit: u64 = 1;
-		pub const StringLimit: u32 = 50;
-		pub const MetadataDepositBase: u64 = 1;
-		pub const MetadataDepositPerByte: u64 = 1;
+	pub const AssetDeposit: u64 = 1;
+	pub const ApprovalDeposit: u64 = 1;
+	pub const StringLimit: u32 = 50;
+	pub const MetadataDepositBase: u64 = 1;
+	pub const MetadataDepositPerByte: u64 = 1;
 }
 
 impl pallet_assets::Config for Test {
@@ -126,7 +113,6 @@
 	type Extra = ();
 }
 
->>>>>>> 4f619c89
 impl snowbridge_dispatch::Config for Test {
 	type Origin = Origin;
 	type Event = Event;
@@ -134,7 +120,6 @@
 	type Call = Call;
 	type CallFilter = Everything;
 }
-
 pub struct OutboundRouter<T>(PhantomData<T>);
 
 impl<T> snowbridge_core::OutboundRouter<T::AccountId> for OutboundRouter<T>
@@ -158,19 +143,14 @@
 }
 
 parameter_types! {
-<<<<<<< HEAD
-	pub const Ether: AssetId = AssetId::ETH;
+	pub const EtherAssetId: u128 = 0;
+	pub const EtherAppPalletId: PalletId = PalletId(*b"etherapp");
+	pub const Erc20AppPalletId: PalletId = PalletId(*b"erc20app");
 	pub const MaxMessagePayloadSize: u64 = 256;
 	pub const MaxMessagesPerCommit: u64 = 3;
 }
 
-impl snowbridge_assets::Config for Test {
-	type Event = Event;
-	type WeightInfo = ();
-=======
-	pub const Erc20AppPalletId: PalletId = PalletId(*b"erc20app");
->>>>>>> 4f619c89
-}
+pub type Ether = ItemOf<Assets, EtherAssetId, AccountId>;
 
 impl snowbridge_basic_channel::outbound::Config for Test {
 	const INDEXING_PREFIX: &'static [u8] = b"commitment";
@@ -188,19 +168,18 @@
 	type Hashing = Keccak256;
 	type MaxMessagePayloadSize = MaxMessagePayloadSize;
 	type MaxMessagesPerCommit = MaxMessagesPerCommit;
-	type FeeCurrency = SingleAssetAdaptor<Test, Ether>;
+	type FeeCurrency = Ether;
 	type SetFeeOrigin = frame_system::EnsureRoot<AccountId>;
 	type WeightInfo = ();
 }
-
 pub struct XcmAssetTransfererMock<T>(PhantomData<T>);
 impl XcmReserveTransfer<AccountId, Origin> for XcmAssetTransfererMock<Test> {
 	fn reserve_transfer(
 		_origin: Origin,
-		_asset_id: AssetId,
+		_asset_id: u128,
 		_para_id: u32,
 		_dest: &AccountId,
-		_amount: ethabi::U256,
+		_amount: u128,
 	) -> DispatchResult {
 		todo!()
 	}
@@ -227,6 +206,13 @@
 	let config = crate::GenesisConfig { address: H160::repeat_byte(1) };
 	GenesisBuild::<Test>::assimilate_storage(&config, &mut storage).unwrap();
 
+	let assets_config: pallet_assets::GenesisConfig<Test> = pallet_assets::GenesisConfig {
+		assets: vec![(0, EtherAppPalletId::get().into_account(), true, 1)],
+		metadata: vec![],
+		accounts: vec![],
+	};
+	GenesisBuild::<Test>::assimilate_storage(&assets_config, &mut storage).unwrap();
+
 	let mut ext: sp_io::TestExternalities = storage.into();
 	ext.execute_with(|| System::set_block_number(1));
 	ext
