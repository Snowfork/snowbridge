--- conflicted
+++ resolved
@@ -1,11 +1,6 @@
 use crate::mock::{new_tester, AccountId, Assets, Erc20App, Event, Origin, System, Test};
-<<<<<<< HEAD
 use frame_support::{assert_noop, assert_ok};
-use snowbridge_core::{AssetId, ChannelId, MultiAsset};
-=======
-use frame_support::{assert_noop, assert_ok, dispatch::DispatchError};
 use snowbridge_core::ChannelId;
->>>>>>> 4f619c89
 use sp_core::H160;
 use sp_keyring::AccountKeyring as Keyring;
 
@@ -34,12 +29,8 @@
 			token,
 			sender,
 			recipient.clone(),
-<<<<<<< HEAD
-			amount.into(),
+			amount,
 			None
-=======
-			amount
->>>>>>> 4f619c89
 		));
 		assert_eq!(Assets::balance(<AssetId<Test>>::get(token).unwrap(), &recipient), amount);
 
@@ -103,7 +94,7 @@
 				ChannelId::Incentivized,
 				token_id,
 				recipient.clone(),
-				20.into(),
+				20,
 			);
 		}
 
