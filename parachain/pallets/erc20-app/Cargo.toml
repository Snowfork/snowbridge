--- conflicted
+++ resolved
@@ -27,21 +27,14 @@
 
 snowbridge-core = { path = "../../primitives/core", default-features = false }
 
-snowbridge-dispatch = { path = "../../pallets/dispatch", optional = true }
-
 snowbridge-dispatch = { path = "../dispatch", default-features = false, optional = true }
 snowbridge-basic-channel = { path = "../basic-channel", default-features = false, optional = true }
 snowbridge-incentivized-channel = { path = "../incentivized-channel", default-features = false, optional = true }
-snowbridge-assets = { path = "../assets", default-features = false, optional = true }
+pallet-assets = { git = "https://github.com/paritytech/substrate.git", branch = "polkadot-v0.9.12", default-features = false, optional = true }
+pallet-balances = { git = "https://github.com/paritytech/substrate.git", branch = "polkadot-v0.9.12", default-features = false, optional = true }
+pallet-randomness-collective-flip = { git = "https://github.com/paritytech/substrate.git", branch = "polkadot-v0.9.12", default-features = false, optional = true }
 
 [dev-dependencies]
-<<<<<<< HEAD
-=======
-
-pallet-balances = { git = "https://github.com/paritytech/substrate.git", branch = "polkadot-v0.9.12" }
-pallet-assets = { git = "https://github.com/paritytech/substrate.git", branch = "polkadot-v0.9.12" }
-pallet-randomness-collective-flip = { git = "https://github.com/paritytech/substrate.git", branch = "polkadot-v0.9.12" }
->>>>>>> 4f619c89
 sp-keyring = { git = "https://github.com/paritytech/substrate.git", branch = "polkadot-v0.9.12" }
 
 [features]
@@ -59,17 +52,15 @@
     "sp-io/std",
     "sp-runtime/std",
     "snowbridge-core/std",
-<<<<<<< HEAD
-    "snowbridge-ethereum/std",
 
     "frame-benchmarking/std",
     "snowbridge-dispatch/std",
     "snowbridge-basic-channel/std",
     "snowbridge-incentivized-channel/std",
-    "snowbridge-assets/std",
+    "pallet-assets/std",
+    "pallet-balances/std",
+    "pallet-randomness-collective-flip/std",
 
-=======
->>>>>>> 4f619c89
     "ethabi/std",
     "rlp/std"
 ]
@@ -77,9 +68,10 @@
     "frame-benchmarking",
     "snowbridge-basic-channel",
     "snowbridge-incentivized-channel",
-    "snowbridge-assets",
+    "pallet-assets",
+    "pallet-balances",
+    "pallet-randomness-collective-flip",
     "snowbridge-dispatch/runtime-benchmarks",
     "frame-support/runtime-benchmarks",
-    "frame-system/runtime-benchmarks",
-    "snowbridge-dispatch/runtime-benchmarks"
+    "frame-system/runtime-benchmarks"
 ]