//! # Bridge
//!
//! The Bridge module is the primary interface for submitting external messages to the parachain.
//!
//! ## Implementation
//!
//! Before a [Message] is dispatched to a target [`Application`], it is submitted to a [`Verifier`] for verification. The target application is determined using the [`AppId`] submitted along with the message.
//!
//! ## Interface
//!
//! ### Dispatchable Calls
//!
//! - `submit`: Submit a message for verification and dispatch.
//!

#![cfg_attr(not(feature = "std"), no_std)]
#![allow(unused_variables)]

use frame_support::{
<<<<<<< HEAD
	decl_error, decl_event, decl_module, decl_storage,
	traits::Get,
	dispatch::DispatchResult};
=======
	debug, decl_error, decl_event, decl_module, decl_storage,
	dispatch::DispatchError, dispatch::DispatchResult};
>>>>>>> e9e1b307
use frame_system::{self as system, ensure_signed};
use sp_std::prelude::*;
use artemis_core::{ChannelId, SubmitOutbound, Message, MessageCommitment, Verifier, registry::AppRegistry};
use channel::inbound::make_inbound_channel;
use channel::outbound::make_outbound_channel;
use primitives::{InboundChannelData, OutboundChannelData};

#[cfg(test)]
mod mock;

#[cfg(test)]
mod tests;

mod channel;
mod primitives;

pub trait Config: system::Config {
	type Event: From<Event> + Into<<Self as system::Config>::Event>;

	/// The verifier module responsible for verifying submitted messages.
	type Verifier: Verifier<<Self as system::Config>::AccountId>;

	type Apps: Get<AppRegistry>;

	type MessageCommitment: MessageCommitment;
}

decl_storage! {
	trait Store for Module<T: Config> as BridgeModule {
		pub InboundChannels: map hasher(identity) ChannelId => InboundChannelData;
		pub OutboundChannels: map hasher(identity) ChannelId => OutboundChannelData;
	}
}

decl_event! {
    /// Events for the Bridge module.
	pub enum Event {

	}
}

decl_error! {
	pub enum Error for Module<T: Config> {
		/// Target application not found.
		AppNotFound,
	}
}

decl_module! {
	pub struct Module<T: Config> for enum Call where origin: T::Origin {

		type Error = Error<T>;

		fn deposit_event() = default;

		#[weight = 0]
		pub fn submit(origin, channel_id: ChannelId, message: Message) -> DispatchResult {
			let relayer = ensure_signed(origin)?;

			let mut channel = make_inbound_channel::<T>(channel_id);
			channel.submit(&relayer, &message)
		}

		/// Submit multiple messages for dispatch to multiple target applications.
		#[weight = 0]
		pub fn submit_bulk(origin, messages: Vec<(AppId, Message)>) -> DispatchResult {
			let who = ensure_signed(origin)?;

			debug::RuntimeLogger::init();

			debug::trace!(
				target: "submit_messages",
				"Received {} messages",
				messages.len(),
			);

			T::Verifier::verify_bulk(who, messages.as_slice())?;

			debug::trace!(
				target: "submit_messages",
				"Message verification succeeded",
			);

			let errors: Vec<DispatchError> = messages.iter()
				.map(|(app_id, msg)| Self::dispatch(app_id.into(), msg))
				.filter_map(|r| r.err())
				.collect();

			debug::trace!(
				target: "submit_messages",
				"Messages were dispatched",
			);

			Ok(())
		}
	}
}

impl<T: Config> SubmitOutbound for Module<T> {
	fn submit(channel_id: ChannelId, payload: &[u8]) -> DispatchResult {
		// Construct channel object from storage
		let channel = make_outbound_channel::<T>(channel_id);
		channel.submit(payload)
	}
}<|MERGE_RESOLUTION|>--- conflicted
+++ resolved
@@ -17,17 +17,17 @@
 #![allow(unused_variables)]
 
 use frame_support::{
-<<<<<<< HEAD
 	decl_error, decl_event, decl_module, decl_storage,
-	traits::Get,
-	dispatch::DispatchResult};
-=======
-	debug, decl_error, decl_event, decl_module, decl_storage,
-	dispatch::DispatchError, dispatch::DispatchResult};
->>>>>>> e9e1b307
+	dispatch::{DispatchError, DispatchResult},
+	debug,
+};
 use frame_system::{self as system, ensure_signed};
+use sp_core::H160;
 use sp_std::prelude::*;
-use artemis_core::{ChannelId, SubmitOutbound, Message, MessageCommitment, Verifier, registry::AppRegistry};
+use artemis_core::{
+	AppId, ChannelId, SubmitOutbound, Message,
+	MessageCommitment, Verifier, Application,
+};
 use channel::inbound::make_inbound_channel;
 use channel::outbound::make_outbound_channel;
 use primitives::{InboundChannelData, OutboundChannelData};
@@ -47,7 +47,11 @@
 	/// The verifier module responsible for verifying submitted messages.
 	type Verifier: Verifier<<Self as system::Config>::AccountId>;
 
-	type Apps: Get<AppRegistry>;
+	/// ETH Application
+	type AppETH: Application;
+
+	/// ERC20 Application
+	type AppERC20: Application;
 
 	type MessageCommitment: MessageCommitment;
 }
@@ -81,11 +85,11 @@
 		fn deposit_event() = default;
 
 		#[weight = 0]
-		pub fn submit(origin, channel_id: ChannelId, message: Message) -> DispatchResult {
+		pub fn submit(origin, channel_id: ChannelId, app_id: AppId, message: Message) -> DispatchResult {
 			let relayer = ensure_signed(origin)?;
 
 			let mut channel = make_inbound_channel::<T>(channel_id);
-			channel.submit(&relayer, &message)
+			channel.submit(&relayer, app_id, &message)
 		}
 
 		/// Submit multiple messages for dispatch to multiple target applications.
@@ -123,6 +127,18 @@
 	}
 }
 
+impl<T: Config> Module<T> {
+	fn dispatch(address: H160, message: &Message) -> DispatchResult {
+		if address == T::AppETH::address() {
+			T::AppETH::handle(message.payload.as_ref())
+		} else if address == T::AppERC20::address() {
+			T::AppERC20::handle(message.payload.as_ref())
+		} else {
+			Err(Error::<T>::AppNotFound.into())
+		}
+	}
+}
+
 impl<T: Config> SubmitOutbound for Module<T> {
 	fn submit(channel_id: ChannelId, payload: &[u8]) -> DispatchResult {
 		// Construct channel object from storage
