use super::*;

use sp_core::{H160, H256};
use frame_support::{
	assert_ok, assert_noop,
	parameter_types,
	dispatch::DispatchError
};
use sp_runtime::{
	traits::{BlakeTwo256, Keccak256, IdentityLookup, IdentifyAccount, Verify}, testing::Header, MultiSignature
};
use sp_keyring::AccountKeyring as Keyring;
use sp_std::convert::From;

use artemis_core::{AssetId, SingleAsset};
use artemis_assets::{SingleAssetAdaptor};

use crate::outbound as incentivized_outbound_channel;

type UncheckedExtrinsic = frame_system::mocking::MockUncheckedExtrinsic<Test>;
type Block = frame_system::mocking::MockBlock<Test>;

frame_support::construct_runtime!(
	pub enum Test where
		Block = Block,
		NodeBlock = Block,
		UncheckedExtrinsic = UncheckedExtrinsic,
	{
		System: frame_system::{Pallet, Call, Storage, Event<T>},
		Assets: artemis_assets::{Pallet, Call, Storage, Event<T>},
		IncentivizedOutboundChannel: incentivized_outbound_channel::{Pallet, Call, Storage, Event},
	}
);

pub type Signature = MultiSignature;
pub type AccountId = <<Signature as Verify>::Signer as IdentifyAccount>::AccountId;

parameter_types! {
	pub const BlockHashCount: u64 = 250;
}

impl system::Config for Test {
	type BaseCallFilter = ();
	type BlockWeights = ();
	type BlockLength = ();
	type Origin = Origin;
	type Call = Call;
	type Index = u64;
	type BlockNumber = u64;
	type Hash = H256;
	type Hashing = BlakeTwo256;
	type AccountId = AccountId;
	type Lookup = IdentityLookup<Self::AccountId>;
	type Header = Header;
	type Event = Event;
	type BlockHashCount = BlockHashCount;
	type DbWeight = ();
	type Version = ();
	type PalletInfo = PalletInfo;
	type AccountData = ();
	type OnNewAccount = ();
	type OnKilledAccount = ();
	type SystemWeightInfo = ();
	type SS58Prefix = ();
	type OnSetCode = ();
}

impl artemis_assets::Config for Test {
	type Event = Event;
	type WeightInfo = ();
}

parameter_types! {
<<<<<<< HEAD
=======
	pub const CommitInterval: u64 = 5;
	pub const MaxMessagePayloadSize: usize = 128;
>>>>>>> 8f22e3b4
	pub const MaxMessagesPerCommit: usize = 5;
	pub const Ether: AssetId = AssetId::ETH;
}

type FeeCurrency = SingleAssetAdaptor<Test, Ether>;

impl incentivized_outbound_channel::Config for Test {
	const INDEXING_PREFIX: &'static [u8] = b"commitment";
	type Event = Event;
	type Hashing = Keccak256;
	type MaxMessagePayloadSize = MaxMessagePayloadSize;
	type MaxMessagesPerCommit = MaxMessagesPerCommit;
	type FeeCurrency = SingleAssetAdaptor<Test, Ether>;
	type SetFeeOrigin = frame_system::EnsureRoot<Self::AccountId>;
	type WeightInfo = ();
}

pub fn new_tester() -> sp_io::TestExternalities {
	let mut storage = frame_system::GenesisConfig::default().build_storage::<Test>().unwrap();

	let config: incentivized_outbound_channel::GenesisConfig<Test> = incentivized_outbound_channel::GenesisConfig {
		fee: 100.into(),
		interval: 1u64
	};
	config.assimilate_storage(&mut storage).unwrap();

	let mut ext: sp_io::TestExternalities = storage.into();

	ext.execute_with(|| System::set_block_number(1));
	ext
}

#[test]
fn test_submit() {
	new_tester().execute_with(|| {
		let target = H160::zero();
		let who: AccountId = Keyring::Bob.into();

		// Deposit enough money to cover fees
		FeeCurrency::deposit(&who, 300.into()).unwrap();

		assert_ok!(IncentivizedOutboundChannel::submit(&who, target, &vec![0, 1, 2]));
		assert_eq!(Nonce::get(), 1);

		assert_ok!(IncentivizedOutboundChannel::submit(&who, target, &vec![0, 1, 2]));
		assert_eq!(Nonce::get(), 2);
	});
}

#[test]
<<<<<<< HEAD
fn test_fees_burned() {
	new_tester().execute_with(|| {
		let target = H160::zero();
		let who: AccountId = Keyring::Bob.into();

		// Deposit enough money to cover fees
		FeeCurrency::deposit(&who, 300.into()).unwrap();

		assert_ok!(IncentivizedOutboundChannel::submit(&who, target, &vec![0, 1, 2]));

		assert_eq!(FeeCurrency::balance(&who), 200.into());
	})
}

#[test]
fn test_not_enough_funds() {
	new_tester().execute_with(|| {
		let target = H160::zero();
		let who: AccountId = Keyring::Bob.into();

		FeeCurrency::deposit(&who, 50.into()).unwrap();

		assert_noop!(
			IncentivizedOutboundChannel::submit(&who, target, &vec![0, 1, 2]),
			Error::<Test>::NoFunds
		);

	})
}

#[test]
fn test_add_message_exceeds_limit() {
=======
fn test_add_message_exceeds_queue_limit() {
>>>>>>> 8f22e3b4
	new_tester().execute_with(|| {
		let target = H160::zero();
		let who: AccountId = Keyring::Bob.into();

		// Deposit enough money to cover fees
		FeeCurrency::deposit(&who, 1000.into()).unwrap();

		let max_messages = MaxMessagesPerCommit::get();
		(0..max_messages).for_each(
			|_| IncentivizedOutboundChannel::submit(&who, target, &vec![0, 1, 2]).unwrap()
		);

		assert_noop!(
			IncentivizedOutboundChannel::submit(&who, target, &vec![0, 1, 2]),
			Error::<Test>::QueueSizeLimitReached,
		);
	})
}

#[test]
<<<<<<< HEAD
fn test_set_fee_not_authorized() {
	new_tester().execute_with(|| {
		let bob: AccountId = Keyring::Bob.into();
		assert_noop!(
			IncentivizedOutboundChannel::set_fee(
				Origin::signed(bob),
				1000.into()
			),
			DispatchError::BadOrigin
		);
	});
=======
fn test_add_message_exceeds_payload_limit() {
	new_tester().execute_with(|| {
		let target = H160::zero();
		let who: AccountId = Keyring::Bob.into();

		let max_payload_bytes = MaxMessagePayloadSize::get();
		let payload: Vec<u8> = (0..).take(max_payload_bytes + 1).collect();

		assert_err!(
			IncentivizedOutboundChannel::submit(&who, target, payload.as_slice()),
			Error::<Test>::PayloadTooLarge,
		);
	})
>>>>>>> 8f22e3b4
}<|MERGE_RESOLUTION|>--- conflicted
+++ resolved
@@ -71,11 +71,7 @@
 }
 
 parameter_types! {
-<<<<<<< HEAD
-=======
-	pub const CommitInterval: u64 = 5;
 	pub const MaxMessagePayloadSize: usize = 128;
->>>>>>> 8f22e3b4
 	pub const MaxMessagesPerCommit: usize = 5;
 	pub const Ether: AssetId = AssetId::ETH;
 }
@@ -126,7 +122,6 @@
 }
 
 #[test]
-<<<<<<< HEAD
 fn test_fees_burned() {
 	new_tester().execute_with(|| {
 		let target = H160::zero();
@@ -159,9 +154,6 @@
 
 #[test]
 fn test_add_message_exceeds_limit() {
-=======
-fn test_add_message_exceeds_queue_limit() {
->>>>>>> 8f22e3b4
 	new_tester().execute_with(|| {
 		let target = H160::zero();
 		let who: AccountId = Keyring::Bob.into();
@@ -182,7 +174,6 @@
 }
 
 #[test]
-<<<<<<< HEAD
 fn test_set_fee_not_authorized() {
 	new_tester().execute_with(|| {
 		let bob: AccountId = Keyring::Bob.into();
@@ -194,7 +185,8 @@
 			DispatchError::BadOrigin
 		);
 	});
-=======
+}
+
 fn test_add_message_exceeds_payload_limit() {
 	new_tester().execute_with(|| {
 		let target = H160::zero();
@@ -208,5 +200,4 @@
 			Error::<Test>::PayloadTooLarge,
 		);
 	})
->>>>>>> 8f22e3b4
 }