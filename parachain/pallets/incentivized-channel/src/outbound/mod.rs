--- conflicted
+++ resolved
@@ -174,8 +174,8 @@
 		/// Submit message on the outbound channel
 		pub fn submit(who: &T::AccountId, target: H160, payload: &[u8]) -> DispatchResult {
 			ensure!(
-				<MessageQueue<T>>::decode_len().unwrap_or(0) <
-					T::MaxMessagesPerCommit::get() as usize,
+				<MessageQueue<T>>::decode_len().unwrap_or(0)
+					< T::MaxMessagesPerCommit::get() as usize,
 				Error::<T>::QueueSizeLimitReached,
 			);
 			ensure!(
@@ -183,7 +183,6 @@
 				Error::<T>::PayloadTooLarge,
 			);
 
-<<<<<<< HEAD
 			let next_id = <NextId<T>>::get();
 			if next_id.checked_add(1).is_none() {
 				return Err(Error::<T>::Overflow.into());
@@ -193,52 +192,32 @@
 			let fee = Self::fee();
 			T::FeeCurrency::burn_from(who, fee).map_err(|_| Error::<T>::NoFunds)?;
 
-			<MessageQueue<T>>::append(Message { id: next_id, target, fee, payload: payload.to_vec() });
+			<MessageQueue<T>>::try_append(Message {
+				id: next_id,
+				target,
+				fee,
+				payload: payload.to_vec(),
+			})
+			.map_err(|_| Error::<T>::QueueSizeLimitReached)?;
 			Self::deposit_event(Event::MessageAccepted(next_id));
 
 			<NextId<T>>::put(next_id + 1);
 
 			Ok(())
-=======
-			<Nonce<T>>::try_mutate(|nonce| -> DispatchResult {
-				if let Some(v) = nonce.checked_add(1) {
-					*nonce = v;
-				} else {
-					return Err(Error::<T>::Overflow.into())
-				}
-
-				// Attempt to charge a fee for message submission
-				let fee = Self::fee();
-				T::FeeCurrency::burn_from(who, fee).map_err(|_| Error::<T>::NoFunds)?;
-
-				<MessageQueue<T>>::try_append(Message {
-					target,
-					nonce: *nonce,
-					fee,
-					payload: payload.to_vec(),
-				})
-				.map_err(|_| Error::<T>::QueueSizeLimitReached.into())
-				.map(|_| {
-					Self::deposit_event(Event::MessageAccepted(*nonce));
-				})
-			})
->>>>>>> 2f89745c
 		}
 
 		fn commit() -> Weight {
 			let messages: BoundedVec<Message, T::MaxMessagesPerCommit> = <MessageQueue<T>>::take();
 			if messages.is_empty() {
-				return T::WeightInfo::on_initialize_no_messages()
+				return T::WeightInfo::on_initialize_no_messages();
 			}
 
 			let nonce = <Nonce<T>>::get();
 			let next_nonce = nonce.saturating_add(1);
 			<Nonce<T>>::put(next_nonce);
 
-			let bundle = MessageBundle {
-				nonce: next_nonce,
-				messages: messages.clone(),
-			};
+			let bundle =
+				MessageBundle { nonce: next_nonce, messages: messages.clone().into_inner() };
 
 			let commitment_hash = Self::make_commitment_hash(&bundle);
 			let average_payload_size = Self::average_payload_size(&messages);
@@ -255,7 +234,8 @@
 		}
 
 		fn make_commitment_hash(bundle: &MessageBundle) -> H256 {
-			let messages: Vec<Token> = bundle.messages
+			let messages: Vec<Token> = bundle
+				.messages
 				.iter()
 				.map(|message| {
 					Token::Tuple(vec![
@@ -266,11 +246,10 @@
 					])
 				})
 				.collect();
-			let input = ethabi::encode(&vec![
-				Token::Tuple(vec![
-					Token::Uint(bundle.nonce.into()),
-					Token::Array(messages)
-				])]);
+			let input = ethabi::encode(&vec![Token::Tuple(vec![
+				Token::Uint(bundle.nonce.into()),
+				Token::Array(messages),
+			])]);
 			<T as Config>::Hashing::hash(&input)
 		}
 
