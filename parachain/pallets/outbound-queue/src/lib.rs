// SPDX-License-Identifier: Apache-2.0
// SPDX-FileCopyrightText: 2023 Snowfork <hello@snowfork.com>

//! Pallet for committing outbound messages for delivery to Ethereum
//!
//! The message submission pipeline works like this:
//! 1. The message is first validated via [`OutboundQueue::validate`]
//! 2. The message is then enqueued for processing via [`OutboundQueue::submit`]
//! 3. The message queue is maintained by the external [`MessageQueue`] pallet
//! 4. [`MessageQueue`] delivers messages back to this pallet via `ProcessMessage::process_message`
//! 5. The message is processed in `do_process_message` a. Assigned a nonce b. ABI-encoded, hashed,
//!    and stored in the `Leaves` vector
//! 6. At the end of the block, a merkle root is constructed from all the leaves in `Leaves`.
//! 7. This merkle root is inserted into the parachain header as a digest item
//!
//! On the Ethereum side, the message root is ultimately the thing being
//! by the Polkadot light client.
#![cfg_attr(not(feature = "std"), no_std)]
pub mod api;
pub mod weights;

#[cfg(feature = "runtime-benchmarks")]
mod benchmarking;

#[cfg(test)]
mod test;

use codec::{Decode, Encode};
use ethabi::{self};
use frame_support::{
	ensure,
	storage::StorageStreamIter,
	traits::{tokens::Balance, EnqueueMessage, Get, ProcessMessage, ProcessMessageError},
	weights::Weight,
};
use snowbridge_core::ParaId;
use sp_core::H256;
<<<<<<< HEAD
use sp_runtime::traits::Hash;
use sp_std::prelude::*;

use snowbridge_core::outbound::{
	AggregateMessageOrigin, EnqueuedMessage, Message, MessageHash,
	OutboundQueue as OutboundQueueTrait, OutboundQueueTicket, PreparedMessage,
	SubmitError, GasMeter,
=======
use sp_runtime::traits::{Hash, Saturating};
use sp_std::prelude::*;

use snowbridge_core::outbound::{
	AggregateMessageOrigin, Command, EnqueuedMessage, GasMeter, Message, MessageHash,
	OutboundQueue as OutboundQueueTrait, OutboundQueueTicket, PreparedMessage, SubmitError,
>>>>>>> f6a0e864
};
use snowbridge_outbound_queue_merkle_tree::merkle_root;

pub use snowbridge_outbound_queue_merkle_tree::MerkleProof;
pub use weights::WeightInfo;

/// The maximal length of an enqueued message, as determined by the MessageQueue pallet
pub type MaxEnqueuedMessageSizeOf<T> =
	<<T as Config>::MessageQueue as EnqueueMessage<AggregateMessageOrigin>>::MaxMessageLen;

pub use pallet::*;

pub const LOG_TARGET: &str = "snowbridge-outbound-queue";

#[frame_support::pallet]
pub mod pallet {
	use super::*;
	use frame_support::pallet_prelude::*;
	use frame_system::pallet_prelude::*;

	use bp_runtime::{BasicOperatingMode, OwnedBridgeModule};

	#[pallet::pallet]
	pub struct Pallet<T>(_);

	#[pallet::config]
	pub trait Config: frame_system::Config {
		type RuntimeEvent: From<Event<Self>> + IsType<<Self as frame_system::Config>::RuntimeEvent>;

		type Hashing: Hash<Output = H256>;

		type MessageQueue: EnqueueMessage<AggregateMessageOrigin>;

		/// Measures the maximum gas used to execute a command on Ethereum
		type GasMeter: GasMeter;

		type Balance: Balance + From<u64>;

		/// Max bytes in a message payload
		#[pallet::constant]
		type MaxMessagePayloadSize: Get<u32>;

		/// Max number of messages processed per block
		#[pallet::constant]
		type MaxMessagesPerBlock: Get<u32>;

<<<<<<< HEAD
		type GasMeter: GasMeter;

		type Balance: Balance;

		/// The fee charged locally for accepting a message.
		type Fee: Get<Self::Balance>;

		/// The reward in ether paid to relayers for sending a message to Ethereum
		type Reward: Get<u128>;
=======
		/// The delivery fee in DOT per unit of gas
		#[pallet::constant]
		type DeliveryFeePerGas: Get<Self::Balance>;

		/// The refund in ETH (wei) per unit of gas
		#[pallet::constant]
		type DeliveryRefundPerGas: Get<u128>;

		/// The reward in ETH (wei)
		#[pallet::constant]
		type DeliveryReward: Get<u128>;
>>>>>>> f6a0e864

		/// Weight information for extrinsics in this pallet
		type WeightInfo: WeightInfo;
	}

	#[pallet::event]
	#[pallet::generate_deposit(pub(super) fn deposit_event)]
	pub enum Event<T: Config> {
		/// Message has been queued and will be processed in the future
		MessageQueued {
			/// ID of the message. Usually the XCM message hash.
			id: H256,
		},
		/// Message will be committed at the end of current block. From now on, to track the
		/// progress the message, use the `nonce` of `id`.
		MessageAccepted {
			/// ID of the message
			id: H256,
			/// The nonce assigned to this message
			nonce: u64,
		},
		/// Some messages have been committed
		MessagesCommitted {
			/// Merkle root of the committed messages
			root: H256,
			/// number of committed messages
			count: u64,
		},
	}

	#[pallet::error]
	pub enum Error<T> {
		/// The message is too large
		MessageTooLarge,
	}

	/// Messages to be committed in the current block. This storage value is killed in
	/// `on_initialize`, so should never go into block PoV.
	///
	/// Is never read in the runtime, only by offchain message relayers.
	///
	/// Inspired by the `frame_system::Pallet::Events` storage value
	#[pallet::storage]
	#[pallet::unbounded]
	pub(super) type Messages<T: Config> = StorageValue<_, Vec<PreparedMessage>, ValueQuery>;

	/// Hashes of the ABI-encoded messages in the [`Messages`] storage value. Used to generate a
	/// merkle root during `on_finalize`. This storage value is killed in
	/// `on_initialize`, so should never go into block PoV.
	#[pallet::storage]
	#[pallet::unbounded]
	#[pallet::getter(fn message_leaves)]
	pub(super) type MessageLeaves<T: Config> = StorageValue<_, Vec<H256>, ValueQuery>;

	/// The current nonce for each message origin
	#[pallet::storage]
	pub type Nonce<T: Config> = StorageMap<_, Twox64Concat, ParaId, u64, ValueQuery>;

	/// Optional pallet owner.
	/// Pallet owner has a right to halt all pallet operations and then resume them. If it is
	/// `None`, then there are no direct ways to halt/resume pallet operations, but other
	/// runtime methods may still be used to do that (i.e. democracy::referendum to update halt
	/// flag directly or call the `halt_operations`).
	#[pallet::storage]
	pub type PalletOwner<T: Config> = StorageValue<_, T::AccountId, OptionQuery>;

	/// The current operating mode of the pallet.
	/// Depending on the mode either all, or no transactions will be allowed.
	#[pallet::storage]
	pub type PalletOperatingMode<T: Config> = StorageValue<_, BasicOperatingMode, ValueQuery>;

	#[pallet::hooks]
	impl<T: Config> Hooks<BlockNumberFor<T>> for Pallet<T>
	where
		T::AccountId: AsRef<[u8]>,
	{
		fn on_initialize(_: BlockNumberFor<T>) -> Weight {
			// Remove storage from previous block
			Messages::<T>::kill();
			MessageLeaves::<T>::kill();
			// Reserve some weight for the `on_finalize` handler
			T::WeightInfo::on_finalize()
		}

		fn on_finalize(_: BlockNumberFor<T>) {
			Self::commit_messages();
		}
	}

	#[pallet::call]
	impl<T: Config> Pallet<T> {
		/// Change `PalletOwner`.
		/// May only be called either by root, or by `PalletOwner`.
		#[pallet::call_index(0)]
		#[pallet::weight((T::DbWeight::get().reads_writes(1, 1), DispatchClass::Operational))]
		pub fn set_owner(origin: OriginFor<T>, new_owner: Option<T::AccountId>) -> DispatchResult {
			<Self as OwnedBridgeModule<_>>::set_owner(origin, new_owner)
		}

		/// Halt or resume all pallet operations.
		/// May only be called either by root, or by `PalletOwner`.
		#[pallet::call_index(1)]
		#[pallet::weight((T::DbWeight::get().reads_writes(1, 1), DispatchClass::Operational))]
		pub fn set_operating_mode(
			origin: OriginFor<T>,
			operating_mode: BasicOperatingMode,
		) -> DispatchResult {
			<Self as OwnedBridgeModule<_>>::set_operating_mode(origin, operating_mode)
		}
	}

	impl<T: Config> OwnedBridgeModule<T> for Pallet<T> {
		const LOG_TARGET: &'static str = LOG_TARGET;
		type OwnerStorage = PalletOwner<T>;
		type OperatingMode = BasicOperatingMode;
		type OperatingModeStorage = PalletOperatingMode<T>;
	}

	impl<T: Config> Pallet<T> {
		/// Generate a messages commitment and insert it into the header digest
		pub(crate) fn commit_messages() {
			let count = MessageLeaves::<T>::decode_len().unwrap_or_default() as u64;
			if count == 0 {
				return
			}

			// Create merkle root of messages
			let root = merkle_root::<<T as Config>::Hashing, _>(MessageLeaves::<T>::stream_iter());

			// Insert merkle root into the header digest
			<frame_system::Pallet<T>>::deposit_log(sp_runtime::DigestItem::Other(
				root.to_fixed_bytes().into(),
			));

			Self::deposit_event(Event::MessagesCommitted { root, count });
		}

		/// Process a message delivered by the MessageQueue pallet
		pub(crate) fn do_process_message(mut message: &[u8]) -> Result<bool, ProcessMessageError> {
			let enqueued_message: EnqueuedMessage =
				EnqueuedMessage::decode(&mut message).map_err(|_| ProcessMessageError::Corrupt)?;

			let next_nonce = Nonce::<T>::get(enqueued_message.origin).saturating_add(1);

			let command = enqueued_message.command.index();
			let params = enqueued_message.command.abi_encode();
<<<<<<< HEAD
			let max_dispatch_gas = T::GasMeter::measure_maximum_required_gas(&enqueued_message.command) as u128;
			let reward = T::Reward::get();
=======
			let max_dispatch_gas = T::GasMeter::maximum_required(&enqueued_message.command) as u128;
			let max_refund = Self::maximum_refund(&enqueued_message.command);
			let reward = T::DeliveryReward::get();
>>>>>>> f6a0e864

			// Construct a prepared message, which when ABI-encoded is what the
			// other side of the bridge will verify.
			let message: PreparedMessage = PreparedMessage {
				origin: enqueued_message.origin,
				nonce: next_nonce,
				command,
				params,
				max_dispatch_gas,
<<<<<<< HEAD
=======
				max_refund,
>>>>>>> f6a0e864
				reward,
			};

			// ABI-encode and hash the prepared message
			let message_abi_encoded = ethabi::encode(&[message.clone().into()]);
			let message_abi_encoded_hash = <T as Config>::Hashing::hash(&message_abi_encoded);

			Messages::<T>::append(Box::new(message));
			MessageLeaves::<T>::append(message_abi_encoded_hash);
			Nonce::<T>::set(enqueued_message.origin, next_nonce);

			Self::deposit_event(Event::MessageAccepted {
				id: enqueued_message.id,
				nonce: next_nonce,
			});

			Ok(true)
		}

<<<<<<< HEAD
=======
		/// Maximum overall gas required for delivering a message
		pub(crate) fn maximum_overall_required_gas(command: &Command) -> u64 {
			T::GasMeter::MAXIMUM_BASE_GAS + T::GasMeter::maximum_required(command)
		}

		/// Fee in DOT for delivering a message.
		pub(crate) fn delivery_fee(command: &Command) -> T::Balance {
			let max_gas_used = Self::maximum_overall_required_gas(command);
			T::DeliveryFeePerGas::get().saturating_mul(max_gas_used.into())
		}

		/// Maximum refund in Ether for delivering a message
		pub(crate) fn maximum_refund(command: &Command) -> u128 {
			let max_gas_used = Self::maximum_overall_required_gas(command);
			T::DeliveryRefundPerGas::get().saturating_mul(max_gas_used as u128)
		}
	}

>>>>>>> f6a0e864
	impl<T: Config> OutboundQueueTrait for Pallet<T> {
		type Ticket = OutboundQueueTicket<MaxEnqueuedMessageSizeOf<T>>;
		type Balance = T::Balance;

		fn validate(message: &Message) -> Result<(Self::Ticket, Self::Balance), SubmitError> {
			// The inner payload should not be too large
			let payload = message.command.abi_encode();

			// Create a message id for tracking progress in submission pipeline
			let message_id: MessageHash = sp_io::hashing::blake2_256(&(message.encode())).into();

			ensure!(
				payload.len() < T::MaxMessagePayloadSize::get() as usize,
				SubmitError::MessageTooLarge
			);
<<<<<<< HEAD
=======
			let delivery_fee = Self::delivery_fee(&message.command);
>>>>>>> f6a0e864
			let command = message.command.clone();
			let enqueued_message: EnqueuedMessage =
				EnqueuedMessage { id: message_id, origin: message.origin, command };
			// The whole message should not be too large
			let encoded =
				enqueued_message.encode().try_into().map_err(|_| SubmitError::MessageTooLarge)?;

			let ticket =
				OutboundQueueTicket { id: message_id, origin: message.origin, message: encoded };
<<<<<<< HEAD
			Ok((ticket, T::Fee::get()))
=======

			Ok((ticket, delivery_fee))
>>>>>>> f6a0e864
		}

		fn submit(ticket: Self::Ticket) -> Result<MessageHash, SubmitError> {
			// Make sure the bridge not halted
			Self::ensure_not_halted().map_err(|_| SubmitError::BridgeHalted)?;
			T::MessageQueue::enqueue_message(
				ticket.message.as_bounded_slice(),
				AggregateMessageOrigin::Parachain(ticket.origin),
			);
			Self::deposit_event(Event::MessageQueued { id: ticket.id });
			Ok(ticket.id)
		}
	}

	impl<T: Config> ProcessMessage for Pallet<T> {
		type Origin = AggregateMessageOrigin;
		fn process_message(
			message: &[u8],
			_: Self::Origin,
			meter: &mut frame_support::weights::WeightMeter,
			_: &mut [u8; 32],
		) -> Result<bool, ProcessMessageError> {
			// Make sure the bridge not halted
			Self::ensure_not_halted().map_err(|_| ProcessMessageError::Yield)?;
			// Yield if we don't want to accept any more messages in the current block.
			// There is hard limit to ensure the weight of `on_finalize` is bounded.
			ensure!(
				MessageLeaves::<T>::decode_len().unwrap_or(0) <
					T::MaxMessagesPerBlock::get() as usize,
				ProcessMessageError::Yield
			);

			let weight = T::WeightInfo::do_process_message();
			if !meter.check_accrue(weight) {
				return Err(ProcessMessageError::Overweight(weight))
			}

			Self::do_process_message(message)
		}
	}
}<|MERGE_RESOLUTION|>--- conflicted
+++ resolved
@@ -35,22 +35,12 @@
 };
 use snowbridge_core::ParaId;
 use sp_core::H256;
-<<<<<<< HEAD
-use sp_runtime::traits::Hash;
-use sp_std::prelude::*;
-
-use snowbridge_core::outbound::{
-	AggregateMessageOrigin, EnqueuedMessage, Message, MessageHash,
-	OutboundQueue as OutboundQueueTrait, OutboundQueueTicket, PreparedMessage,
-	SubmitError, GasMeter,
-=======
 use sp_runtime::traits::{Hash, Saturating};
 use sp_std::prelude::*;
 
 use snowbridge_core::outbound::{
 	AggregateMessageOrigin, Command, EnqueuedMessage, GasMeter, Message, MessageHash,
 	OutboundQueue as OutboundQueueTrait, OutboundQueueTicket, PreparedMessage, SubmitError,
->>>>>>> f6a0e864
 };
 use snowbridge_outbound_queue_merkle_tree::merkle_root;
 
@@ -97,17 +87,6 @@
 		#[pallet::constant]
 		type MaxMessagesPerBlock: Get<u32>;
 
-<<<<<<< HEAD
-		type GasMeter: GasMeter;
-
-		type Balance: Balance;
-
-		/// The fee charged locally for accepting a message.
-		type Fee: Get<Self::Balance>;
-
-		/// The reward in ether paid to relayers for sending a message to Ethereum
-		type Reward: Get<u128>;
-=======
 		/// The delivery fee in DOT per unit of gas
 		#[pallet::constant]
 		type DeliveryFeePerGas: Get<Self::Balance>;
@@ -119,7 +98,6 @@
 		/// The reward in ETH (wei)
 		#[pallet::constant]
 		type DeliveryReward: Get<u128>;
->>>>>>> f6a0e864
 
 		/// Weight information for extrinsics in this pallet
 		type WeightInfo: WeightInfo;
@@ -266,14 +244,9 @@
 
 			let command = enqueued_message.command.index();
 			let params = enqueued_message.command.abi_encode();
-<<<<<<< HEAD
-			let max_dispatch_gas = T::GasMeter::measure_maximum_required_gas(&enqueued_message.command) as u128;
-			let reward = T::Reward::get();
-=======
 			let max_dispatch_gas = T::GasMeter::maximum_required(&enqueued_message.command) as u128;
 			let max_refund = Self::maximum_refund(&enqueued_message.command);
 			let reward = T::DeliveryReward::get();
->>>>>>> f6a0e864
 
 			// Construct a prepared message, which when ABI-encoded is what the
 			// other side of the bridge will verify.
@@ -283,10 +256,7 @@
 				command,
 				params,
 				max_dispatch_gas,
-<<<<<<< HEAD
-=======
 				max_refund,
->>>>>>> f6a0e864
 				reward,
 			};
 
@@ -306,8 +276,6 @@
 			Ok(true)
 		}
 
-<<<<<<< HEAD
-=======
 		/// Maximum overall gas required for delivering a message
 		pub(crate) fn maximum_overall_required_gas(command: &Command) -> u64 {
 			T::GasMeter::MAXIMUM_BASE_GAS + T::GasMeter::maximum_required(command)
@@ -326,7 +294,6 @@
 		}
 	}
 
->>>>>>> f6a0e864
 	impl<T: Config> OutboundQueueTrait for Pallet<T> {
 		type Ticket = OutboundQueueTicket<MaxEnqueuedMessageSizeOf<T>>;
 		type Balance = T::Balance;
@@ -342,10 +309,7 @@
 				payload.len() < T::MaxMessagePayloadSize::get() as usize,
 				SubmitError::MessageTooLarge
 			);
-<<<<<<< HEAD
-=======
 			let delivery_fee = Self::delivery_fee(&message.command);
->>>>>>> f6a0e864
 			let command = message.command.clone();
 			let enqueued_message: EnqueuedMessage =
 				EnqueuedMessage { id: message_id, origin: message.origin, command };
@@ -355,12 +319,8 @@
 
 			let ticket =
 				OutboundQueueTicket { id: message_id, origin: message.origin, message: encoded };
-<<<<<<< HEAD
-			Ok((ticket, T::Fee::get()))
-=======
 
 			Ok((ticket, delivery_fee))
->>>>>>> f6a0e864
 		}
 
 		fn submit(ticket: Self::Ticket) -> Result<MessageHash, SubmitError> {
