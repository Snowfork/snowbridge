// SPDX-License-Identifier: Apache-2.0
// SPDX-FileCopyrightText: 2023 Snowfork <hello@snowfork.com>

//! Pallet for committing outbound messages for delivery to Ethereum
//!
//! The message submission pipeline works like this:
//! 1. The message is first validated via [`OutboundQueue::validate`]
//! 2. The message is then enqueued for processing via [`OutboundQueue::submit`]
//! 3. The message queue is maintained by the external [`MessageQueue`] pallet
//! 4. [`MessageQueue`] delivers messages back to this pallet via `ProcessMessage::process_message`
//! 5. The message is processed in `do_process_message` a. Assigned a nonce b. ABI-encoded, hashed,
//!    and stored in the `Leaves` vector
//! 6. At the end of the block, a merkle root is constructed from all the leaves in `Leaves`.
//! 7. This merkle root is inserted into the parachain header as a digest item
//!
//! On the Ethereum side, the message root is ultimately the thing being
//! by the Polkadot light client.
#![cfg_attr(not(feature = "std"), no_std)]
pub mod api;
pub mod weights;

#[cfg(feature = "runtime-benchmarks")]
mod benchmarking;

#[cfg(test)]
mod test;

use codec::{Decode, Encode, MaxEncodedLen};
use ethabi::{self, Token};
use frame_support::{
	ensure,
	storage::StorageStreamIter,
	traits::{EnqueueMessage, Get, ProcessMessage, ProcessMessageError},
	weights::Weight,
	CloneNoBound, PartialEqNoBound, RuntimeDebugNoBound,
};
use scale_info::TypeInfo;
use snowbridge_core::ParaId;
use sp_core::{RuntimeDebug, H256};
use sp_runtime::traits::Hash;
use sp_std::prelude::*;

use snowbridge_core::outbound::{
	Command, Message, MessageHash, OutboundQueue as OutboundQueueTrait, SubmitError,
};
use snowbridge_outbound_queue_merkle_tree::merkle_root;

pub use snowbridge_outbound_queue_merkle_tree::MerkleProof;
pub use weights::WeightInfo;

/// Aggregate message origin for the `MessageQueue` pallet.
#[derive(Encode, Decode, Clone, MaxEncodedLen, Eq, PartialEq, RuntimeDebug, TypeInfo)]
pub enum AggregateMessageOrigin {
	#[codec(index = 0)]
	Parachain(ParaId),
}

/// Message which is awaiting processing in the MessageQueue pallet
#[derive(Encode, Decode, Clone, RuntimeDebug)]
pub struct EnqueuedMessage {
	/// Message ID (usually hash of message)
	pub id: H256,
	/// ID of source parachain
	pub origin: ParaId,
	/// Command to execute in the Gateway contract
	pub command: Command,
}

/// Message which has been assigned a nonce and will be committed at the end of a block
#[derive(Encode, Decode, CloneNoBound, PartialEqNoBound, RuntimeDebugNoBound, TypeInfo)]
pub struct PreparedMessage {
	/// ID of source parachain
	origin: ParaId,
	/// Unique nonce to prevent replaying messages
	nonce: u64,
	/// Command to execute in the Gateway contract
	command: u8,
	params: Vec<u8>,
}

/// Convert message into an ABI-encoded form for delivery to the InboundQueue contract on Ethereum
impl From<PreparedMessage> for Token {
	fn from(x: PreparedMessage) -> Token {
		Token::Tuple(vec![
			Token::Uint(u32::from(x.origin).into()),
			Token::Uint(x.nonce.into()),
			Token::Uint(x.command.into()),
			Token::Bytes(x.params.to_vec()),
		])
	}
}

impl From<u32> for AggregateMessageOrigin {
	fn from(value: u32) -> Self {
		AggregateMessageOrigin::Parachain(value.into())
	}
}

/// The maximal length of an enqueued message, as determined by the MessageQueue pallet
pub type MaxEnqueuedMessageSizeOf<T> =
	<<T as Config>::MessageQueue as EnqueueMessage<AggregateMessageOrigin>>::MaxMessageLen;

pub use pallet::*;

pub const LOG_TARGET: &str = "snowbridge-outbound-queue";

#[frame_support::pallet]
pub mod pallet {
	use super::*;
	use frame_support::pallet_prelude::*;
	use frame_system::pallet_prelude::*;

	use bp_runtime::{BasicOperatingMode, OwnedBridgeModule};
	use snowbridge_core::outbound::Priority;

	#[pallet::pallet]
	pub struct Pallet<T>(_);

	#[pallet::config]
	pub trait Config: frame_system::Config {
		type RuntimeEvent: From<Event<Self>> + IsType<<Self as frame_system::Config>::RuntimeEvent>;

		type Hashing: Hash<Output = H256>;

		type MessageQueue: EnqueueMessage<AggregateMessageOrigin>;

		/// Max bytes in a message payload
		#[pallet::constant]
		type MaxMessagePayloadSize: Get<u32>;

		/// Max number of messages processed per block
		#[pallet::constant]
		type MaxMessagesPerBlock: Get<u32>;

		/// Weight information for extrinsics in this pallet
		type WeightInfo: WeightInfo;
	}

	#[pallet::event]
	#[pallet::generate_deposit(pub(super) fn deposit_event)]
	pub enum Event<T: Config> {
		/// Message has been queued and will be processed in the future
		MessageQueued {
			/// ID of the message. Usually the XCM message hash.
			id: H256,
		},
		/// Message will be committed at the end of current block. From now on, to track the
		/// progress the message, use the `nonce` of `id`.
		MessageAccepted {
			/// ID of the message
			id: H256,
			/// The nonce assigned to this message
			nonce: u64,
		},
		/// Some messages have been committed
		MessagesCommitted {
			/// Merkle root of the committed messages
			root: H256,
			/// number of committed messages
			count: u64,
		},
	}

	#[pallet::error]
	pub enum Error<T> {
		/// The message is too large
		MessageTooLarge,
	}

	/// Messages to be committed in the current block. This storage value is killed in
	/// `on_initialize`, so should never go into block PoV.
	///
	/// Is never read in the runtime, only by offchain message relayers.
	///
	/// Inspired by the `frame_system::Pallet::Events` storage value
	#[pallet::storage]
	#[pallet::unbounded]
	pub(super) type Messages<T: Config> = StorageValue<_, Vec<PreparedMessage>, ValueQuery>;

	/// Hashes of the ABI-encoded messages in the [`Messages`] storage value. Used to generate a
	/// merkle root during `on_finalize`. This storage value is killed in
	/// `on_initialize`, so should never go into block PoV.
	#[pallet::storage]
	#[pallet::unbounded]
	#[pallet::getter(fn message_leaves)]
	pub(super) type MessageLeaves<T: Config> = StorageValue<_, Vec<H256>, ValueQuery>;

	/// The current nonce for each message origin
	#[pallet::storage]
	pub type Nonce<T: Config> = StorageMap<_, Twox64Concat, ParaId, u64, ValueQuery>;

	/// Optional pallet owner.
	/// Pallet owner has a right to halt all pallet operations and then resume them. If it is
	/// `None`, then there are no direct ways to halt/resume pallet operations, but other
	/// runtime methods may still be used to do that (i.e. democracy::referendum to update halt
	/// flag directly or call the `halt_operations`).
	#[pallet::storage]
	pub type PalletOwner<T: Config> = StorageValue<_, T::AccountId, OptionQuery>;

	/// The current operating mode of the pallet.
	/// Depending on the mode either all, or no transactions will be allowed.
	#[pallet::storage]
	pub type PalletOperatingMode<T: Config> = StorageValue<_, BasicOperatingMode, ValueQuery>;

	#[pallet::hooks]
	impl<T: Config> Hooks<BlockNumberFor<T>> for Pallet<T>
	where
		T::AccountId: AsRef<[u8]>,
	{
		fn on_initialize(_: BlockNumberFor<T>) -> Weight {
			// Remove storage from previous block
			Messages::<T>::kill();
			MessageLeaves::<T>::kill();
			// Reserve some weight for the `on_finalize` handler
			T::WeightInfo::on_finalize()
		}

		fn on_finalize(_: BlockNumberFor<T>) {
			Self::commit_messages();
		}
	}

	#[pallet::call]
	impl<T: Config> Pallet<T> {
		/// Change `PalletOwner`.
		/// May only be called either by root, or by `PalletOwner`.
		#[pallet::call_index(0)]
		#[pallet::weight((T::DbWeight::get().reads_writes(1, 1), DispatchClass::Operational))]
		pub fn set_owner(origin: OriginFor<T>, new_owner: Option<T::AccountId>) -> DispatchResult {
			<Self as OwnedBridgeModule<_>>::set_owner(origin, new_owner)
		}

		/// Halt or resume all pallet operations.
		/// May only be called either by root, or by `PalletOwner`.
		#[pallet::call_index(1)]
		#[pallet::weight((T::DbWeight::get().reads_writes(1, 1), DispatchClass::Operational))]
		pub fn set_operating_mode(
			origin: OriginFor<T>,
			operating_mode: BasicOperatingMode,
		) -> DispatchResult {
			<Self as OwnedBridgeModule<_>>::set_operating_mode(origin, operating_mode)
		}
	}

	impl<T: Config> OwnedBridgeModule<T> for Pallet<T> {
		const LOG_TARGET: &'static str = LOG_TARGET;
		type OwnerStorage = PalletOwner<T>;
		type OperatingMode = BasicOperatingMode;
		type OperatingModeStorage = PalletOperatingMode<T>;
	}

	impl<T: Config> Pallet<T> {
		/// Generate a messages commitment and insert it into the header digest
		pub(crate) fn commit_messages() {
			let count = MessageLeaves::<T>::decode_len().unwrap_or_default() as u64;
			if count == 0 {
				return
			}

			// Create merkle root of messages
			let root = merkle_root::<<T as Config>::Hashing, _>(MessageLeaves::<T>::stream_iter());

			// Insert merkle root into the header digest
			<frame_system::Pallet<T>>::deposit_log(sp_runtime::DigestItem::Other(
				root.to_fixed_bytes().into(),
			));

			Self::deposit_event(Event::MessagesCommitted { root, count });
		}

		/// Process a message delivered by the MessageQueue pallet
		pub(crate) fn do_process_message(mut message: &[u8]) -> Result<bool, ProcessMessageError> {
			let enqueued_message: EnqueuedMessage =
				EnqueuedMessage::decode(&mut message).map_err(|_| ProcessMessageError::Corrupt)?;

			let next_nonce = Nonce::<T>::get(enqueued_message.origin).saturating_add(1);

			let (command, params) = enqueued_message.command.abi_encode();

			// Construct a prepared message, which when ABI-encoded is what the
			// other side of the bridge will verify.
			let message: PreparedMessage = PreparedMessage {
				origin: enqueued_message.origin,
				nonce: next_nonce,
				command,
				params,
			};

			// ABI-encode and hash the prepared message
			let message_abi_encoded = ethabi::encode(&[message.clone().into()]);
			let message_abi_encoded_hash = <T as Config>::Hashing::hash(&message_abi_encoded);

			Messages::<T>::append(Box::new(message));
			MessageLeaves::<T>::append(message_abi_encoded_hash);
			Nonce::<T>::set(enqueued_message.origin, next_nonce);

			Self::deposit_event(Event::MessageAccepted {
				id: enqueued_message.id,
				nonce: next_nonce,
			});

			Ok(true)
		}
	}

	/// A message which can be accepted by the [`OutboundQueue`]
	#[derive(Encode, Decode, CloneNoBound, PartialEqNoBound, RuntimeDebugNoBound)]
	pub struct OutboundQueueTicket<MaxMessageSize: Get<u32>> {
		id: H256,
		origin: ParaId,
		message: BoundedVec<u8, MaxMessageSize>,
	}

	impl<T: Config> OutboundQueueTrait for Pallet<T> {
		type Ticket = OutboundQueueTicket<MaxEnqueuedMessageSizeOf<T>>;

		fn validate(message: &Message) -> Result<Self::Ticket, SubmitError> {
			// The inner payload should not be too large
			let (_, payload) = message.command.abi_encode();

			// Create a message id for tracking progress in submission pipeline
			let message_id: MessageHash = sp_io::hashing::blake2_256(&(message.encode())).into();

			ensure!(
				payload.len() < T::MaxMessagePayloadSize::get() as usize,
				SubmitError::MessageTooLarge
			);
			let message: EnqueuedMessage = EnqueuedMessage {
				id: message_id,
				origin: message.origin,
				command: message.command.clone(),
			};
			// The whole message should not be too large
			let encoded = message.encode().try_into().map_err(|_| SubmitError::MessageTooLarge)?;

			let ticket =
				OutboundQueueTicket { id: message.id, origin: message.origin, message: encoded };
			Ok(ticket)
		}

<<<<<<< HEAD
		fn submit(ticket: Self::Ticket, priority: Priority) -> Result<MessageHash, SubmitError> {
=======
		fn submit(ticket: Self::Ticket) -> Result<MessageHash, SubmitError> {
			// Make sure the bridge not halted
>>>>>>> 63001eb4
			Self::ensure_not_halted().map_err(|_| SubmitError::BridgeHalted)?;
			match priority {
				Priority::Normal => {
					T::MessageQueue::enqueue_message(
						ticket.message.as_bounded_slice(),
						AggregateMessageOrigin::Parachain(ticket.origin),
					);
					Self::deposit_event(Event::MessageQueued { id: ticket.id });
				},
				Priority::High => {
					ensure!(
						MessageLeaves::<T>::decode_len().unwrap_or(0) <
							T::MaxMessagesPerBlock::get() as usize,
						SubmitError::MessagesOverLimit
					);
					Self::do_process_message(&ticket.message.as_bounded_slice())
						.map_err(|_| SubmitError::MessageProcessError)?;
				},
			}

			Ok(ticket.id)
		}
	}

	impl<T: Config> ProcessMessage for Pallet<T> {
		type Origin = AggregateMessageOrigin;
		fn process_message(
			message: &[u8],
			_: Self::Origin,
			meter: &mut frame_support::weights::WeightMeter,
			_: &mut [u8; 32],
		) -> Result<bool, ProcessMessageError> {
			// Make sure the bridge not halted
			Self::ensure_not_halted().map_err(|_| ProcessMessageError::Yield)?;
			// Yield if we don't want to accept any more messages in the current block.
			// There is hard limit to ensure the weight of `on_finalize` is bounded.
			ensure!(
				MessageLeaves::<T>::decode_len().unwrap_or(0) <
					T::MaxMessagesPerBlock::get() as usize,
				ProcessMessageError::Yield
			);

			let weight = T::WeightInfo::do_process_message();
			if !meter.check_accrue(weight) {
				return Err(ProcessMessageError::Overweight(weight))
			}

			Self::do_process_message(message)
		}
	}
}<|MERGE_RESOLUTION|>--- conflicted
+++ resolved
@@ -338,12 +338,7 @@
 			Ok(ticket)
 		}
 
-<<<<<<< HEAD
 		fn submit(ticket: Self::Ticket, priority: Priority) -> Result<MessageHash, SubmitError> {
-=======
-		fn submit(ticket: Self::Ticket) -> Result<MessageHash, SubmitError> {
-			// Make sure the bridge not halted
->>>>>>> 63001eb4
 			Self::ensure_not_halted().map_err(|_| SubmitError::BridgeHalted)?;
 			match priority {
 				Priority::Normal => {
