// SPDX-License-Identifier: Apache-2.0
// SPDX-FileCopyrightText: 2023 Snowfork <hello@snowfork.com>

//! Pallet for committing outbound messages for delivery to Ethereum
//!
//! The message submission pipeline works like this:
//! 1. The message is first validated via [`OutboundQueue::validate`]
//! 2. The message is then enqueued for processing via [`OutboundQueue::submit`]
//! 3. The message queue is maintained by the external [`MessageQueue`] pallet
//! 4. [`MessageQueue`] delivers messages back to this pallet via `ProcessMessage::process_message`
//! 5. The message is processed in `do_process_message` a. Assigned a nonce b. ABI-encoded, hashed,
//!    and stored in the `Leaves` vector
//! 6. At the end of the block, a merkle root is constructed from all the leaves in `Leaves`.
//! 7. This merkle root is inserted into the parachain header as a digest item
//!
//! On the Ethereum side, the message root is ultimately the thing being
//! by the Polkadot light client.
//!
//! Within the message submission pipeline, messages have different priorities,
//! which results in differing processing behavior.
//!
//! All outgoing messages are buffered in the `MessageQueue` pallet, however
//! Governance commands are always processed before lower priority commands
//!
//! The processing of governance commands can never be halted. This effectively
//! allows us to pause processing of normal user messages while still allowing
//! governance commands to be sent to Ethereum.
#![cfg_attr(not(feature = "std"), no_std)]
pub mod api;
pub mod weights;

#[cfg(feature = "runtime-benchmarks")]
mod benchmarking;

#[cfg(test)]
mod test;

use codec::{Decode, Encode};
use ethabi::{self};
use frame_support::{
	ensure,
	storage::StorageStreamIter,
	traits::{tokens::Balance, EnqueueMessage, Get, ProcessMessage, ProcessMessageError},
	weights::{Weight, WeightToFee},
};
use snowbridge_core::ParaId;
use sp_core::H256;
use sp_runtime::traits::{Hash, Saturating};
use sp_std::prelude::*;

use snowbridge_core::outbound::{
	AggregateMessageOrigin, Command, EnqueuedMessage, ExportOrigin, GasMeter, Message, MessageHash,
	OutboundQueue as OutboundQueueTrait, OutboundQueueTicket, PreparedMessage, SubmitError,
};
use snowbridge_outbound_queue_merkle_tree::merkle_root;
pub use snowbridge_outbound_queue_merkle_tree::MerkleProof;
pub use weights::WeightInfo;

/// The maximal length of an enqueued message, as determined by the MessageQueue pallet
pub type MaxEnqueuedMessageSizeOf<T> =
	<<T as Config>::MessageQueue as EnqueueMessage<AggregateMessageOrigin>>::MaxMessageLen;

pub type ProcessMessageOriginOf<T> = <Pallet<T> as ProcessMessage>::Origin;

pub use pallet::*;

pub const LOG_TARGET: &str = "snowbridge-outbound-queue";

#[frame_support::pallet]
pub mod pallet {
	use super::*;
	use frame_support::pallet_prelude::*;
	use frame_system::pallet_prelude::*;

	use bp_runtime::{BasicOperatingMode, OwnedBridgeModule};

	#[pallet::pallet]
	pub struct Pallet<T>(_);

	#[pallet::config]
	pub trait Config: frame_system::Config {
		type RuntimeEvent: From<Event<Self>> + IsType<<Self as frame_system::Config>::RuntimeEvent>;

		type Hashing: Hash<Output = H256>;

		type MessageQueue: EnqueueMessage<AggregateMessageOrigin>;

		/// Measures the maximum gas used to execute a command on Ethereum
		type GasMeter: GasMeter;

		type Balance: Balance + From<u64>;

		/// Max bytes in a message payload
		#[pallet::constant]
		type MaxMessagePayloadSize: Get<u32>;

		/// Max number of messages processed per block
		#[pallet::constant]
		type MaxMessagesPerBlock: Get<u32>;

		/// The ID of this parachain
		#[pallet::constant]
		type OwnParaId: Get<ParaId>;

		/// The delivery fee in DOT per unit of gas
		#[pallet::constant]
		type DeliveryFeePerGas: Get<Self::Balance>;

		/// The refund in ETH (wei) per unit of gas
		#[pallet::constant]
		type DeliveryRefundPerGas: Get<u128>;

		/// The reward in ETH (wei)
		#[pallet::constant]
		type DeliveryReward: Get<u128>;

		/// Convert a weight value into a deductible fee based.
		type WeightToFee: WeightToFee<Balance = Self::Balance>;

		/// Weight information for extrinsics in this pallet
		type WeightInfo: WeightInfo;
	}

	#[pallet::event]
	#[pallet::generate_deposit(pub(super) fn deposit_event)]
	pub enum Event<T: Config> {
		/// Message has been queued and will be processed in the future
		MessageQueued {
			/// ID of the message. Usually the XCM message hash.
			id: H256,
		},
		/// Message will be committed at the end of current block. From now on, to track the
		/// progress the message, use the `nonce` of `id`.
		MessageAccepted {
			/// ID of the message
			id: H256,
			/// The nonce assigned to this message
			nonce: u64,
		},
		/// Some messages have been committed
		MessagesCommitted {
			/// Merkle root of the committed messages
			root: H256,
			/// number of committed messages
			count: u64,
		},
	}

	#[pallet::error]
	pub enum Error<T> {
		/// The message is too large
		MessageTooLarge,
	}

	/// Messages to be committed in the current block. This storage value is killed in
	/// `on_initialize`, so should never go into block PoV.
	///
	/// Is never read in the runtime, only by offchain message relayers.
	///
	/// Inspired by the `frame_system::Pallet::Events` storage value
	#[pallet::storage]
	#[pallet::unbounded]
	pub(super) type Messages<T: Config> = StorageValue<_, Vec<PreparedMessage>, ValueQuery>;

<<<<<<< HEAD
	/// Number of high priority messages that are waiting to be processed
=======
	/// Number of high priority messages that are waiting to be processed.
	/// While this number is greater than zero, processing of lower priority
	/// messages is paused.
>>>>>>> c05de235
	#[pallet::storage]
	pub(super) type PendingHighPriorityMessageCount<T: Config> = StorageValue<_, u32, ValueQuery>;

	/// Hashes of the ABI-encoded messages in the [`Messages`] storage value. Used to generate a
	/// merkle root during `on_finalize`. This storage value is killed in
	/// `on_initialize`, so should never go into block PoV.
	#[pallet::storage]
	#[pallet::unbounded]
	#[pallet::getter(fn message_leaves)]
	pub(super) type MessageLeaves<T: Config> = StorageValue<_, Vec<H256>, ValueQuery>;

	/// The current nonce for each message origin
	#[pallet::storage]
	pub type Nonce<T: Config> = StorageMap<_, Twox64Concat, ParaId, u64, ValueQuery>;

	/// Optional pallet owner.
	/// Pallet owner has a right to halt all pallet operations and then resume them. If it is
	/// `None`, then there are no direct ways to halt/resume pallet operations, but other
	/// runtime methods may still be used to do that (i.e. democracy::referendum to update halt
	/// flag directly or call the `halt_operations`).
	#[pallet::storage]
	pub type PalletOwner<T: Config> = StorageValue<_, T::AccountId, OptionQuery>;

	/// The current operating mode of the pallet.
	/// Depending on the mode either all, or no transactions will be allowed.
	#[pallet::storage]
	pub type PalletOperatingMode<T: Config> = StorageValue<_, BasicOperatingMode, ValueQuery>;

	#[pallet::hooks]
	impl<T: Config> Hooks<BlockNumberFor<T>> for Pallet<T>
	where
		T::AccountId: AsRef<[u8]>,
	{
		fn on_initialize(_: BlockNumberFor<T>) -> Weight {
			// Remove storage from previous block
			Messages::<T>::kill();
			MessageLeaves::<T>::kill();
			// Reserve some weight for the `on_finalize` handler
			T::WeightInfo::on_finalize()
		}

		fn on_finalize(_: BlockNumberFor<T>) {
			Self::commit_messages();
		}
	}

	#[pallet::call]
	impl<T: Config> Pallet<T> {
		/// Change `PalletOwner`.
		/// May only be called either by root, or by `PalletOwner`.
		#[pallet::call_index(0)]
		#[pallet::weight((T::DbWeight::get().reads_writes(1, 1), DispatchClass::Operational))]
		pub fn set_owner(origin: OriginFor<T>, new_owner: Option<T::AccountId>) -> DispatchResult {
			<Self as OwnedBridgeModule<_>>::set_owner(origin, new_owner)
		}

		/// Halt or resume all pallet operations.
		/// May only be called either by root, or by `PalletOwner`.
		#[pallet::call_index(1)]
		#[pallet::weight((T::DbWeight::get().reads_writes(1, 1), DispatchClass::Operational))]
		pub fn set_operating_mode(
			origin: OriginFor<T>,
			operating_mode: BasicOperatingMode,
		) -> DispatchResult {
			<Self as OwnedBridgeModule<_>>::set_operating_mode(origin, operating_mode)
		}
	}

	impl<T: Config> OwnedBridgeModule<T> for Pallet<T> {
		const LOG_TARGET: &'static str = LOG_TARGET;
		type OwnerStorage = PalletOwner<T>;
		type OperatingMode = BasicOperatingMode;
		type OperatingModeStorage = PalletOperatingMode<T>;
	}

	impl<T: Config> Pallet<T> {
		/// Generate a messages commitment and insert it into the header digest
		pub(crate) fn commit_messages() {
			let count = MessageLeaves::<T>::decode_len().unwrap_or_default() as u64;
			if count == 0 {
				return
			}

			// Create merkle root of messages
			let root = merkle_root::<<T as Config>::Hashing, _>(MessageLeaves::<T>::stream_iter());

			// Insert merkle root into the header digest
			<frame_system::Pallet<T>>::deposit_log(sp_runtime::DigestItem::Other(
				root.to_fixed_bytes().into(),
			));

			Self::deposit_event(Event::MessagesCommitted { root, count });
		}

		/// Process a message delivered by the MessageQueue pallet
		pub(crate) fn do_process_message(
			origin: ProcessMessageOriginOf<T>,
			mut message: &[u8],
		) -> Result<bool, ProcessMessageError> {
<<<<<<< HEAD
			// Yield for hard limit to ensure the weight of `on_finalize` is bounded.
=======
			// Yield if the maximum number of messages has been processed this block.
			// This ensures that the weight of `on_finalize` has a known maximum bound.
>>>>>>> c05de235
			ensure!(
				MessageLeaves::<T>::decode_len().unwrap_or(0) <
					T::MaxMessagesPerBlock::get() as usize,
				ProcessMessageError::Yield
			);

<<<<<<< HEAD
			// Yield for halt check or if there is pending high priority message
=======
>>>>>>> c05de235
			if let AggregateMessageOrigin::Export(ExportOrigin::Here) = origin {
				// Decrease PendingHighPriorityMessageCount by one
				PendingHighPriorityMessageCount::<T>::mutate(|count| {
					*count = count.saturating_sub(1)
				});
			} else {
				Self::ensure_not_halted().map_err(|_| ProcessMessageError::Yield)?;
				ensure!(
					PendingHighPriorityMessageCount::<T>::get() == 0,
					ProcessMessageError::Yield
				);
			}

			let enqueued_message: EnqueuedMessage =
				EnqueuedMessage::decode(&mut message).map_err(|_| ProcessMessageError::Corrupt)?;

			let next_nonce = Nonce::<T>::get(enqueued_message.origin).saturating_add(1);

			let command = enqueued_message.command.index();
			let params = enqueued_message.command.abi_encode();
			let max_dispatch_gas = T::GasMeter::maximum_required(&enqueued_message.command) as u128;
			let max_refund = Self::maximum_refund(&enqueued_message.command);
			let reward = T::DeliveryReward::get();

			// Construct a prepared message, which when ABI-encoded is what the
			// other side of the bridge will verify.
			let message: PreparedMessage = PreparedMessage {
				origin: enqueued_message.origin,
				nonce: next_nonce,
				command,
				params,
				max_dispatch_gas,
				max_refund,
				reward,
			};

			// ABI-encode and hash the prepared message
			let message_abi_encoded = ethabi::encode(&[message.clone().into()]);
			let message_abi_encoded_hash = <T as Config>::Hashing::hash(&message_abi_encoded);

			Messages::<T>::append(Box::new(message));
			MessageLeaves::<T>::append(message_abi_encoded_hash);
			Nonce::<T>::set(enqueued_message.origin, next_nonce);

			Self::deposit_event(Event::MessageAccepted {
				id: enqueued_message.id,
				nonce: next_nonce,
			});

			Ok(true)
		}

		/// Maximum overall gas required for delivering a message
		pub(crate) fn maximum_overall_required_gas(command: &Command) -> u64 {
			T::GasMeter::MAXIMUM_BASE_GAS + T::GasMeter::maximum_required(command)
		}

		/// Fee in DOT for delivering a message.
		pub(crate) fn delivery_fee(command: &Command) -> T::Balance {
			let max_gas_used = Self::maximum_overall_required_gas(command);
			T::DeliveryFeePerGas::get().saturating_mul(max_gas_used.into())
		}

		/// Maximum refund in Ether for delivering a message
		pub(crate) fn maximum_refund(command: &Command) -> u128 {
			let max_gas_used = Self::maximum_overall_required_gas(command);
			T::DeliveryRefundPerGas::get().saturating_mul(max_gas_used as u128)
		}
	}

	impl<T: Config> OutboundQueueTrait for Pallet<T> {
		type Ticket = OutboundQueueTicket<MaxEnqueuedMessageSizeOf<T>>;
		type Balance = T::Balance;

		fn validate(message: &Message) -> Result<(Self::Ticket, Self::Balance), SubmitError> {
			// The inner payload should not be too large
			let payload = message.command.abi_encode();

			// Create a message id for tracking progress in submission pipeline
			let message_id: MessageHash = sp_io::hashing::blake2_256(&(message.encode())).into();

			ensure!(
				payload.len() < T::MaxMessagePayloadSize::get() as usize,
				SubmitError::MessageTooLarge
			);

			let base_fee = T::WeightToFee::weight_to_fee(
				&T::WeightInfo::do_process_message().saturating_add(
					T::WeightInfo::on_finalize()
						.saturating_div(T::MaxMessagesPerBlock::get() as u64),
				),
			);
			let delivery_fee = Self::delivery_fee(&message.command);
			let command = message.command.clone();
			let enqueued_message: EnqueuedMessage =
				EnqueuedMessage { id: message_id, origin: message.origin, command };
			// The whole message should not be too large
			let encoded =
				enqueued_message.encode().try_into().map_err(|_| SubmitError::MessageTooLarge)?;

			let ticket =
				OutboundQueueTicket { id: message_id, origin: message.origin, message: encoded };

			Ok((ticket, base_fee.saturating_add(delivery_fee)))
		}

		fn submit(ticket: Self::Ticket) -> Result<MessageHash, SubmitError> {
<<<<<<< HEAD
=======
			// Assign an `AggregateMessageOrigin` to track the message within the MessageQueue
			// pallet. Governance commands are assigned origin `ExportOrigin::Here`. In other words
			// emitted from BridgeHub itself.
>>>>>>> c05de235
			let origin = if ticket.origin == T::OwnParaId::get() {
				AggregateMessageOrigin::Export(ExportOrigin::Here)
			} else {
				AggregateMessageOrigin::Export(ExportOrigin::Sibling(ticket.origin))
			};

			if let AggregateMessageOrigin::Export(ExportOrigin::Here) = origin {
				// Increase PendingHighPriorityMessageCount by one
				PendingHighPriorityMessageCount::<T>::mutate(|count| {
					*count = count.saturating_add(1)
				});
			} else {
				Self::ensure_not_halted().map_err(|_| SubmitError::BridgeHalted)?;
			}

			T::MessageQueue::enqueue_message(ticket.message.as_bounded_slice(), origin);
			Self::deposit_event(Event::MessageQueued { id: ticket.id });
			Ok(ticket.id)
		}
	}

	impl<T: Config> ProcessMessage for Pallet<T> {
		type Origin = AggregateMessageOrigin;
		fn process_message(
			message: &[u8],
			origin: Self::Origin,
			meter: &mut frame_support::weights::WeightMeter,
			_: &mut [u8; 32],
		) -> Result<bool, ProcessMessageError> {
			let weight = T::WeightInfo::do_process_message();
			if !meter.check_accrue(weight) {
				return Err(ProcessMessageError::Overweight(weight))
			}
<<<<<<< HEAD

=======
>>>>>>> c05de235
			Self::do_process_message(origin, message)
		}
	}
}<|MERGE_RESOLUTION|>--- conflicted
+++ resolved
@@ -162,13 +162,9 @@
 	#[pallet::unbounded]
 	pub(super) type Messages<T: Config> = StorageValue<_, Vec<PreparedMessage>, ValueQuery>;
 
-<<<<<<< HEAD
-	/// Number of high priority messages that are waiting to be processed
-=======
 	/// Number of high priority messages that are waiting to be processed.
 	/// While this number is greater than zero, processing of lower priority
 	/// messages is paused.
->>>>>>> c05de235
 	#[pallet::storage]
 	pub(super) type PendingHighPriorityMessageCount<T: Config> = StorageValue<_, u32, ValueQuery>;
 
@@ -268,22 +264,14 @@
 			origin: ProcessMessageOriginOf<T>,
 			mut message: &[u8],
 		) -> Result<bool, ProcessMessageError> {
-<<<<<<< HEAD
-			// Yield for hard limit to ensure the weight of `on_finalize` is bounded.
-=======
 			// Yield if the maximum number of messages has been processed this block.
 			// This ensures that the weight of `on_finalize` has a known maximum bound.
->>>>>>> c05de235
 			ensure!(
 				MessageLeaves::<T>::decode_len().unwrap_or(0) <
 					T::MaxMessagesPerBlock::get() as usize,
 				ProcessMessageError::Yield
 			);
 
-<<<<<<< HEAD
-			// Yield for halt check or if there is pending high priority message
-=======
->>>>>>> c05de235
 			if let AggregateMessageOrigin::Export(ExportOrigin::Here) = origin {
 				// Decrease PendingHighPriorityMessageCount by one
 				PendingHighPriorityMessageCount::<T>::mutate(|count| {
@@ -391,12 +379,9 @@
 		}
 
 		fn submit(ticket: Self::Ticket) -> Result<MessageHash, SubmitError> {
-<<<<<<< HEAD
-=======
 			// Assign an `AggregateMessageOrigin` to track the message within the MessageQueue
 			// pallet. Governance commands are assigned origin `ExportOrigin::Here`. In other words
 			// emitted from BridgeHub itself.
->>>>>>> c05de235
 			let origin = if ticket.origin == T::OwnParaId::get() {
 				AggregateMessageOrigin::Export(ExportOrigin::Here)
 			} else {
@@ -430,10 +415,6 @@
 			if !meter.check_accrue(weight) {
 				return Err(ProcessMessageError::Overweight(weight))
 			}
-<<<<<<< HEAD
-
-=======
->>>>>>> c05de235
 			Self::do_process_message(origin, message)
 		}
 	}
