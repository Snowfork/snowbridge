// SPDX-License-Identifier: Apache-2.0
// SPDX-FileCopyrightText: 2023 Snowfork <hello@snowfork.com>
//! Pallet for committing outbound messages for delivery to Ethereum
//!
//! # Overview
//!
//! Messages come either from sibling parachains via XCM, or BridgeHub itself
//! via the `snowbridge-control` pallet:
//!
//! 1. `snowbridge_router_primitives::outbound::EthereumBlobExporter::deliver`
//! 2. `snowbridge_control::Pallet::send`
//!
//! The message submission pipeline works like this:
//! 1. The message is first validated via the implementation for
//!    [`snowbridge_core::outbound::SendMessage::validate`]
//! 2. The message is then enqueued for later processing via the implementation
//!    for [`snowbridge_core::outbound::SendMessage::deliver`]
//! 3. The underlying message queue is implemented by [`Config::MessageQueue`]
//! 4. The message queue delivers messages back to this pallet via
//!    the implementation for [`frame_support::traits::ProcessMessage::process_message`]
//! 5. The message is processed in `Pallet::do_process_message`:
//!    a. Assigned a nonce
//!    b. ABI-encoded, hashed, and stored in the `MessageLeaves` vector
//! 6. At the end of the block, a merkle root is constructed from all the
//!    leaves in `MessageLeaves`.
//! 7. This merkle root is inserted into the parachain header as a digest item
//! 8. Offchain relayers are able to relay the message to Ethereum after:
//!    a. Generating a merkle proof for the committed message using the `prove_message`
//!       runtime API
//!    b. Reading the actual message content from the `Messages` vector in storage
//!
//! On the Ethereum side, the message root is ultimately the thing being
//! verified by the Polkadot light client.
//!
//! # Message Priorities
//!
//! Within the message submission pipeline, messages have different priorities,
//! which results in differing processing behavior.
//!
//! All outgoing messages are buffered in the `MessageQueue` pallet, however
//! Governance commands are always processed before lower priority commands
//!
//! The processing of governance commands can never be halted. This effectively
//! allows us to pause processing of normal user messages while still allowing
//! governance commands to be sent to Ethereum.
//!
//! # Fees
//!
//! An upfront fee must be paid for delivering a message. This fee covers several
//! components:
//! 1. The weight of processing the message locally
//! 2. The gas refund paid out to relayers for message submission
//! 3. An additional reward paid out to relayers for message submission
//!
//! Messages are weighed to determine the maximum amount of gas they could
//! consume on Ethereum. Using this upper bound, a final fee can be calculated.
//!
//! The fee calculation also requires the following parameters:
//! * ETH/DOT exchange rate
//! * Ether fee per unit of gas
//!
//! By design, it is expected that governance should manually update these
//! parameters every few weeks using the [`Call::set_fee_config`] extrinsic.
//!
//! ## Fee Computation Function
//!
//! ```text
//! LocalFee(Message) = WeightToFee(ProcessMessageWeight(Message))
//! RemoteFee(Message) = MaxGasRequired(Message) * FeePerGas + Reward
//! Fee(Message) = LocalFee(Message) + (RemoteFee(Message) / Ratio("ETH/DOT"))
//! ```
//!
//! # Extrinsics
//!
//! * [`Call::set_operating_mode`]: Set the operating mode
//! * [`Call::set_fee_config`]: Set configuration for calculating fees
//!
//! # Runtime API
//!
//! * `prove_message`: Generate a merkle proof for a committed message
//! * `calculate_fee`: Calculate the delivery fee for a message
#![cfg_attr(not(feature = "std"), no_std)]
pub mod api;
pub mod process_message_impl;
pub mod queue_paused_query_impl;
pub mod send_message_impl;
pub mod types;
pub mod weights;

#[cfg(feature = "runtime-benchmarks")]
mod benchmarking;

#[cfg(test)]
mod mock;

#[cfg(test)]
mod test;

use codec::Decode;
use frame_support::{
	storage::StorageStreamIter,
	traits::{tokens::Balance, EnqueueMessage, Get, ProcessMessageError},
	weights::{Weight, WeightToFee},
};
use snowbridge_core::{
	outbound::{
		AggregateMessageOrigin, Command, ExportOrigin, Fee, GasMeter, QueuedMessage,
		VersionedQueuedMessage, ETHER_DECIMALS,
	},
	BasicOperatingMode, ParaId, GWEI, METH,
};
use snowbridge_outbound_queue_merkle_tree::merkle_root;
pub use snowbridge_outbound_queue_merkle_tree::MerkleProof;
use sp_core::H256;
use sp_runtime::{
	traits::{CheckedDiv, Hash},
	FixedPointNumber,
};
use sp_std::prelude::*;
pub use types::{CommittedMessage, FeeConfigRecord, ProcessMessageOriginOf};
pub use weights::WeightInfo;

pub use pallet::*;

#[frame_support::pallet]
pub mod pallet {
	use super::*;
	use frame_support::pallet_prelude::*;
	use frame_system::pallet_prelude::*;
	use sp_arithmetic::FixedU128;

	#[pallet::pallet]
	pub struct Pallet<T>(_);

	#[pallet::config]
	pub trait Config: frame_system::Config {
		type RuntimeEvent: From<Event<Self>> + IsType<<Self as frame_system::Config>::RuntimeEvent>;

		type Hashing: Hash<Output = H256>;

		type MessageQueue: EnqueueMessage<AggregateMessageOrigin>;

		/// Measures the maximum gas used to execute a command on Ethereum
		type GasMeter: GasMeter;

<<<<<<< HEAD
		type Balance: Balance + From<u128> + From<u64>;
=======
		type Balance: Balance + From<u128>;

		/// Number of decimal places in native currency
		#[pallet::constant]
		type Decimals: Get<u8>;
>>>>>>> 2be6f57a

		/// Max bytes in a message payload
		#[pallet::constant]
		type MaxMessagePayloadSize: Get<u32>;

		/// Max number of messages processed per block
		#[pallet::constant]
		type MaxMessagesPerBlock: Get<u32>;

		/// The ID of this parachain
		#[pallet::constant]
		type OwnParaId: Get<ParaId>;

		/// Convert a weight value into a deductible fee based.
		type WeightToFee: WeightToFee<Balance = Self::Balance>;

		/// Weight information for extrinsics in this pallet
		type WeightInfo: WeightInfo;
	}

	#[pallet::event]
	#[pallet::generate_deposit(pub(super) fn deposit_event)]
	pub enum Event<T: Config> {
		/// Message has been queued and will be processed in the future
		MessageQueued {
			/// ID of the message. Usually the XCM message hash.
			id: H256,
		},
		/// Message will be committed at the end of current block. From now on, to track the
		/// progress the message, use the `nonce` of `id`.
		MessageAccepted {
			/// ID of the message
			id: H256,
			/// The nonce assigned to this message
			nonce: u64,
		},
		/// Some messages have been committed
		MessagesCommitted {
			/// Merkle root of the committed messages
			root: H256,
			/// number of committed messages
			count: u64,
		},
		/// Set OperatingMode
		OperatingModeChanged {
			mode: BasicOperatingMode,
		},
		FeeConfigChanged {
			fee_config: FeeConfigRecord,
		},
	}

	#[pallet::error]
	pub enum Error<T> {
		/// The message is too large
		MessageTooLarge,
		/// The pallet is halted
		Halted,
		// Invalid fee config
		InvalidFeeConfig,
	}

	/// Messages to be committed in the current block. This storage value is killed in
	/// `on_initialize`, so should never go into block PoV.
	///
	/// Is never read in the runtime, only by offchain message relayers.
	///
	/// Inspired by the `frame_system::Pallet::Events` storage value
	#[pallet::storage]
	#[pallet::unbounded]
	pub(super) type Messages<T: Config> = StorageValue<_, Vec<CommittedMessage>, ValueQuery>;

	/// Number of high priority messages that are waiting to be processed.
	/// While this number is greater than zero, processing of lower priority
	/// messages is paused.
	#[pallet::storage]
	pub(super) type PendingHighPriorityMessageCount<T: Config> = StorageValue<_, u32, ValueQuery>;

	/// Hashes of the ABI-encoded messages in the [`Messages`] storage value. Used to generate a
	/// merkle root during `on_finalize`. This storage value is killed in
	/// `on_initialize`, so should never go into block PoV.
	#[pallet::storage]
	#[pallet::unbounded]
	#[pallet::getter(fn message_leaves)]
	pub(super) type MessageLeaves<T: Config> = StorageValue<_, Vec<H256>, ValueQuery>;

	/// The current nonce for each message origin
	#[pallet::storage]
	pub type Nonce<T: Config> = StorageMap<_, Twox64Concat, ParaId, u64, ValueQuery>;

	/// The current operating mode of the pallet.
	#[pallet::storage]
	#[pallet::getter(fn operating_mode)]
	pub type OperatingMode<T: Config> = StorageValue<_, BasicOperatingMode, ValueQuery>;

	#[pallet::storage]
	#[pallet::getter(fn fee_config)]
	pub type FeeConfig<T: Config> = StorageValue<_, FeeConfigRecord, ValueQuery, DefaultFeeConfig>;

	#[pallet::type_value]
	pub fn DefaultFeeConfig() -> FeeConfigRecord {
		FeeConfigRecord {
			exchange_rate: FixedU128::saturating_from_rational(1, 400),
			fee_per_gas: 30 * GWEI,
			#[allow(clippy::identity_op)]
			reward: 1 * METH,
		}
	}

	#[pallet::hooks]
	impl<T: Config> Hooks<BlockNumberFor<T>> for Pallet<T>
	where
		T::AccountId: AsRef<[u8]>,
	{
		fn on_initialize(_: BlockNumberFor<T>) -> Weight {
			// Remove storage from previous block
			Messages::<T>::kill();
			MessageLeaves::<T>::kill();
			// Reserve some weight for the `on_finalize` handler
			T::WeightInfo::commit()
		}

		fn on_finalize(_: BlockNumberFor<T>) {
			Self::commit();
		}

		fn integrity_test() {
			let decimals = T::Decimals::get();
			assert!(decimals == 10 || decimals == 12, "Decimals should be 10 or 12");
		}
	}

	#[pallet::call]
	impl<T: Config> Pallet<T> {
		/// Halt or resume all pallet operations. May only be called by root.
		#[pallet::call_index(0)]
		#[pallet::weight((T::DbWeight::get().reads_writes(1, 1), DispatchClass::Operational))]
		pub fn set_operating_mode(
			origin: OriginFor<T>,
			mode: BasicOperatingMode,
		) -> DispatchResult {
			ensure_root(origin)?;
			OperatingMode::<T>::put(mode);
			Self::deposit_event(Event::OperatingModeChanged { mode });
			Ok(())
		}

		#[pallet::call_index(1)]
		#[pallet::weight((T::DbWeight::get().reads_writes(1, 1), DispatchClass::Operational))]
		pub fn set_fee_config(origin: OriginFor<T>, fee_config: FeeConfigRecord) -> DispatchResult {
			ensure_root(origin)?;
			fee_config.validate().map_err(|_| Error::<T>::InvalidFeeConfig)?;
			FeeConfig::<T>::put(fee_config);
			Self::deposit_event(Event::FeeConfigChanged { fee_config });
			Ok(())
		}
	}

	impl<T: Config> Pallet<T> {
		/// Generate a messages commitment and insert it into the header digest
		pub(crate) fn commit() {
			let count = MessageLeaves::<T>::decode_len().unwrap_or_default() as u64;
			if count == 0 {
				return
			}

			// Create merkle root of messages
			let root = merkle_root::<<T as Config>::Hashing, _>(MessageLeaves::<T>::stream_iter());

			// Insert merkle root into the header digest
			<frame_system::Pallet<T>>::deposit_log(sp_runtime::DigestItem::Other(
				root.to_fixed_bytes().into(),
			));

			Self::deposit_event(Event::MessagesCommitted { root, count });
		}

		/// Process a message delivered by the MessageQueue pallet
		pub(crate) fn do_process_message(
			origin: ProcessMessageOriginOf<T>,
			mut message: &[u8],
		) -> Result<bool, ProcessMessageError> {
			use AggregateMessageOrigin::*;
			use ExportOrigin::*;
			use ProcessMessageError::*;

			// Yield if the maximum number of messages has been processed this block.
			// This ensures that the weight of `on_finalize` has a known maximum bound.
			ensure!(
				MessageLeaves::<T>::decode_len().unwrap_or(0) <
					T::MaxMessagesPerBlock::get() as usize,
				Yield
			);

			// If this is a high priority message, mark it as processed
			if let Export(Here) = origin {
				PendingHighPriorityMessageCount::<T>::mutate(|count| {
					*count = count.saturating_sub(1)
				});
			}

			// Decode bytes into versioned message
			let versioned_enqueued_message: VersionedQueuedMessage =
				VersionedQueuedMessage::decode(&mut message).map_err(|_| Corrupt)?;

			// Convert versioned message into latest supported message version
			let enqueued_message: QueuedMessage =
				versioned_enqueued_message.try_into().map_err(|_| Unsupported)?;

			let next_nonce = Nonce::<T>::get(enqueued_message.origin).saturating_add(1);

			let command = enqueued_message.command.index();
			let params = enqueued_message.command.abi_encode();
			let max_dispatch_gas = T::GasMeter::maximum_required(&enqueued_message.command) as u128;
			let max_refund = Self::calculate_maximum_gas_refund(&enqueued_message.command);
			let reward = Self::fee_config().reward;

			// Construct the final committed message
			let message = CommittedMessage {
				origin: enqueued_message.origin,
				nonce: next_nonce,
				command,
				params,
				max_dispatch_gas,
				max_refund,
				reward,
			};

			// ABI-encode and hash the prepared message
			let message_abi_encoded = ethabi::encode(&[message.clone().into()]);
			let message_abi_encoded_hash = <T as Config>::Hashing::hash(&message_abi_encoded);

			Messages::<T>::append(Box::new(message));
			MessageLeaves::<T>::append(message_abi_encoded_hash);
			Nonce::<T>::set(enqueued_message.origin, next_nonce);

			Self::deposit_event(Event::MessageAccepted {
				id: enqueued_message.id,
				nonce: next_nonce,
			});

			Ok(true)
		}

		/// Maximum overall gas required for delivering a message
		pub(crate) fn maximum_overall_required_gas(command: &Command) -> u64 {
			T::GasMeter::MAXIMUM_BASE_GAS + T::GasMeter::maximum_required(command)
		}

		/// Calculate fee in native currency for delivering a message.
		pub(crate) fn calculate_fee(command: &Command) -> Fee<T::Balance> {
			let max_gas = Self::maximum_overall_required_gas(command);
			let remote = Self::calculate_remote_fee(
				max_gas,
				Self::fee_config().fee_per_gas,
				Self::fee_config().reward,
			);

			let remote = FixedU128::from(remote)
				.checked_div(&Self::fee_config().exchange_rate)
				.expect("exchange rate is not zero; qed")
				.into_inner()
				.checked_div(FixedU128::accuracy())
				.expect("accuracy is not zero; qed");

			let remote = Self::convert_from_ether_decimals(remote);

			Fee::from((Self::calculate_local_fee(), remote))
		}

		/// Calculate fee in remote currency for dispatching a message on Ethereum
		pub(crate) fn calculate_remote_fee(
			max_gas_required: u64,
			fee_per_gas: u128,
			reward: u128,
		) -> u128 {
			fee_per_gas.saturating_mul(max_gas_required.into()).saturating_add(reward)
		}

		/// Calculate fee in native currency for processing a message locally
		pub(crate) fn calculate_local_fee() -> T::Balance {
			T::WeightToFee::weight_to_fee(
				&T::WeightInfo::do_process_message().saturating_add(T::WeightInfo::commit_single()),
			)
		}

		/// Maximum refund in Ether for delivering a message
		pub(crate) fn calculate_maximum_gas_refund(command: &Command) -> u128 {
			let max_gas = Self::maximum_overall_required_gas(command);
			Self::fee_config().fee_per_gas.saturating_mul(max_gas.into())
		}

		// 1 DOT has 10 digits of precision
		// 1 KSM has 12 digits of precision
		// 1 ETH has 18 digits of precision
		pub(crate) fn convert_from_ether_decimals(value: u128) -> T::Balance {
			let decimals = ETHER_DECIMALS.saturating_sub(T::Decimals::get()) as u32;
			let denom = 10u128.saturating_pow(decimals);
			value.checked_div(denom).expect("divisor is non-zero; qed").into()
		}
	}
}<|MERGE_RESOLUTION|>--- conflicted
+++ resolved
@@ -143,15 +143,11 @@
 		/// Measures the maximum gas used to execute a command on Ethereum
 		type GasMeter: GasMeter;
 
-<<<<<<< HEAD
-		type Balance: Balance + From<u128> + From<u64>;
-=======
 		type Balance: Balance + From<u128>;
 
 		/// Number of decimal places in native currency
 		#[pallet::constant]
 		type Decimals: Get<u8>;
->>>>>>> 2be6f57a
 
 		/// Max bytes in a message payload
 		#[pallet::constant]
