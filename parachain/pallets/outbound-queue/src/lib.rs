// SPDX-License-Identifier: Apache-2.0
// SPDX-FileCopyrightText: 2023 Snowfork <hello@snowfork.com>

//! Pallet for committing outbound messages for delivery to Ethereum
//!
//! The message submission pipeline works like this:
//! 1. The message is first validated via [`OutboundQueue::validate`]
//! 2. The message is then enqueued for processing via [`OutboundQueue::submit`]
//! 3. The message queue is maintained by the external [`MessageQueue`] pallet
//! 4. [`MessageQueue`] delivers messages back to this pallet via `ProcessMessage::process_message`
//! 5. The message is processed in `do_process_message` a. Assigned a nonce b. ABI-encoded, hashed,
//!    and stored in the `Leaves` vector
//! 6. At the end of the block, a merkle root is constructed from all the leaves in `Leaves`.
//! 7. This merkle root is inserted into the parachain header as a digest item
//!
//! On the Ethereum side, the message root is ultimately the thing being
//! by the Polkadot light client.
#![cfg_attr(not(feature = "std"), no_std)]
pub mod api;
pub mod weights;

#[cfg(feature = "runtime-benchmarks")]
mod benchmarking;

#[cfg(test)]
mod test;

use codec::{Decode, Encode};
use ethabi::{self};
use frame_support::{
	ensure,
	storage::StorageStreamIter,
	traits::{tokens::Balance, EnqueueMessage, Get, ProcessMessage, ProcessMessageError},
	weights::Weight,
};
<<<<<<< HEAD
use scale_info::TypeInfo;
use snowbridge_core::{BasicOperatingMode, BridgeModule, ParaId};
use sp_core::{RuntimeDebug, H256};
=======
use snowbridge_core::ParaId;
use sp_core::H256;
>>>>>>> f0309c9d
use sp_runtime::traits::Hash;
use sp_std::prelude::*;

use snowbridge_core::outbound::{
	AggregateMessageOrigin, EnqueuedMessage, Message, MessageHash,
	OutboundQueue as OutboundQueueTrait, OutboundQueueTicket, PreparedMessage,
	SubmitError, GasMeter,
};
use snowbridge_outbound_queue_merkle_tree::merkle_root;

pub use snowbridge_outbound_queue_merkle_tree::MerkleProof;
pub use weights::WeightInfo;

/// The maximal length of an enqueued message, as determined by the MessageQueue pallet
pub type MaxEnqueuedMessageSizeOf<T> =
	<<T as Config>::MessageQueue as EnqueueMessage<AggregateMessageOrigin>>::MaxMessageLen;

pub use pallet::*;

pub const LOG_TARGET: &str = "snowbridge-outbound-queue";

#[frame_support::pallet]
pub mod pallet {
	use super::*;
	use frame_support::pallet_prelude::*;
	use frame_system::pallet_prelude::*;

	#[pallet::pallet]
	pub struct Pallet<T>(_);

	#[pallet::config]
	pub trait Config: frame_system::Config {
		type RuntimeEvent: From<Event<Self>> + IsType<<Self as frame_system::Config>::RuntimeEvent>;

		type Hashing: Hash<Output = H256>;

		type MessageQueue: EnqueueMessage<AggregateMessageOrigin>;

		/// Max bytes in a message payload
		#[pallet::constant]
		type MaxMessagePayloadSize: Get<u32>;

		/// Max number of messages processed per block
		#[pallet::constant]
		type MaxMessagesPerBlock: Get<u32>;

		type GasMeter: GasMeter;

		type Balance: Balance;

		/// The fee charged locally for accepting a message.
		type Fee: Get<Self::Balance>;

		/// The reward in ether paid to relayers for sending a message to Ethereum
		type Reward: Get<u128>;

		/// Weight information for extrinsics in this pallet
		type WeightInfo: WeightInfo;
	}

	#[pallet::event]
	#[pallet::generate_deposit(pub(super) fn deposit_event)]
	pub enum Event<T: Config> {
		/// Message has been queued and will be processed in the future
		MessageQueued {
			/// ID of the message. Usually the XCM message hash.
			id: H256,
		},
		/// Message will be committed at the end of current block. From now on, to track the
		/// progress the message, use the `nonce` of `id`.
		MessageAccepted {
			/// ID of the message
			id: H256,
			/// The nonce assigned to this message
			nonce: u64,
		},
		/// Some messages have been committed
		MessagesCommitted {
			/// Merkle root of the committed messages
			root: H256,
			/// number of committed messages
			count: u64,
		},
	}

	#[pallet::error]
	pub enum Error<T> {
		/// The message is too large
		MessageTooLarge,
	}

	/// Messages to be committed in the current block. This storage value is killed in
	/// `on_initialize`, so should never go into block PoV.
	///
	/// Is never read in the runtime, only by offchain message relayers.
	///
	/// Inspired by the `frame_system::Pallet::Events` storage value
	#[pallet::storage]
	#[pallet::unbounded]
	pub(super) type Messages<T: Config> = StorageValue<_, Vec<PreparedMessage>, ValueQuery>;

	/// Hashes of the ABI-encoded messages in the [`Messages`] storage value. Used to generate a
	/// merkle root during `on_finalize`. This storage value is killed in
	/// `on_initialize`, so should never go into block PoV.
	#[pallet::storage]
	#[pallet::unbounded]
	#[pallet::getter(fn message_leaves)]
	pub(super) type MessageLeaves<T: Config> = StorageValue<_, Vec<H256>, ValueQuery>;

	/// The current nonce for each message origin
	#[pallet::storage]
	pub type Nonce<T: Config> = StorageMap<_, Twox64Concat, ParaId, u64, ValueQuery>;

	/// The current operating mode of the pallet.
	/// Depending on the mode either all, or no transactions will be allowed.
	#[pallet::storage]
	pub type PalletOperatingMode<T: Config> = StorageValue<_, BasicOperatingMode, ValueQuery>;

	#[pallet::hooks]
	impl<T: Config> Hooks<BlockNumberFor<T>> for Pallet<T>
	where
		T::AccountId: AsRef<[u8]>,
	{
		fn on_initialize(_: BlockNumberFor<T>) -> Weight {
			// Remove storage from previous block
			Messages::<T>::kill();
			MessageLeaves::<T>::kill();
			// Reserve some weight for the `on_finalize` handler
			T::WeightInfo::on_finalize()
		}

		fn on_finalize(_: BlockNumberFor<T>) {
			Self::commit_messages();
		}
	}

	#[pallet::call]
	impl<T: Config> Pallet<T> {
		/// Halt or resume all pallet operations.
		/// May only be called either by root, or by `PalletOwner`.
		#[pallet::call_index(0)]
		#[pallet::weight((T::DbWeight::get().reads_writes(1, 1), DispatchClass::Operational))]
		pub fn set_operating_mode(
			origin: OriginFor<T>,
			operating_mode: BasicOperatingMode,
		) -> DispatchResult {
			<Self as BridgeModule<_>>::set_operating_mode(origin, operating_mode)
		}
	}

	impl<T: Config> BridgeModule<T> for Pallet<T> {
		const LOG_TARGET: &'static str = LOG_TARGET;
		type OperatingMode = BasicOperatingMode;
		type OperatingModeStorage = PalletOperatingMode<T>;
	}

	impl<T: Config> Pallet<T> {
		/// Generate a messages commitment and insert it into the header digest
		pub(crate) fn commit_messages() {
			let count = MessageLeaves::<T>::decode_len().unwrap_or_default() as u64;
			if count == 0 {
				return
			}

			// Create merkle root of messages
			let root = merkle_root::<<T as Config>::Hashing, _>(MessageLeaves::<T>::stream_iter());

			// Insert merkle root into the header digest
			<frame_system::Pallet<T>>::deposit_log(sp_runtime::DigestItem::Other(
				root.to_fixed_bytes().into(),
			));

			Self::deposit_event(Event::MessagesCommitted { root, count });
		}

		/// Process a message delivered by the MessageQueue pallet
		pub(crate) fn do_process_message(mut message: &[u8]) -> Result<bool, ProcessMessageError> {
			let enqueued_message: EnqueuedMessage =
				EnqueuedMessage::decode(&mut message).map_err(|_| ProcessMessageError::Corrupt)?;

			let next_nonce = Nonce::<T>::get(enqueued_message.origin).saturating_add(1);

			let command = enqueued_message.command.index();
			let params = enqueued_message.command.abi_encode();
			let max_dispatch_gas = T::GasMeter::measure_maximum_required_gas(&enqueued_message.command) as u128;
			let reward = T::Reward::get();

			// Construct a prepared message, which when ABI-encoded is what the
			// other side of the bridge will verify.
			let message: PreparedMessage = PreparedMessage {
				origin: enqueued_message.origin,
				nonce: next_nonce,
				command,
				params,
				max_dispatch_gas,
				reward,
			};

			// ABI-encode and hash the prepared message
			let message_abi_encoded = ethabi::encode(&[message.clone().into()]);
			let message_abi_encoded_hash = <T as Config>::Hashing::hash(&message_abi_encoded);

			Messages::<T>::append(Box::new(message));
			MessageLeaves::<T>::append(message_abi_encoded_hash);
			Nonce::<T>::set(enqueued_message.origin, next_nonce);

			Self::deposit_event(Event::MessageAccepted {
				id: enqueued_message.id,
				nonce: next_nonce,
			});

			Ok(true)
		}
	}

	impl<T: Config> OutboundQueueTrait for Pallet<T> {
		type Ticket = OutboundQueueTicket<MaxEnqueuedMessageSizeOf<T>>;
		type Balance = T::Balance;

		fn validate(message: &Message) -> Result<(Self::Ticket, Self::Balance), SubmitError> {
			// The inner payload should not be too large
			let payload = message.command.abi_encode();

			// Create a message id for tracking progress in submission pipeline
			let message_id: MessageHash = sp_io::hashing::blake2_256(&(message.encode())).into();

			ensure!(
				payload.len() < T::MaxMessagePayloadSize::get() as usize,
				SubmitError::MessageTooLarge
			);
			let command = message.command.clone();
			let enqueued_message: EnqueuedMessage =
				EnqueuedMessage { id: message_id, origin: message.origin, command };
			// The whole message should not be too large
			let encoded =
				enqueued_message.encode().try_into().map_err(|_| SubmitError::MessageTooLarge)?;

			let ticket =
				OutboundQueueTicket { id: message_id, origin: message.origin, message: encoded };
			Ok((ticket, T::Fee::get()))
		}

		fn submit(ticket: Self::Ticket) -> Result<MessageHash, SubmitError> {
			// Make sure the bridge not halted
			Self::ensure_not_halted().map_err(|_| SubmitError::BridgeHalted)?;
			T::MessageQueue::enqueue_message(
				ticket.message.as_bounded_slice(),
				AggregateMessageOrigin::Parachain(ticket.origin),
			);
			Self::deposit_event(Event::MessageQueued { id: ticket.id });
			Ok(ticket.id)
		}
	}

	impl<T: Config> ProcessMessage for Pallet<T> {
		type Origin = AggregateMessageOrigin;
		fn process_message(
			message: &[u8],
			_: Self::Origin,
			meter: &mut frame_support::weights::WeightMeter,
			_: &mut [u8; 32],
		) -> Result<bool, ProcessMessageError> {
			// Make sure the bridge not halted
			Self::ensure_not_halted().map_err(|_| ProcessMessageError::Yield)?;
			// Yield if we don't want to accept any more messages in the current block.
			// There is hard limit to ensure the weight of `on_finalize` is bounded.
			ensure!(
				MessageLeaves::<T>::decode_len().unwrap_or(0) <
					T::MaxMessagesPerBlock::get() as usize,
				ProcessMessageError::Yield
			);

			let weight = T::WeightInfo::do_process_message();
			if !meter.check_accrue(weight) {
				return Err(ProcessMessageError::Overweight(weight))
			}

			Self::do_process_message(message)
		}
	}
}<|MERGE_RESOLUTION|>--- conflicted
+++ resolved
@@ -33,21 +33,17 @@
 	traits::{tokens::Balance, EnqueueMessage, Get, ProcessMessage, ProcessMessageError},
 	weights::Weight,
 };
-<<<<<<< HEAD
-use scale_info::TypeInfo;
-use snowbridge_core::{BasicOperatingMode, BridgeModule, ParaId};
-use sp_core::{RuntimeDebug, H256};
-=======
 use snowbridge_core::ParaId;
 use sp_core::H256;
->>>>>>> f0309c9d
 use sp_runtime::traits::Hash;
 use sp_std::prelude::*;
 
-use snowbridge_core::outbound::{
-	AggregateMessageOrigin, EnqueuedMessage, Message, MessageHash,
-	OutboundQueue as OutboundQueueTrait, OutboundQueueTicket, PreparedMessage,
-	SubmitError, GasMeter,
+use snowbridge_core::{
+	outbound::{
+		AggregateMessageOrigin, EnqueuedMessage, GasMeter, Message, MessageHash,
+		OutboundQueue as OutboundQueueTrait, OutboundQueueTicket, PreparedMessage, SubmitError,
+	},
+	BasicOperatingMode, BridgeModule,
 };
 use snowbridge_outbound_queue_merkle_tree::merkle_root;
 
@@ -225,7 +221,8 @@
 
 			let command = enqueued_message.command.index();
 			let params = enqueued_message.command.abi_encode();
-			let max_dispatch_gas = T::GasMeter::measure_maximum_required_gas(&enqueued_message.command) as u128;
+			let max_dispatch_gas =
+				T::GasMeter::measure_maximum_required_gas(&enqueued_message.command) as u128;
 			let reward = T::Reward::get();
 
 			// Construct a prepared message, which when ABI-encoded is what the
