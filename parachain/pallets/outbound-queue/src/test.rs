use bp_runtime::BasicOperatingMode;
// SPDX-License-Identifier: Apache-2.0
// SPDX-FileCopyrightText: 2023 Snowfork <hello@snowfork.com>
use super::*;

use frame_support::{
	assert_err, assert_noop, assert_ok, parameter_types,
	traits::{Everything, Hooks, ProcessMessageError},
	weights::WeightMeter,
};

<<<<<<< HEAD
use snowbridge_core::outbound::AgentExecuteCommand;
use sp_core::{H160, H256};
use sp_runtime::{
	testing::Header,
	traits::{BlakeTwo256, IdentifyAccount, IdentityLookup, Keccak256, Verify},
	MultiSignature,
=======
use snowbridge_core::outbound::{Command, Initializer};
use sp_core::{ConstU128, H160, H256};
use sp_runtime::{
	testing::Header,
	traits::{BlakeTwo256, IdentityLookup, Keccak256},
	AccountId32, BoundedVec,
>>>>>>> f6a0e864
};
use sp_std::convert::From;

type UncheckedExtrinsic = frame_system::mocking::MockUncheckedExtrinsic<Test>;
type Block = frame_system::mocking::MockBlock<Test>;
type AccountId = AccountId32;

frame_support::construct_runtime!(
	pub enum Test where
		Block = Block,
		NodeBlock = Block,
		UncheckedExtrinsic = UncheckedExtrinsic,
	{
		System: frame_system::{Pallet, Call, Storage, Event<T>},
		MessageQueue: pallet_message_queue::{Pallet, Call, Storage, Event<T>},
		OutboundQueue: crate::{Pallet, Storage, Event<T>},
	}
);

parameter_types! {
	pub const BlockHashCount: u64 = 250;
}

impl frame_system::Config for Test {
	type BaseCallFilter = Everything;
	type BlockWeights = ();
	type BlockLength = ();
	type RuntimeOrigin = RuntimeOrigin;
	type RuntimeCall = RuntimeCall;
	type Index = u64;
	type BlockNumber = u64;
	type Hash = H256;
	type Hashing = BlakeTwo256;
	type AccountId = AccountId;
	type Lookup = IdentityLookup<Self::AccountId>;
	type Header = Header;
	type RuntimeEvent = RuntimeEvent;
	type BlockHashCount = BlockHashCount;
	type DbWeight = ();
	type Version = ();
	type PalletInfo = PalletInfo;
	type AccountData = ();
	type OnNewAccount = ();
	type OnKilledAccount = ();
	type SystemWeightInfo = ();
	type SS58Prefix = ();
	type OnSetCode = ();
	type MaxConsumers = frame_support::traits::ConstU32<16>;
}

parameter_types! {
	pub const HeapSize: u32 = 32 * 1024;
	pub const MaxStale: u32 = 32;
	pub static ServiceWeight: Option<Weight> = Some(Weight::from_parts(100, 100));
}

impl pallet_message_queue::Config for Test {
	type RuntimeEvent = RuntimeEvent;
	type WeightInfo = ();
	type MessageProcessor = OutboundQueue;
	type Size = u32;
	type QueueChangeHandler = ();
	type HeapSize = HeapSize;
	type MaxStale = MaxStale;
	type ServiceWeight = ServiceWeight;
}

parameter_types! {
	pub const MaxMessagePayloadSize: u32 = 1024;
	pub const MaxMessagesPerBlock: u32 = 20;
	pub const OwnParaId: ParaId = ParaId::new(1013);
}

impl crate::Config for Test {
	type RuntimeEvent = RuntimeEvent;
	type Hashing = Keccak256;
	type MessageQueue = MessageQueue;
	type MaxMessagePayloadSize = MaxMessagePayloadSize;
	type MaxMessagesPerBlock = MaxMessagesPerBlock;
<<<<<<< HEAD
	type OwnParaId = OwnParaId;
=======
	type GasMeter = ();
	type Balance = u128;
	type DeliveryFeePerGas = ConstU128<1>;
	type DeliveryRefundPerGas = ConstU128<1>;
	type DeliveryReward = ConstU128<1>;
>>>>>>> f6a0e864
	type WeightInfo = ();
}

fn setup() {
	System::set_block_number(1);
}

pub fn new_tester() -> sp_io::TestExternalities {
	let storage = frame_system::GenesisConfig::default().build_storage::<Test>().unwrap();
	let mut ext: sp_io::TestExternalities = storage.into();
	ext.execute_with(|| setup());
	ext
}

fn run_to_end_of_next_block() {
	// finish current block
	MessageQueue::on_finalize(System::block_number());
	OutboundQueue::on_finalize(System::block_number());
	System::on_finalize(System::block_number());
	// start next block
	System::set_block_number(System::block_number() + 1);
	System::on_initialize(System::block_number());
	OutboundQueue::on_initialize(System::block_number());
	MessageQueue::on_initialize(System::block_number());
	// finish next block
	MessageQueue::on_finalize(System::block_number());
	OutboundQueue::on_finalize(System::block_number());
	System::on_finalize(System::block_number());
}

#[test]
fn submit_messages_from_multiple_origins_and_commit() {
	new_tester().execute_with(|| {
		//next_block();

		for para_id in 1000..1004 {
			let message = Message {
				origin: para_id.into(),
				command: Command::Upgrade {
					impl_address: H160::zero(),
					impl_code_hash: H256::zero(),
					initializer: None,
				},
			};

			let (ticket, _) = OutboundQueue::validate(&message).unwrap();
			assert_ok!(OutboundQueue::submit(ticket));
		}

		for para_id in 1000..1004 {
			let message = Message {
				origin: para_id.into(),
				command: Command::CreateAgent { agent_id: Default::default() },
			};

			let (ticket, _) = OutboundQueue::validate(&message).unwrap();
			assert_ok!(OutboundQueue::submit(ticket));
		}

		for para_id in 1000..1004 {
			let message = Message {
				origin: para_id.into(),
				command: Command::Upgrade {
					impl_address: Default::default(),
					impl_code_hash: Default::default(),
					initializer: None,
				},
			};

			let (ticket, _) = OutboundQueue::validate(&message).unwrap();

			assert_ok!(OutboundQueue::submit(ticket));
		}

		ServiceWeight::set(Some(Weight::MAX));
		run_to_end_of_next_block();

		for para_id in 1000..1004 {
			let origin: ParaId = (para_id as u32).into();
			assert_eq!(Nonce::<Test>::get(origin), 3);
		}

		let digest = System::digest();
		let digest_items = digest.logs();
		assert!(digest_items.len() == 1 && digest_items[0].as_other().is_some());
	});
}

#[test]
fn submit_message_fail_too_large() {
	new_tester().execute_with(|| {
		let message = Message {
			origin: 1000.into(),
			command: Command::Upgrade {
				impl_address: H160::zero(),
				impl_code_hash: H256::zero(),
				initializer: Some(Initializer {
					params: (0..1000).map(|_| 1u8).collect::<Vec<u8>>(),
					maximum_required_gas: 0,
				}),
			},
		};

		assert_err!(OutboundQueue::validate(&message), SubmitError::MessageTooLarge);
	});
}

#[test]
fn commit_exits_early_if_no_processed_messages() {
	new_tester().execute_with(|| {
		// on_finalize should do nothing, nor should it panic
		OutboundQueue::on_finalize(System::block_number());

		let digest = System::digest();
		let digest_items = digest.logs();
		assert_eq!(digest_items.len(), 0);
	});
}

#[test]
fn process_message_yields_on_max_messages_per_block() {
	new_tester().execute_with(|| {
		for _ in 0..<Test as Config>::MaxMessagesPerBlock::get() {
			MessageLeaves::<Test>::append(H256::zero())
		}

		let origin = AggregateMessageOrigin::Parachain(1000.into());
		let message = EnqueuedMessage {
			id: Default::default(),
			origin: 1000.into(),
			command: Command::Upgrade {
				impl_address: Default::default(),
				impl_code_hash: Default::default(),
				params: None,
			},
		}
		.encode();

		let mut meter = WeightMeter::max_limit();

		assert_noop!(
			OutboundQueue::process_message(&message.as_slice(), origin, &mut meter, &mut [0u8; 32]),
			ProcessMessageError::Yield
		);
	})
}

#[test]
fn process_message_fails_on_overweight_message() {
	new_tester().execute_with(|| {
		let origin = AggregateMessageOrigin::Parachain(1000.into());

		let message = EnqueuedMessage {
			id: Default::default(),
			origin: 1000.into(),
			command: Command::Upgrade {
				impl_address: Default::default(),
				impl_code_hash: Default::default(),
				params: None,
			},
		}
		.encode();

		let mut meter = WeightMeter::from_limit(Weight::from_parts(1, 1));

		assert_noop!(
			OutboundQueue::process_message(&message.as_slice(), origin, &mut meter, &mut [0u8; 32]),
			ProcessMessageError::Overweight(<Test as Config>::WeightInfo::do_process_message())
		);
	})
}

#[test]
fn submit_low_priority_messages_yield_when_there_is_high_priority_message() {
	new_tester().execute_with(|| {
		// submit a low priority message from asset_hub first
		let message = Message {
			origin: 1000.into(),
			command: Command::AgentExecute {
				agent_id: Default::default(),
				command: AgentExecuteCommand::TransferToken {
					token: Default::default(),
					recipient: Default::default(),
					amount: 0,
				},
			},
		};
		let result = OutboundQueue::validate(&message);
		assert!(result.is_ok());
		let ticket = result.unwrap();
		assert_ok!(OutboundQueue::submit(ticket));

		// then submit a high priority message from bridge_hub
		let message = Message {
			origin: 1013.into(),
			command: Command::Upgrade {
				impl_address: H160::zero(),
				impl_code_hash: H256::zero(),
				params: Some((0..100).map(|_| 1u8).collect::<Vec<u8>>()),
			},
		};
		let result = OutboundQueue::validate(&message);
		assert!(result.is_ok());
		let ticket = result.unwrap();
		assert_ok!(OutboundQueue::submit(ticket));
		let mut footprint =
			MessageQueue::footprint(AggregateMessageOrigin::SelfChain(Priority::High));
		println!("{:?}", footprint);
		assert_eq!(footprint.count, 1);

		// process a low priority message from asset_hub will yield
		let origin = AggregateMessageOrigin::Parachain(1000.into());
		let message = EnqueuedMessage {
			id: Default::default(),
			origin: 1000.into(),
			command: Command::AgentExecute {
				agent_id: Default::default(),
				command: AgentExecuteCommand::TransferToken {
					token: Default::default(),
					recipient: Default::default(),
					amount: 0,
				},
			},
		}
		.encode();

		let mut meter = WeightMeter::max_limit();

		assert_noop!(
			OutboundQueue::process_message(&message.as_slice(), origin, &mut meter, &mut [0u8; 32]),
			ProcessMessageError::Yield
		);

		// run to next block and ensure high priority message processed
		ServiceWeight::set(Some(Weight::MAX));
		run_to_end_of_next_block();
		let digest = System::digest();
		let digest_items = digest.logs();
		assert!(digest_items.len() == 1 && digest_items[0].as_other().is_some());
		footprint = MessageQueue::footprint(AggregateMessageOrigin::Parachain(1013.into()));
		assert_eq!(footprint.count, 0);
	});
}

#[test]
fn submit_high_priority_message_will_not_blocked_even_when_low_priority_queue_get_spammed() {
	new_tester().execute_with(|| {
		// submit a lot of low priority messages from asset_hub which will need multiple blocks to
		// execute(60 for 3 blocks)
		let max_messages = 60;
		for _ in 0..max_messages {
			let message = Message {
				origin: 1000.into(),
				command: Command::AgentExecute {
					agent_id: Default::default(),
					command: AgentExecuteCommand::TransferToken {
						token: Default::default(),
						recipient: Default::default(),
						amount: 0,
					},
				},
			};
			let result = OutboundQueue::validate(&message);
			assert!(result.is_ok());
			let ticket = result.unwrap();
			assert_ok!(OutboundQueue::submit(ticket));
		}

		let footprint = MessageQueue::footprint(AggregateMessageOrigin::Parachain(1000.into()));
		assert_eq!(footprint.count, (max_messages) as u64);

		// submit high priority message from bridge_hub
		let message = Message {
			origin: 1013.into(),
			command: Command::Upgrade {
				impl_address: H160::zero(),
				impl_code_hash: H256::zero(),
				params: Some((0..100).map(|_| 1u8).collect::<Vec<u8>>()),
			},
		};
		let result = OutboundQueue::validate(&message);
		assert!(result.is_ok());
		let ticket = result.unwrap();
		assert_ok!(OutboundQueue::submit(ticket));
		let footprint = MessageQueue::footprint(AggregateMessageOrigin::SelfChain(Priority::High));
		println!("{:?}", footprint);
		assert_eq!(footprint.count, 1);

		// run to next block high priority message and some of the low priority messages get
		// executed
		ServiceWeight::set(Some(Weight::MAX));
		run_to_end_of_next_block();
		let digest = System::digest();
		let digest_items = digest.logs();
		assert!(digest_items.len() == 1 && digest_items[0].as_other().is_some());
		let footprint = MessageQueue::footprint(AggregateMessageOrigin::Parachain(1000.into()));
		assert_eq!(footprint.count, 41);
		let footprint = MessageQueue::footprint(AggregateMessageOrigin::SelfChain(Priority::High));
		assert_eq!(footprint.count, 0);

		// move to the next block, some low priority messages get executed
		ServiceWeight::set(Some(Weight::MAX));
		run_to_end_of_next_block();
		let footprint = MessageQueue::footprint(AggregateMessageOrigin::Parachain(1000.into()));
		assert_eq!(footprint.count, 21);

		// move to the next block, some low priority messages get executed
		ServiceWeight::set(Some(Weight::MAX));
		run_to_end_of_next_block();
		let footprint = MessageQueue::footprint(AggregateMessageOrigin::Parachain(1000.into()));
		assert_eq!(footprint.count, 1);

		// move to the next block, the last low priority messages get executed
		ServiceWeight::set(Some(Weight::MAX));
		run_to_end_of_next_block();
		let footprint = MessageQueue::footprint(AggregateMessageOrigin::Parachain(1000.into()));
		assert_eq!(footprint.count, 0);
	});
}

#[test]
fn submit_upgrade_message_success_when_queue_halted() {
	new_tester().execute_with(|| {
		// halt the outbound queue
		assert_ok!(OutboundQueue::set_operating_mode(
			RuntimeOrigin::root(),
			BasicOperatingMode::Halted
		));

		// submit a high priority message from bridge_hub should success
		let message = Message {
			origin: 1013.into(),
			command: Command::Upgrade {
				impl_address: H160::zero(),
				impl_code_hash: H256::zero(),
				params: Some((0..100).map(|_| 1u8).collect::<Vec<u8>>()),
			},
		};
		let result = OutboundQueue::validate(&message);
		assert!(result.is_ok());
		let ticket = result.unwrap();
		assert_ok!(OutboundQueue::submit(ticket));

		// submit a low priority message from asset_hub will fail
		let message = Message {
			origin: 1000.into(),
			command: Command::AgentExecute {
				agent_id: Default::default(),
				command: AgentExecuteCommand::TransferToken {
					token: Default::default(),
					recipient: Default::default(),
					amount: 0,
				},
			},
		};
		let result = OutboundQueue::validate(&message);
		assert!(result.is_ok());
		let ticket = result.unwrap();
		assert_noop!(OutboundQueue::submit(ticket), SubmitError::BridgeHalted);
	});
}<|MERGE_RESOLUTION|>--- conflicted
+++ resolved
@@ -9,23 +9,13 @@
 	weights::WeightMeter,
 };
 
-<<<<<<< HEAD
-use snowbridge_core::outbound::AgentExecuteCommand;
-use sp_core::{H160, H256};
-use sp_runtime::{
-	testing::Header,
-	traits::{BlakeTwo256, IdentifyAccount, IdentityLookup, Keccak256, Verify},
-	MultiSignature,
-=======
-use snowbridge_core::outbound::{Command, Initializer};
+use snowbridge_core::outbound::{AgentExecuteCommand, Command, Initializer};
 use sp_core::{ConstU128, H160, H256};
 use sp_runtime::{
 	testing::Header,
 	traits::{BlakeTwo256, IdentityLookup, Keccak256},
-	AccountId32, BoundedVec,
->>>>>>> f6a0e864
+	AccountId32,
 };
-use sp_std::convert::From;
 
 type UncheckedExtrinsic = frame_system::mocking::MockUncheckedExtrinsic<Test>;
 type Block = frame_system::mocking::MockBlock<Test>;
@@ -103,15 +93,12 @@
 	type MessageQueue = MessageQueue;
 	type MaxMessagePayloadSize = MaxMessagePayloadSize;
 	type MaxMessagesPerBlock = MaxMessagesPerBlock;
-<<<<<<< HEAD
 	type OwnParaId = OwnParaId;
-=======
 	type GasMeter = ();
 	type Balance = u128;
 	type DeliveryFeePerGas = ConstU128<1>;
 	type DeliveryRefundPerGas = ConstU128<1>;
 	type DeliveryReward = ConstU128<1>;
->>>>>>> f6a0e864
 	type WeightInfo = ();
 }
 
@@ -245,7 +232,7 @@
 			command: Command::Upgrade {
 				impl_address: Default::default(),
 				impl_code_hash: Default::default(),
-				params: None,
+				initializer: None,
 			},
 		}
 		.encode();
@@ -270,7 +257,7 @@
 			command: Command::Upgrade {
 				impl_address: Default::default(),
 				impl_code_hash: Default::default(),
-				params: None,
+				initializer: None,
 			},
 		}
 		.encode();
@@ -302,7 +289,7 @@
 		let result = OutboundQueue::validate(&message);
 		assert!(result.is_ok());
 		let ticket = result.unwrap();
-		assert_ok!(OutboundQueue::submit(ticket));
+		assert_ok!(OutboundQueue::submit(ticket.0));
 
 		// then submit a high priority message from bridge_hub
 		let message = Message {
@@ -310,13 +297,13 @@
 			command: Command::Upgrade {
 				impl_address: H160::zero(),
 				impl_code_hash: H256::zero(),
-				params: Some((0..100).map(|_| 1u8).collect::<Vec<u8>>()),
+				initializer: None,
 			},
 		};
 		let result = OutboundQueue::validate(&message);
 		assert!(result.is_ok());
 		let ticket = result.unwrap();
-		assert_ok!(OutboundQueue::submit(ticket));
+		assert_ok!(OutboundQueue::submit(ticket.0));
 		let mut footprint =
 			MessageQueue::footprint(AggregateMessageOrigin::SelfChain(Priority::High));
 		println!("{:?}", footprint);
@@ -377,7 +364,7 @@
 			let result = OutboundQueue::validate(&message);
 			assert!(result.is_ok());
 			let ticket = result.unwrap();
-			assert_ok!(OutboundQueue::submit(ticket));
+			assert_ok!(OutboundQueue::submit(ticket.0));
 		}
 
 		let footprint = MessageQueue::footprint(AggregateMessageOrigin::Parachain(1000.into()));
@@ -389,13 +376,13 @@
 			command: Command::Upgrade {
 				impl_address: H160::zero(),
 				impl_code_hash: H256::zero(),
-				params: Some((0..100).map(|_| 1u8).collect::<Vec<u8>>()),
+				initializer: None,
 			},
 		};
 		let result = OutboundQueue::validate(&message);
 		assert!(result.is_ok());
 		let ticket = result.unwrap();
-		assert_ok!(OutboundQueue::submit(ticket));
+		assert_ok!(OutboundQueue::submit(ticket.0));
 		let footprint = MessageQueue::footprint(AggregateMessageOrigin::SelfChain(Priority::High));
 		println!("{:?}", footprint);
 		assert_eq!(footprint.count, 1);
@@ -447,13 +434,13 @@
 			command: Command::Upgrade {
 				impl_address: H160::zero(),
 				impl_code_hash: H256::zero(),
-				params: Some((0..100).map(|_| 1u8).collect::<Vec<u8>>()),
+				initializer: None,
 			},
 		};
 		let result = OutboundQueue::validate(&message);
 		assert!(result.is_ok());
 		let ticket = result.unwrap();
-		assert_ok!(OutboundQueue::submit(ticket));
+		assert_ok!(OutboundQueue::submit(ticket.0));
 
 		// submit a low priority message from asset_hub will fail
 		let message = Message {
@@ -470,6 +457,6 @@
 		let result = OutboundQueue::validate(&message);
 		assert!(result.is_ok());
 		let ticket = result.unwrap();
-		assert_noop!(OutboundQueue::submit(ticket), SubmitError::BridgeHalted);
+		assert_noop!(OutboundQueue::submit(ticket.0), SubmitError::BridgeHalted);
 	});
 }