// SPDX-License-Identifier: Apache-2.0
// SPDX-FileCopyrightText: 2023 Snowfork <hello@snowfork.com>
use super::*;

use frame_support::{
	assert_err, assert_noop, assert_ok, parameter_types,
	traits::{Everything, Hooks, ProcessMessageError},
	weights::WeightMeter,
};

use snowbridge_core::outbound::{Command, Initializer};
<<<<<<< HEAD
use sp_core::{H160, H256, ConstU128};
=======
use sp_core::{ConstU128, H160, H256};
>>>>>>> f6a0e864
use sp_runtime::{
	testing::Header,
	traits::{BlakeTwo256, IdentityLookup, Keccak256},
	AccountId32, BoundedVec,
};
use sp_std::convert::From;

type UncheckedExtrinsic = frame_system::mocking::MockUncheckedExtrinsic<Test>;
type Block = frame_system::mocking::MockBlock<Test>;
type AccountId = AccountId32;

frame_support::construct_runtime!(
	pub enum Test where
		Block = Block,
		NodeBlock = Block,
		UncheckedExtrinsic = UncheckedExtrinsic,
	{
		System: frame_system::{Pallet, Call, Storage, Event<T>},
		MessageQueue: pallet_message_queue::{Pallet, Call, Storage, Event<T>},
		OutboundQueue: crate::{Pallet, Storage, Event<T>},
	}
);

parameter_types! {
	pub const BlockHashCount: u64 = 250;
}

impl frame_system::Config for Test {
	type BaseCallFilter = Everything;
	type BlockWeights = ();
	type BlockLength = ();
	type RuntimeOrigin = RuntimeOrigin;
	type RuntimeCall = RuntimeCall;
	type Index = u64;
	type BlockNumber = u64;
	type Hash = H256;
	type Hashing = BlakeTwo256;
	type AccountId = AccountId;
	type Lookup = IdentityLookup<Self::AccountId>;
	type Header = Header;
	type RuntimeEvent = RuntimeEvent;
	type BlockHashCount = BlockHashCount;
	type DbWeight = ();
	type Version = ();
	type PalletInfo = PalletInfo;
	type AccountData = ();
	type OnNewAccount = ();
	type OnKilledAccount = ();
	type SystemWeightInfo = ();
	type SS58Prefix = ();
	type OnSetCode = ();
	type MaxConsumers = frame_support::traits::ConstU32<16>;
}

parameter_types! {
	pub const HeapSize: u32 = 32 * 1024;
	pub const MaxStale: u32 = 32;
	pub static ServiceWeight: Option<Weight> = Some(Weight::from_parts(100, 100));
}

impl pallet_message_queue::Config for Test {
	type RuntimeEvent = RuntimeEvent;
	type WeightInfo = ();
	type MessageProcessor = OutboundQueue;
	type Size = u32;
	type QueueChangeHandler = ();
	type HeapSize = HeapSize;
	type MaxStale = MaxStale;
	type ServiceWeight = ServiceWeight;
}

parameter_types! {
	pub const MaxMessagePayloadSize: u32 = 1024;
	pub const MaxMessagesPerBlock: u32 = 20;
}

impl crate::Config for Test {
	type RuntimeEvent = RuntimeEvent;
	type Hashing = Keccak256;
	type MessageQueue = MessageQueue;
	type MaxMessagePayloadSize = MaxMessagePayloadSize;
	type MaxMessagesPerBlock = MaxMessagesPerBlock;
	type GasMeter = ();
	type Balance = u128;
<<<<<<< HEAD
	type Fee = ConstU128<10>;
	type Reward = ConstU128<10>;
=======
	type DeliveryFeePerGas = ConstU128<1>;
	type DeliveryRefundPerGas = ConstU128<1>;
	type DeliveryReward = ConstU128<1>;
>>>>>>> f6a0e864
	type WeightInfo = ();
}

fn setup() {
	System::set_block_number(1);
}

pub fn new_tester() -> sp_io::TestExternalities {
	let storage = frame_system::GenesisConfig::default().build_storage::<Test>().unwrap();
	let mut ext: sp_io::TestExternalities = storage.into();
	ext.execute_with(|| setup());
	ext
}

fn run_to_end_of_next_block() {
	// finish current block
	MessageQueue::on_finalize(System::block_number());
	OutboundQueue::on_finalize(System::block_number());
	System::on_finalize(System::block_number());
	// start next block
	System::set_block_number(System::block_number() + 1);
	System::on_initialize(System::block_number());
	OutboundQueue::on_initialize(System::block_number());
	MessageQueue::on_initialize(System::block_number());
	// finish next block
	MessageQueue::on_finalize(System::block_number());
	OutboundQueue::on_finalize(System::block_number());
	System::on_finalize(System::block_number());
}

#[test]
fn submit_messages_from_multiple_origins_and_commit() {
	new_tester().execute_with(|| {
		//next_block();

		for para_id in 1000..1004 {
			let message = Message {
				origin: para_id.into(),
				command: Command::Upgrade {
					impl_address: H160::zero(),
					impl_code_hash: H256::zero(),
					initializer: None,
				},
			};

			let (ticket, _) = OutboundQueue::validate(&message).unwrap();
			assert_ok!(OutboundQueue::submit(ticket));
		}

		for para_id in 1000..1004 {
			let message = Message {
				origin: para_id.into(),
				command: Command::CreateAgent { agent_id: Default::default() },
			};

			let (ticket, _) = OutboundQueue::validate(&message).unwrap();
			assert_ok!(OutboundQueue::submit(ticket));
		}

		for para_id in 1000..1004 {
			let message = Message {
				origin: para_id.into(),
				command: Command::Upgrade {
					impl_address: Default::default(),
					impl_code_hash: Default::default(),
					initializer: None,
				},
			};

			let (ticket, _) = OutboundQueue::validate(&message).unwrap();

			assert_ok!(OutboundQueue::submit(ticket));
		}

		ServiceWeight::set(Some(Weight::MAX));
		run_to_end_of_next_block();

		for para_id in 1000..1004 {
			let origin: ParaId = (para_id as u32).into();
			assert_eq!(Nonce::<Test>::get(origin), 3);
		}

		let digest = System::digest();
		let digest_items = digest.logs();
		assert!(digest_items.len() == 1 && digest_items[0].as_other().is_some());
	});
}

#[test]
fn submit_message_fail_too_large() {
	new_tester().execute_with(|| {
		let message = Message {
			origin: 1000.into(),
			command: Command::Upgrade {
				impl_address: H160::zero(),
				impl_code_hash: H256::zero(),
<<<<<<< HEAD
				initializer: Some(
					Initializer {
						params: (0..1000).map(|_| 1u8).collect::<Vec<u8>>(),
						maximum_required_gas: 0
					}
				),
=======
				initializer: Some(Initializer {
					params: (0..1000).map(|_| 1u8).collect::<Vec<u8>>(),
					maximum_required_gas: 0,
				}),
>>>>>>> f6a0e864
			},
		};

		assert_err!(OutboundQueue::validate(&message), SubmitError::MessageTooLarge);
	});
}

#[test]
fn commit_exits_early_if_no_processed_messages() {
	new_tester().execute_with(|| {
		// on_finalize should do nothing, nor should it panic
		OutboundQueue::on_finalize(System::block_number());

		let digest = System::digest();
		let digest_items = digest.logs();
		assert_eq!(digest_items.len(), 0);
	});
}

#[test]
fn process_message_yields_on_max_messages_per_block() {
	new_tester().execute_with(|| {
		for _ in 0..<Test as Config>::MaxMessagesPerBlock::get() {
			MessageLeaves::<Test>::append(H256::zero())
		}

		let origin = AggregateMessageOrigin::Parachain(1000.into());
		let message = (0..100).map(|_| 1u8).collect::<Vec<u8>>();
		let message: BoundedVec<u8, MaxEnqueuedMessageSizeOf<Test>> = message.try_into().unwrap();

		let mut meter = WeightMeter::max_limit();

		assert_noop!(
			OutboundQueue::process_message(
				&message.as_bounded_slice(),
				origin,
				&mut meter,
				&mut [0u8; 32]
			),
			ProcessMessageError::Yield
		);
	})
}

#[test]
fn process_message_fails_on_overweight_message() {
	new_tester().execute_with(|| {
		let origin = AggregateMessageOrigin::Parachain(1000.into());
		let message = (0..100).map(|_| 1u8).collect::<Vec<u8>>();
		let message: BoundedVec<u8, MaxEnqueuedMessageSizeOf<Test>> = message.try_into().unwrap();

		let mut meter = WeightMeter::from_limit(Weight::from_parts(1, 1));

		assert_noop!(
			OutboundQueue::process_message(
				&message.as_bounded_slice(),
				origin,
				&mut meter,
				&mut [0u8; 32]
			),
			ProcessMessageError::Overweight(<Test as Config>::WeightInfo::do_process_message())
		);
	})
}<|MERGE_RESOLUTION|>--- conflicted
+++ resolved
@@ -9,11 +9,7 @@
 };
 
 use snowbridge_core::outbound::{Command, Initializer};
-<<<<<<< HEAD
-use sp_core::{H160, H256, ConstU128};
-=======
 use sp_core::{ConstU128, H160, H256};
->>>>>>> f6a0e864
 use sp_runtime::{
 	testing::Header,
 	traits::{BlakeTwo256, IdentityLookup, Keccak256},
@@ -98,14 +94,9 @@
 	type MaxMessagesPerBlock = MaxMessagesPerBlock;
 	type GasMeter = ();
 	type Balance = u128;
-<<<<<<< HEAD
-	type Fee = ConstU128<10>;
-	type Reward = ConstU128<10>;
-=======
 	type DeliveryFeePerGas = ConstU128<1>;
 	type DeliveryRefundPerGas = ConstU128<1>;
 	type DeliveryReward = ConstU128<1>;
->>>>>>> f6a0e864
 	type WeightInfo = ();
 }
 
@@ -202,19 +193,10 @@
 			command: Command::Upgrade {
 				impl_address: H160::zero(),
 				impl_code_hash: H256::zero(),
-<<<<<<< HEAD
-				initializer: Some(
-					Initializer {
-						params: (0..1000).map(|_| 1u8).collect::<Vec<u8>>(),
-						maximum_required_gas: 0
-					}
-				),
-=======
 				initializer: Some(Initializer {
 					params: (0..1000).map(|_| 1u8).collect::<Vec<u8>>(),
 					maximum_required_gas: 0,
 				}),
->>>>>>> f6a0e864
 			},
 		};
 
