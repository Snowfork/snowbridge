[package]
name = "artemis-basic-channel"
description = "Artemis Basic Channel"
version = "0.1.1"
edition = "2018"
authors = ["Snowfork <contact@snowfork.com>"]
repository = "https://github.com/Snowfork/polkadot-ethereum"

[package.metadata.docs.rs]
targets = ["x86_64-unknown-linux-gnu"]

[dependencies]
serde = { version = "1.0.101", optional = true }
codec = { version = "2.0.0", package = "parity-scale-codec", default-features = false, features = ["derive"] }
<<<<<<< HEAD
hex = { version = "0.4", optional = true, default-features = false }
=======
hex-literal = { version = "0.3.1", optional = true }
rlp = { version = "0.5", default-features = false, optional = true }
>>>>>>> 7beeb35a

frame-benchmarking = { git = "https://github.com/paritytech/substrate.git", branch = "rococo-v1", default-features = false, optional = true }
frame-support = { git = "https://github.com/paritytech/substrate.git", branch = "rococo-v1", default-features = false }
frame-system = { git = "https://github.com/paritytech/substrate.git", branch = "rococo-v1", default-features = false }
sp-core = { git = "https://github.com/paritytech/substrate.git", branch = "rococo-v1", default-features = false }
sp-std = { git = "https://github.com/paritytech/substrate.git", branch = "rococo-v1", default-features = false }
sp-io = { git = "https://github.com/paritytech/substrate.git", branch = "rococo-v1", default-features = false }
sp-runtime = { git = "https://github.com/paritytech/substrate.git", branch = "rococo-v1", default-features = false }
sp-trie = { git = "https://github.com/paritytech/substrate.git", branch = "rococo-v1", default-features = false }
trie-db = { version = "0.22.2", default-features = false }
hash256-std-hasher = { version = "0.15.2", default-features = false }

artemis-core = { path = "../../primitives/core", default-features = false }
artemis-ethereum = { path = "../../primitives/ethereum", default-features = false }
ethabi = { git = "https://github.com/Snowfork/ethabi-decode.git", package = "ethabi-decode", branch = "master", default-features = false }

[dev-dependencies]
sp-keyring = { git = "https://github.com/paritytech/substrate.git", branch = "rococo-v1" }
sp-io = { git = "https://github.com/paritytech/substrate.git", branch = "rococo-v1" }
hex-literal = { version = "0.3.1" }
rlp = { version = "0.5" }

[features]
default = ["std"]
std = [
    "serde",
    "codec/std",
    "frame-support/std",
    "frame-system/std",
    "sp-core/std",
    "sp-runtime/std",
    "sp-std/std",
    "sp-io/std",
    "sp-trie/std",
    "trie-db/std",
    "artemis-core/std",
    "artemis-ethereum/std",
    "ethabi/std"
]
runtime-benchmarks = [
    "artemis-core/runtime-benchmarks",
    "frame-benchmarking",
    "frame-support/runtime-benchmarks",
    "frame-system/runtime-benchmarks",
    "hex-literal",
    "rlp",
]<|MERGE_RESOLUTION|>--- conflicted
+++ resolved
@@ -12,12 +12,9 @@
 [dependencies]
 serde = { version = "1.0.101", optional = true }
 codec = { version = "2.0.0", package = "parity-scale-codec", default-features = false, features = ["derive"] }
-<<<<<<< HEAD
 hex = { version = "0.4", optional = true, default-features = false }
-=======
 hex-literal = { version = "0.3.1", optional = true }
 rlp = { version = "0.5", default-features = false, optional = true }
->>>>>>> 7beeb35a
 
 frame-benchmarking = { git = "https://github.com/paritytech/substrate.git", branch = "rococo-v1", default-features = false, optional = true }
 frame-support = { git = "https://github.com/paritytech/substrate.git", branch = "rococo-v1", default-features = false }
