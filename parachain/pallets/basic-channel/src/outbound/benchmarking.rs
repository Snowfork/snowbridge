//! BasicOutboundChannel pallet benchmarking
use super::*;

use frame_benchmarking::{account, benchmarks, impl_benchmark_test_suite};
use frame_support::traits::OnInitialize;

#[allow(unused_imports)]
use crate::outbound::Pallet as BasicOutboundChannel;

benchmarks! {
	where_clause {
		where
			T::AccountId: AsRef<[u8]>,
	}
	// Benchmark `on_initialize` under worst case conditions, i.e. messages
	// in queue are committed.
	on_commit {
		let m in 1 .. T::MaxMessagesPerCommit::get();
		let p in 0 .. T::MaxMessagePayloadSize::get()-1;

		for _ in 0 .. m {
			let payload: Vec<u8> = (0..).take(p as usize).collect();
			<MessageQueue<T>>::try_append(Message {
				source_id: account("", 0, 0),
				nonce: 0u64,
				payload: payload.try_into().unwrap(),
			}).unwrap();
		}

		let block_number = Interval::<T>::get();

	}: { BasicOutboundChannel::<T>::commit(Weight::MAX) }
	verify {
		assert_eq!(<MessageQueue<T>>::get().len(), 0);
	}

<<<<<<< HEAD
	// Benchmark 'on_initialize` for the best case, i.e. nothing is done
	// because it's not a commitment interval.
	on_initialize_non_interval {
		<MessageQueue<T>>::try_append(Message {
			source_id: account("", 0, 0),
			nonce: 0u64,
			payload: vec![1u8; T::MaxMessagePayloadSize::get() as usize].try_into().unwrap(),
		}).unwrap();

		Interval::<T>::put::<T::BlockNumber>(10u32.into());
		let block_number: T::BlockNumber = 11u32.into();

	}: { BasicOutboundChannel::<T>::on_initialize(block_number) }
	verify {
		assert_eq!(<MessageQueue<T>>::get().len(), 1);
	}

=======
>>>>>>> e60a684a
	// Benchmark 'on_initialize` for the case where it is a commitment interval
	// but there are no messages in the queue.
	on_commit_no_messages {
		<MessageQueue<T>>::kill();

		let block_number = Interval::<T>::get();

	}: { BasicOutboundChannel::<T>::on_initialize(block_number) }
}

impl_benchmark_test_suite!(
	BasicOutboundChannel,
	crate::outbound::test::new_tester(),
	crate::outbound::test::Test,
);<|MERGE_RESOLUTION|>--- conflicted
+++ resolved
@@ -34,26 +34,6 @@
 		assert_eq!(<MessageQueue<T>>::get().len(), 0);
 	}
 
-<<<<<<< HEAD
-	// Benchmark 'on_initialize` for the best case, i.e. nothing is done
-	// because it's not a commitment interval.
-	on_initialize_non_interval {
-		<MessageQueue<T>>::try_append(Message {
-			source_id: account("", 0, 0),
-			nonce: 0u64,
-			payload: vec![1u8; T::MaxMessagePayloadSize::get() as usize].try_into().unwrap(),
-		}).unwrap();
-
-		Interval::<T>::put::<T::BlockNumber>(10u32.into());
-		let block_number: T::BlockNumber = 11u32.into();
-
-	}: { BasicOutboundChannel::<T>::on_initialize(block_number) }
-	verify {
-		assert_eq!(<MessageQueue<T>>::get().len(), 1);
-	}
-
-=======
->>>>>>> e60a684a
 	// Benchmark 'on_initialize` for the case where it is a commitment interval
 	// but there are no messages in the queue.
 	on_commit_no_messages {
