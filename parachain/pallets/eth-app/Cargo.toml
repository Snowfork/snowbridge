[package]
name = "snowbridge-eth-app"
version = "0.1.1"
authors = ["Snowfork <contact@snowfork.com>"]
edition = "2018"

[package.metadata.docs.rs]
targets = ["x86_64-unknown-linux-gnu"]

[dependencies]
serde = { version = "1.0.130", optional = true }
codec = { version = "2.2.0", package = "parity-scale-codec", default-features = false, features = ["derive"] }
scale-info = { version = "1.0", default-features = false, features = ["derive"] }
hex = { package = "rustc-hex", version = "2.1.0", default-features = false }
rlp = { version = "0.5", default-features = false }
hex-literal = { version = "0.3.1", default-features = false }

frame-benchmarking = { git = "https://github.com/paritytech/substrate.git", branch = "polkadot-v0.9.12", default-features = false, optional = true }
frame-support = { git = "https://github.com/paritytech/substrate.git", branch = "polkadot-v0.9.12", default-features = false }
frame-system = { git = "https://github.com/paritytech/substrate.git", branch = "polkadot-v0.9.12", default-features = false }
sp-core = { git = "https://github.com/paritytech/substrate.git", branch = "polkadot-v0.9.12", default-features = false }
sp-std = { git = "https://github.com/paritytech/substrate.git", branch = "polkadot-v0.9.12", default-features = false }
sp-io = { git = "https://github.com/paritytech/substrate.git", branch = "polkadot-v0.9.12", default-features = false }
sp-runtime = { git = "https://github.com/paritytech/substrate.git", branch = "polkadot-v0.9.12", default-features = false }

ethabi = { git = "https://github.com/Snowfork/ethabi-decode.git", package = "ethabi-decode", branch = "master", default-features = false }

snowbridge-core = { path = "../../primitives/core", default-features = false }
snowbridge-ethereum = { path = "../../primitives/ethereum", default-features = false }

snowbridge-dispatch = { path = "../dispatch", default-features = false, optional = true }
snowbridge-basic-channel = { path = "../basic-channel", default-features = false, optional = true }
snowbridge-incentivized-channel = { path = "../incentivized-channel", default-features = false, optional = true }
snowbridge-assets = { path = "../assets", default-features = false, optional = true }

[dev-dependencies]
<<<<<<< HEAD
=======
pallet-balances = { git = "https://github.com/paritytech/substrate.git", branch = "polkadot-v0.9.12" }
pallet-assets = { git = "https://github.com/paritytech/substrate.git", branch = "polkadot-v0.9.12" }
snowbridge-dispatch = { path = "../../pallets/dispatch" }
>>>>>>> 4f619c89
sp-keyring = { git = "https://github.com/paritytech/substrate.git", branch = "polkadot-v0.9.12" }

[features]
default = ["std"]
std = [
    "serde",
    "hex/std",
    "codec/std",
    "scale-info/std",
    "frame-support/std",
    "frame-system/std",
    "sp-core/std",
    "sp-std/std",
    "sp-io/std",
    "sp-runtime/std",
    "snowbridge-core/std",
    "snowbridge-ethereum/std",

    "frame-benchmarking/std",
    "snowbridge-dispatch/std",
    "snowbridge-basic-channel/std",
    "snowbridge-incentivized-channel/std",
    "snowbridge-assets/std",

    "ethabi/std",
    "rlp/std"
]
runtime-benchmarks = [
    "frame-benchmarking",
    "snowbridge-basic-channel",
    "snowbridge-incentivized-channel",
    "snowbridge-assets",
    "snowbridge-dispatch/runtime-benchmarks",
    "frame-support/runtime-benchmarks",
    "frame-system/runtime-benchmarks",
]<|MERGE_RESOLUTION|>--- conflicted
+++ resolved
@@ -26,20 +26,14 @@
 ethabi = { git = "https://github.com/Snowfork/ethabi-decode.git", package = "ethabi-decode", branch = "master", default-features = false }
 
 snowbridge-core = { path = "../../primitives/core", default-features = false }
-snowbridge-ethereum = { path = "../../primitives/ethereum", default-features = false }
 
 snowbridge-dispatch = { path = "../dispatch", default-features = false, optional = true }
 snowbridge-basic-channel = { path = "../basic-channel", default-features = false, optional = true }
 snowbridge-incentivized-channel = { path = "../incentivized-channel", default-features = false, optional = true }
-snowbridge-assets = { path = "../assets", default-features = false, optional = true }
+pallet-assets = { git = "https://github.com/paritytech/substrate.git", branch = "polkadot-v0.9.12", default-features = false, optional = true }
+pallet-balances = { git = "https://github.com/paritytech/substrate.git", branch = "polkadot-v0.9.12", default-features = false, optional = true }
 
 [dev-dependencies]
-<<<<<<< HEAD
-=======
-pallet-balances = { git = "https://github.com/paritytech/substrate.git", branch = "polkadot-v0.9.12" }
-pallet-assets = { git = "https://github.com/paritytech/substrate.git", branch = "polkadot-v0.9.12" }
-snowbridge-dispatch = { path = "../../pallets/dispatch" }
->>>>>>> 4f619c89
 sp-keyring = { git = "https://github.com/paritytech/substrate.git", branch = "polkadot-v0.9.12" }
 
 [features]
@@ -56,13 +50,13 @@
     "sp-io/std",
     "sp-runtime/std",
     "snowbridge-core/std",
-    "snowbridge-ethereum/std",
 
     "frame-benchmarking/std",
     "snowbridge-dispatch/std",
     "snowbridge-basic-channel/std",
     "snowbridge-incentivized-channel/std",
-    "snowbridge-assets/std",
+    "pallet-assets/std",
+    "pallet-balances/std",
 
     "ethabi/std",
     "rlp/std"
@@ -71,7 +65,8 @@
     "frame-benchmarking",
     "snowbridge-basic-channel",
     "snowbridge-incentivized-channel",
-    "snowbridge-assets",
+    "pallet-assets",
+    "pallet-balances",
     "snowbridge-dispatch/runtime-benchmarks",
     "frame-support/runtime-benchmarks",
     "frame-system/runtime-benchmarks",
