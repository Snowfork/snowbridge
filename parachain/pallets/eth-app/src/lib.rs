--- conflicted
+++ resolved
@@ -37,11 +37,7 @@
 use sp_runtime::traits::StaticLookup;
 use sp_std::prelude::*;
 
-<<<<<<< HEAD
-use snowbridge_core::{assets::XcmReserveTransfer, ChannelId, OutboundRouter, SingleAsset};
-=======
-use snowbridge_core::{ChannelId, OutboundRouter};
->>>>>>> 4f619c89
+use snowbridge_core::{assets::XcmReserveTransfer, ChannelId, OutboundRouter};
 
 pub use pallet::*;
 use payload::OutboundPayload;
@@ -147,12 +143,8 @@
 			origin: OriginFor<T>,
 			sender: H160,
 			recipient: <T::Lookup as StaticLookup>::Source,
-<<<<<<< HEAD
-			amount: U256,
+			amount: u128,
 			para_id: Option<u32>,
-=======
-			amount: u128,
->>>>>>> 4f619c89
 		) -> DispatchResult {
 			let who = T::CallOrigin::ensure_origin(origin.clone())?;
 			if who != <Address<T>>::get() {
@@ -160,22 +152,18 @@
 			}
 
 			let recipient = T::Lookup::lookup(recipient)?;
-<<<<<<< HEAD
-			T::Asset::deposit(&recipient, amount)?;
+			T::Asset::mint_into(&recipient, amount)?;
 
 			if let Some(id) = para_id {
 				T::XcmReserveTransfer::reserve_transfer(
 					origin,
-					T::Asset::asset_id(),
+					0,
 					id,
 					&recipient,
 					amount,
 				)?;
 			}
 
-=======
-			T::Asset::mint_into(&recipient, amount)?;
->>>>>>> 4f619c89
 			Self::deposit_event(Event::Minted(sender, recipient.clone(), amount));
 
 			Ok(())
