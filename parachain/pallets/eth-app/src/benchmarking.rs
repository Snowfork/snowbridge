--- conflicted
+++ resolved
@@ -1,69 +1,52 @@
-<<<<<<< HEAD
 //! ETHApp pallet benchmarking
 use frame_benchmarking::{account, benchmarks, whitelisted_caller, BenchmarkError};
 use frame_support::traits::{EnsureOrigin, UnfilteredDispatchable};
-=======
-//! EtherApp pallet benchmarking
-use super::*;
-
-use frame_benchmarking::{account, benchmarks, whitelisted_caller, BenchmarkError};
-use frame_support::traits::UnfilteredDispatchable;
->>>>>>> 4f619c89
 use frame_system::RawOrigin;
-use sp_core::{H160, U256};
+use sp_core::H160;
 use sp_runtime::traits::StaticLookup;
 use sp_std::prelude::*;
+
+use frame_support::traits::fungible::Mutate;
 
 use crate::{Address, Call, Config as EtherAppConfig, Pallet as EtherApp};
 use snowbridge_core::ChannelId;
 
-<<<<<<< HEAD
-use snowbridge_assets::Config as AssetsConfig;
+use pallet_assets::Config as AssetsConfig;
 use snowbridge_basic_channel::outbound::{Config as BasicOutboundChannelConfig, Principal};
-use snowbridge_core::SingleAsset;
 use snowbridge_incentivized_channel::outbound::{Config as IncentivizedOutboundChannelConfig, Fee};
+use frame_support::traits::fungible::Inspect;
+
 pub struct Pallet<T: Config>(EtherApp<T>);
 
 pub trait Config:
 	AssetsConfig + BasicOutboundChannelConfig + IncentivizedOutboundChannelConfig + EtherAppConfig
 {
 }
-=======
-use frame_support::traits::fungible::Inspect;
-
-#[allow(unused_imports)]
-use crate::Pallet as EtherApp;
->>>>>>> 4f619c89
 
 benchmarks! {
 	burn_basic_channel {
 		let caller: T::AccountId = whitelisted_caller();
 		let recipient = H160::repeat_byte(2);
-		let amount: U256 = 500.into();
+		let amount = 500;
 
 		// set principal for basic channel
 		Principal::<T>::set(caller.clone());
 
-		T::Asset::deposit(&caller, amount)?;
-
+		T::Asset::mint_into(&caller, amount)?;
 	}: burn(RawOrigin::Signed(caller.clone()), ChannelId::Basic, recipient, amount)
 	verify {
-		assert_eq!(T::Asset::balance(&caller), U256::zero());
+		assert_eq!(T::Asset::balance(&caller), 0);
 	}
 
 	burn_incentivized_channel {
 		let caller: T::AccountId = whitelisted_caller();
 		let recipient = H160::repeat_byte(2);
-<<<<<<< HEAD
-		let amount: U256 = 500.into();
-		let fee: U256 = 50.into();
+		let amount: u128 = 500;
+		let fee: u128 = 50;
 
 		// deposit enough money to cover fees
 		Fee::<T>::set(fee);
-		T::Asset::deposit(&caller, fee)?;
-=======
-		let amount = 500;
->>>>>>> 4f619c89
+		T::Asset::mint_into(&caller, fee)?;
 
 		T::Asset::mint_into(&caller, amount)?;
 
@@ -93,9 +76,5 @@
 		assert_eq!(T::Asset::balance(&recipient), amount);
 	}
 
-<<<<<<< HEAD
 	impl_benchmark_test_suite!(Pallet, crate::mock::new_tester(), crate::mock::Test,);
-=======
-	impl_benchmark_test_suite!(EtherApp, crate::mock::new_tester(), crate::mock::Test,);
->>>>>>> 4f619c89
 }