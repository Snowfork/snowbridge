use codec::{Decode, Encode, MaxEncodedLen};
use frame_support::{CloneNoBound, PartialEqNoBound, RuntimeDebugNoBound};
use scale_info::TypeInfo;
use sp_core::{H160, H256, U256};
use sp_runtime::RuntimeDebug;
use sp_std::prelude::*;

use crate::config::{PUBKEY_SIZE, SIGNATURE_SIZE};

#[cfg(feature = "std")]
use serde::{Deserialize, Deserializer, Serialize, Serializer};

#[cfg(feature = "std")]
use crate::serde_utils::HexVisitor;

use crate::ssz::{
	hash_tree_root, SSZBeaconBlockHeader, SSZExecutionPayloadHeader, SSZForkData, SSZSigningData,
	SSZSyncAggregate, SSZSyncCommittee,
};
use ssz_rs::MerkleizationError;

pub use crate::bits::decompress_sync_committee_bits;

use crate::bls::{prepare_g1_pubkeys, prepare_milagro_pubkey, BlsError};
use milagro_bls::PublicKey as PublicKeyPrepared;

pub type ValidatorIndex = u64;
pub type ForkVersion = [u8; 4];

#[derive(Clone, Encode, Decode, PartialEq, RuntimeDebug, TypeInfo)]
pub struct ForkVersions {
	pub genesis: Fork,
	pub altair: Fork,
	pub bellatrix: Fork,
	pub capella: Fork,
}

#[derive(Clone, Encode, Decode, PartialEq, RuntimeDebug, TypeInfo)]
pub struct Fork {
	pub version: [u8; 4],
	pub epoch: u64,
}

#[derive(Copy, Clone, Encode, Decode, PartialEq, RuntimeDebug, TypeInfo)]
pub struct PublicKey(pub [u8; PUBKEY_SIZE]);

impl Default for PublicKey {
	fn default() -> Self {
		PublicKey([0u8; PUBKEY_SIZE])
	}
}

impl From<[u8; PUBKEY_SIZE]> for PublicKey {
	fn from(v: [u8; PUBKEY_SIZE]) -> Self {
		Self(v)
	}
}

impl MaxEncodedLen for PublicKey {
	fn max_encoded_len() -> usize {
		PUBKEY_SIZE
	}
}

#[cfg(feature = "std")]
impl<'de> Deserialize<'de> for PublicKey {
	fn deserialize<D>(deserializer: D) -> Result<Self, D::Error>
	where
		D: Deserializer<'de>,
	{
		deserializer.deserialize_str(HexVisitor::<PUBKEY_SIZE>()).map(|v| v.into())
	}
}

#[cfg(feature = "std")]
impl Serialize for PublicKey {
	fn serialize<S>(&self, serializer: S) -> Result<S::Ok, S::Error>
	where
		S: Serializer,
	{
		serializer.serialize_bytes(&self.0)
	}
}

#[derive(Copy, Clone, Encode, Decode, PartialEq, RuntimeDebug, TypeInfo)]
pub struct Signature(pub [u8; SIGNATURE_SIZE]);

impl Default for Signature {
	fn default() -> Self {
		Signature([0u8; SIGNATURE_SIZE])
	}
}

impl From<[u8; SIGNATURE_SIZE]> for Signature {
	fn from(v: [u8; SIGNATURE_SIZE]) -> Self {
		Self(v)
	}
}

#[cfg(feature = "std")]
impl<'de> Deserialize<'de> for Signature {
	fn deserialize<D>(deserializer: D) -> Result<Self, D::Error>
	where
		D: Deserializer<'de>,
	{
		deserializer.deserialize_str(HexVisitor::<SIGNATURE_SIZE>()).map(|v| v.into())
	}
}

#[derive(Default, Encode, Decode, TypeInfo, MaxEncodedLen)]
pub struct ExecutionHeaderState {
	pub beacon_block_root: H256,
	pub beacon_slot: u64,
	pub block_hash: H256,
	pub block_number: u64,
}

#[derive(Default, Encode, Decode, TypeInfo, MaxEncodedLen)]
pub struct FinalizedHeaderState {
	pub beacon_block_root: H256,
	pub beacon_slot: u64,
	pub import_time: u64,
}

#[derive(Clone, Default, Encode, Decode, PartialEq, RuntimeDebug)]
pub struct ForkData {
	// 1 or 0 bit, indicates whether a sync committee participated in a vote
	pub current_version: [u8; 4],
	pub genesis_validators_root: [u8; 32],
}

impl ForkData {
	pub fn hash_tree_root(&self) -> Result<H256, MerkleizationError> {
		hash_tree_root::<SSZForkData>(self.clone().into())
	}
}

#[derive(Clone, Default, Encode, Decode, PartialEq, RuntimeDebug)]
pub struct SigningData {
	pub object_root: H256,
	pub domain: H256,
}

impl SigningData {
	pub fn hash_tree_root(&self) -> Result<H256, MerkleizationError> {
		hash_tree_root::<SSZSigningData>(self.clone().into())
	}
}

/// Sync committee as it is stored in the runtime storage.
#[derive(
	Encode, Decode, PartialEqNoBound, CloneNoBound, RuntimeDebugNoBound, TypeInfo, MaxEncodedLen,
)]
#[cfg_attr(
	feature = "std",
	derive(Serialize, Deserialize),
	serde(deny_unknown_fields, bound(serialize = ""), bound(deserialize = ""))
)]
#[codec(mel_bound())]
pub struct SyncCommittee<const COMMITTEE_SIZE: usize> {
	#[cfg_attr(feature = "std", serde(with = "crate::serde_utils::arrays"))]
	pub pubkeys: [PublicKey; COMMITTEE_SIZE],
	pub aggregate_pubkey: PublicKey,
}

impl<const COMMITTEE_SIZE: usize> Default for SyncCommittee<COMMITTEE_SIZE> {
	fn default() -> Self {
		SyncCommittee {
			pubkeys: [Default::default(); COMMITTEE_SIZE],
			aggregate_pubkey: Default::default(),
		}
	}
}

impl<const COMMITTEE_SIZE: usize> SyncCommittee<COMMITTEE_SIZE> {
	pub fn hash_tree_root(&self) -> Result<H256, MerkleizationError> {
		hash_tree_root::<SSZSyncCommittee<COMMITTEE_SIZE>>(self.clone().into())
	}
}

/// Prepared G1 public key of sync committee as it is stored in the runtime storage.
#[derive(Clone, PartialEq, Eq, Encode, Decode, TypeInfo, MaxEncodedLen)]
pub struct SyncCommitteePrepared<const COMMITTEE_SIZE: usize> {
	pub pubkeys: [PublicKeyPrepared; COMMITTEE_SIZE],
	pub aggregate_pubkey: PublicKeyPrepared,
}

impl<const COMMITTEE_SIZE: usize> TryFrom<&SyncCommittee<COMMITTEE_SIZE>>
	for SyncCommitteePrepared<COMMITTEE_SIZE>
{
	type Error = BlsError;

	fn try_from(sync_committee: &SyncCommittee<COMMITTEE_SIZE>) -> Result<Self, Self::Error> {
<<<<<<< HEAD
		let g1_pubkeys = prepare_g1_pubkeys(&sync_committee.pubkeys.to_vec())?;
		let pubkeys: [PublicKeyPrepared; COMMITTEE_SIZE] =
			g1_pubkeys.try_into().expect("checked statically; qed");
		let aggregate_pubkey = prepare_milagro_pubkey(&sync_committee.aggregate_pubkey)?;
		Ok(SyncCommitteePrepared::<COMMITTEE_SIZE> { pubkeys, aggregate_pubkey })
=======
		let g1_pubkeys = prepare_g1_pubkeys(&sync_committee.pubkeys)?;

		Ok(SyncCommitteePrepared::<COMMITTEE_SIZE> {
			pubkeys: g1_pubkeys.try_into().unwrap_or_else(|_| panic!("checked statically; qed")),
			aggregate_pubkey: prepare_milagro_pubkey(&sync_committee.aggregate_pubkey)?,
		})
>>>>>>> af53adc5
	}
}

/// Beacon block header as it is stored in the runtime storage. The block root is the
/// Merklization of a BeaconHeader.
#[derive(Clone, Default, Encode, Decode, PartialEq, RuntimeDebug, TypeInfo, MaxEncodedLen)]
#[cfg_attr(feature = "std", derive(Serialize, Deserialize))]
pub struct BeaconHeader {
	// The slot for which this block is created. Must be greater than the slot of the block defined
	// by parent root.
	pub slot: u64,
	// The index of the validator that proposed the block.
	pub proposer_index: ValidatorIndex,
	// The block root of the parent block, forming a block chain.
	pub parent_root: H256,
	// The hash root of the post state of running the state transition through this block.
	pub state_root: H256,
	// The hash root of the beacon block body
	pub body_root: H256,
}

impl BeaconHeader {
	pub fn hash_tree_root(&self) -> Result<H256, MerkleizationError> {
		hash_tree_root::<SSZBeaconBlockHeader>(self.clone().into())
	}
}

#[derive(Encode, Decode, CloneNoBound, PartialEqNoBound, RuntimeDebugNoBound, TypeInfo)]
#[cfg_attr(
	feature = "std",
	derive(Deserialize),
	serde(
		try_from = "IntermediateSyncAggregate",
		deny_unknown_fields,
		bound(serialize = ""),
		bound(deserialize = "")
	)
)]
#[codec(mel_bound())]
pub struct SyncAggregate<const COMMITTEE_SIZE: usize, const COMMITTEE_BITS_SIZE: usize> {
	pub sync_committee_bits: [u8; COMMITTEE_BITS_SIZE],
	pub sync_committee_signature: Signature,
}

impl<const COMMITTEE_SIZE: usize, const COMMITTEE_BITS_SIZE: usize> Default
	for SyncAggregate<COMMITTEE_SIZE, COMMITTEE_BITS_SIZE>
{
	fn default() -> Self {
		SyncAggregate {
			sync_committee_bits: [0; COMMITTEE_BITS_SIZE],
			sync_committee_signature: Default::default(),
		}
	}
}

impl<const COMMITTEE_SIZE: usize, const COMMITTEE_BITS_SIZE: usize>
	SyncAggregate<COMMITTEE_SIZE, COMMITTEE_BITS_SIZE>
{
	pub fn hash_tree_root(&self) -> Result<H256, MerkleizationError> {
		hash_tree_root::<SSZSyncAggregate<COMMITTEE_SIZE>>(self.clone().into())
	}
}

// Serde deserialization helper for SyncAggregate
#[cfg(feature = "std")]
#[derive(Deserialize)]
struct IntermediateSyncAggregate {
	#[cfg_attr(feature = "std", serde(deserialize_with = "crate::serde_utils::from_hex_to_bytes"))]
	pub sync_committee_bits: Vec<u8>,
	pub sync_committee_signature: Signature,
}

#[cfg(feature = "std")]
impl<const COMMITTEE_SIZE: usize, const COMMITTEE_BITS_SIZE: usize>
	TryFrom<IntermediateSyncAggregate> for SyncAggregate<COMMITTEE_SIZE, COMMITTEE_BITS_SIZE>
{
	type Error = String;

	fn try_from(other: IntermediateSyncAggregate) -> Result<Self, Self::Error> {
		Ok(Self {
			sync_committee_bits: other
				.sync_committee_bits
				.try_into()
				.map_err(|_| "unexpected length".to_owned())?,
			sync_committee_signature: other.sync_committee_signature,
		})
	}
}

// ExecutionPayloadHeader
// https://github.com/ethereum/annotated-spec/blob/master/capella/beacon-chain.md#executionpayloadheader
#[derive(
	Default, Encode, Decode, CloneNoBound, PartialEqNoBound, RuntimeDebugNoBound, TypeInfo,
)]
#[cfg_attr(
	feature = "std",
	derive(Deserialize),
	serde(deny_unknown_fields, bound(serialize = ""), bound(deserialize = ""))
)]
#[codec(mel_bound())]
pub struct ExecutionPayloadHeader {
	pub parent_hash: H256,
	pub fee_recipient: H160,
	pub state_root: H256,
	pub receipts_root: H256,
	#[cfg_attr(feature = "std", serde(deserialize_with = "crate::serde_utils::from_hex_to_bytes"))]
	pub logs_bloom: Vec<u8>,
	pub prev_randao: H256,
	pub block_number: u64,
	pub gas_limit: u64,
	pub gas_used: u64,
	pub timestamp: u64,
	#[cfg_attr(feature = "std", serde(deserialize_with = "crate::serde_utils::from_hex_to_bytes"))]
	pub extra_data: Vec<u8>,
	#[cfg_attr(feature = "std", serde(deserialize_with = "crate::serde_utils::from_int_to_u256"))]
	pub base_fee_per_gas: U256,
	pub block_hash: H256,
	pub transactions_root: H256,
	pub withdrawals_root: H256,
}

impl ExecutionPayloadHeader {
	pub fn hash_tree_root(&self) -> Result<H256, MerkleizationError> {
		hash_tree_root::<SSZExecutionPayloadHeader>(self.clone().into())
	}
}

#[derive(
	Default,
	Encode,
	Decode,
	CloneNoBound,
	PartialEqNoBound,
	RuntimeDebugNoBound,
	TypeInfo,
	MaxEncodedLen,
)]
pub struct CompactExecutionHeader {
	pub parent_hash: H256,
	#[codec(compact)]
	pub block_number: u64,
	pub state_root: H256,
	pub receipts_root: H256,
}

impl From<ExecutionPayloadHeader> for CompactExecutionHeader {
	fn from(execution_payload: ExecutionPayloadHeader) -> Self {
		Self {
			parent_hash: execution_payload.parent_hash,
			block_number: execution_payload.block_number,
			state_root: execution_payload.state_root,
			receipts_root: execution_payload.receipts_root,
		}
	}
}

#[cfg(test)]
mod tests {
	use super::*;
	use hex_literal::hex;

	#[test]
	pub fn test_hash_beacon_header1() {
		let hash_root = BeaconHeader {
			slot: 3,
			proposer_index: 2,
			parent_root: hex!("796ea53efb534eab7777809cc5ee2d84e7f25024b9d0c4d7e5bcaab657e4bdbd")
				.into(),
			state_root: hex!("ba3ff080912be5c9c158b2e962c1b39a91bc0615762ba6fa2ecacafa94e9ae0a")
				.into(),
			body_root: hex!("a18d7fcefbb74a177c959160e0ee89c23546482154e6831237710414465dcae5")
				.into(),
		}
		.hash_tree_root();

		assert!(hash_root.is_ok());
		assert_eq!(
			hash_root.unwrap(),
			hex!("7d42595818709e805dd2fa710a2d2c1f62576ef1ab7273941ac9130fb94b91f7").into()
		);
	}

	#[test]
	pub fn test_hash_beacon_header2() {
		let hash_root = BeaconHeader {
			slot: 3476424,
			proposer_index: 314905,
			parent_root: hex!("c069d7b49cffd2b815b0fb8007eb9ca91202ea548df6f3db60000f29b2489f28")
				.into(),
			state_root: hex!("444d293e4533501ee508ad608783a7d677c3c566f001313e8a02ce08adf590a3")
				.into(),
			body_root: hex!("6508a0241047f21ba88f05d05b15534156ab6a6f8e029a9a5423da429834e04a")
				.into(),
		}
		.hash_tree_root();

		assert!(hash_root.is_ok());
		assert_eq!(
			hash_root.unwrap(),
			hex!("0aa41166ff01e58e111ac8c42309a738ab453cf8d7285ed8477b1c484acb123e").into()
		);
	}

	#[test]
	pub fn test_hash_fork_data() {
		let hash_root = ForkData {
			current_version: hex!("83f38a34").into(),
			genesis_validators_root: hex!(
				"22370bbbb358800f5711a10ea9845284272d8493bed0348cab87b8ab1e127930"
			)
			.into(),
		}
		.hash_tree_root();

		assert!(hash_root.is_ok());
		assert_eq!(
			hash_root.unwrap(),
			hex!("57c12c4246bc7152b174b51920506bf943eff9c7ffa50b9533708e9cc1f680fc").into()
		);
	}

	#[test]
	pub fn test_hash_signing_data() {
		let hash_root = SigningData {
			object_root: hex!("63654cbe64fc07853f1198c165dd3d49c54fc53bc417989bbcc66da15f850c54")
				.into(),
			domain: hex!("037da907d1c3a03c0091b2254e1480d9b1783476e228ab29adaaa8f133e08f7a").into(),
		}
		.hash_tree_root();

		assert!(hash_root.is_ok());
		assert_eq!(
			hash_root.unwrap(),
			hex!("b9eb2caf2d691b183c2d57f322afe505c078cd08101324f61c3641714789a54e").into()
		);
	}

	#[test]
	pub fn test_hash_sync_aggregate() {
		let hash_root = SyncAggregate::<512, 64>{
				sync_committee_bits: hex!("cefffffefffffff767fffbedffffeffffeeffdffffdebffffff7f7dbdf7fffdffffbffcfffdff79dfffbbfefff2ffffff7ddeff7ffffc98ff7fbfffffffffff7").into(),
				sync_committee_signature: hex!("8af1a8577bba419fe054ee49b16ed28e081dda6d3ba41651634685e890992a0b675e20f8d9f2ec137fe9eb50e838aa6117f9f5410e2e1024c4b4f0e098e55144843ce90b7acde52fe7b94f2a1037342c951dc59f501c92acf7ed944cb6d2b5f7").into(),
		}.hash_tree_root();

		assert!(hash_root.is_ok());
		assert_eq!(
			hash_root.unwrap(),
			hex!("e6dcad4f60ce9ff8a587b110facbaf94721f06cd810b6d8bf6cffa641272808d").into()
		);
	}

	#[test]
	pub fn test_hash_execution_payload() {
		let hash_root =
            ExecutionPayloadHeader{
                parent_hash: hex!("eadee5ab098dde64e9fd02ae5858064bad67064070679625b09f8d82dec183f7").into(),
                fee_recipient: hex!("f97e180c050e5ab072211ad2c213eb5aee4df134").into(),
                state_root: hex!("564fa064c2a324c2b5978d7fdfc5d4224d4f421a45388af1ed405a399c845dff").into(),
                receipts_root: hex!("56e81f171bcc55a6ff8345e692c0f86e5b48e01b996cadc001622fb5e363b421").into(),
                logs_bloom: hex!("00000000000000000000000000000000000000000000000000000000000000000000000000000000000000000000000000000000000000000000000000000000000000000000000000000000000000000000000000000000000000000000000000000000000000000000000000000000000000000000000000000000000000000000000000000000000000000000000000000000000000000000000000000000000000000000000000000000000000000000000000000000000000000000000000000000000000000000000000000000000000000000000000000000000000000000000000000000000000000000000000000000000000000000000000000000").to_vec().try_into().expect("logs bloom is too long"),
                prev_randao: hex!("6bf538bdfbdf1c96ff528726a40658a91d0bda0f1351448c4c4f3604db2a0ccf").into(),
                block_number: 477434,
                gas_limit: 8154925,
                gas_used: 0,
                timestamp: 1652816940,
                extra_data: vec![].try_into().expect("extra data field is too long"),
                base_fee_per_gas: U256::from(7 as i16),
                block_hash: hex!("cd8df91b4503adb8f2f1c7a4f60e07a1f1a2cbdfa2a95bceba581f3ff65c1968").into(),
                transactions_root: hex!("7ffe241ea60187fdb0187bfa22de35d1f9bed7ab061d9401fd47e34a54fbede1").into(),
				withdrawals_root: hex!("28ba1834a3a7b657460ce79fa3a1d909ab8828fd557659d4d0554a9bdbc0ec30").into(),
			}.hash_tree_root();
		assert!(hash_root.is_ok());
	}
}<|MERGE_RESOLUTION|>--- conflicted
+++ resolved
@@ -191,20 +191,12 @@
 	type Error = BlsError;
 
 	fn try_from(sync_committee: &SyncCommittee<COMMITTEE_SIZE>) -> Result<Self, Self::Error> {
-<<<<<<< HEAD
-		let g1_pubkeys = prepare_g1_pubkeys(&sync_committee.pubkeys.to_vec())?;
-		let pubkeys: [PublicKeyPrepared; COMMITTEE_SIZE] =
-			g1_pubkeys.try_into().expect("checked statically; qed");
-		let aggregate_pubkey = prepare_milagro_pubkey(&sync_committee.aggregate_pubkey)?;
-		Ok(SyncCommitteePrepared::<COMMITTEE_SIZE> { pubkeys, aggregate_pubkey })
-=======
 		let g1_pubkeys = prepare_g1_pubkeys(&sync_committee.pubkeys)?;
 
 		Ok(SyncCommitteePrepared::<COMMITTEE_SIZE> {
 			pubkeys: g1_pubkeys.try_into().unwrap_or_else(|_| panic!("checked statically; qed")),
 			aggregate_pubkey: prepare_milagro_pubkey(&sync_committee.aggregate_pubkey)?,
 		})
->>>>>>> af53adc5
 	}
 }
 
