--- conflicted
+++ resolved
@@ -69,13 +69,12 @@
 	ForeignAccountId20 { para_id: u32, id: [u8; 20] },
 }
 
-<<<<<<< HEAD
-pub struct VersionedMessageToXcmConverter<G, F> {
-	_phantom: PhantomData<(G, F)>,
-=======
-pub struct MessageToXcm<CreateAssetCall> {
-	_phantom: PhantomData<CreateAssetCall>,
->>>>>>> 3904a324
+pub struct MessageToXcm<CreateAssetCall, FeeGetter>
+where
+	CreateAssetCall: Get<CallIndex>,
+	FeeGetter: XcmFeeGetter,
+{
+	_phantom: PhantomData<(CreateAssetCall, FeeGetter)>,
 }
 
 /// Reason why a message conversion failed.
@@ -92,7 +91,6 @@
 
 pub type CallIndex = [u8; 2];
 
-<<<<<<< HEAD
 pub trait XcmFeeGetter {
 	// Measures the maximum amount of gas a command will require
 	fn fee(command: &Command) -> u128;
@@ -110,18 +108,16 @@
 	}
 }
 
-impl<G: Get<CallIndex>, F: XcmFeeGetter> ConvertMessage for VersionedMessageToXcmConverter<G, F> {
-=======
-impl<CreateAssetCall> ConvertMessage for MessageToXcm<CreateAssetCall>
+impl<CreateAssetCall, FeeGetter> ConvertMessage for MessageToXcm<CreateAssetCall, FeeGetter>
 where
 	CreateAssetCall: Get<CallIndex>,
+	FeeGetter: XcmFeeGetter,
 {
->>>>>>> 3904a324
 	fn convert(message: VersionedMessage) -> Result<Xcm<()>, ConvertMessageError> {
 		match message {
 			VersionedMessage::V1(MessageV1 { chain_id, message }) => {
 				let network = Ethereum { chain_id };
-				let buy_execution_fee_amount = F::fee(&val.message);
+				let buy_execution_fee_amount = FeeGetter::fee(&message);
 				let buy_execution_fee = MultiAsset {
 					id: Concrete(MultiLocation::parent()),
 					fun: Fungible(buy_execution_fee_amount),
@@ -251,11 +247,9 @@
 	}
 }
 
-<<<<<<< HEAD
-impl<G: Get<CallIndex>, F: XcmFeeGetter> VersionedMessageToXcmConverter<G, F> {
-=======
-impl<CreateAssetCall: Get<CallIndex>> MessageToXcm<CreateAssetCall> {
->>>>>>> 3904a324
+impl<CreateAssetCall: Get<CallIndex>, FeeGetter: XcmFeeGetter>
+	MessageToXcm<CreateAssetCall, FeeGetter>
+{
 	// Convert ERC20 token address to a Multilocation that can be understood by Assets Hub.
 	fn convert_token_address(network: NetworkId, origin: H160, token: H160) -> MultiLocation {
 		MultiLocation {
