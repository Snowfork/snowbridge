--- conflicted
+++ resolved
@@ -80,37 +80,10 @@
 	UnsupportedVersion,
 }
 
-<<<<<<< HEAD
 /// convert the inbound message to xcm which will be forwarded to the destination chain
 pub trait ConvertMessage {
 	fn convert(message: VersionedMessage) -> Result<Xcm<()>, ConvertMessageError>;
 }
-=======
-		let create_instructions = |origin_location: Junction| -> Vec<Instruction<()>> {
-			vec![
-				UniversalOrigin(GlobalConsensus(network)),
-				DescendOrigin(X1(origin_location)),
-				WithdrawAsset(buy_execution_fee.clone().into()),
-				BuyExecution { fees: buy_execution_fee.clone(), weight_limit: Unlimited },
-				SetAppendix(
-					vec![
-						RefundSurplus,
-						DepositAsset {
-							assets: buy_execution_fee.into(),
-							beneficiary: (
-								Parent,
-								Parent,
-								GlobalConsensus(network),
-								origin_location,
-							)
-								.into(),
-						},
-					]
-					.into(),
-				),
-			]
-		};
->>>>>>> f6a0e864
 
 pub type CallIndex = [u8; 2];
 
@@ -138,7 +111,7 @@
 							vec![
 								RefundSurplus,
 								DepositAsset {
-									assets: Wild(AllCounted(1)),
+									assets: buy_execution_fee.into(),
 									beneficiary: (
 										Parent,
 										Parent,
