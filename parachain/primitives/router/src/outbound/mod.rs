--- conflicted
+++ resolved
@@ -145,19 +145,7 @@
 	BeneficiaryResolutionFailed,
 	AssetResolutionFailed,
 	InvalidFeeAsset,
-<<<<<<< HEAD
-}
-
-macro_rules! match_expression {
-	($expression:expr, $(|)? $( $pattern:pat_param )|+ $( if $guard: expr )?, $value:expr $(,)?) => {
-		match $expression {
-			$( $pattern )|+ $( if $guard )? => Some($value),
-			_ => None,
-		}
-	};
-=======
 	SetTopicExpected,
->>>>>>> 7b2d4aac
 }
 
 macro_rules! match_expression {
@@ -208,7 +196,6 @@
 		if fee_asset.is_some() {
 			let _ = self.next();
 		}
-<<<<<<< HEAD
 
 		let (deposit_assets, beneficiary) = match_expression!(
 			self.next()?,
@@ -231,30 +218,6 @@
 			return Err(NoReserveAssets)
 		}
 
-=======
-
-		let (deposit_assets, beneficiary) = match_expression!(
-			self.next()?,
-			DepositAsset { assets, beneficiary },
-			(assets, beneficiary)
-		)
-		.ok_or(DepositAssetExpected)?;
-
-		// assert that the beneficiary is AccountKey20.
-		let recipient = match_expression!(
-			beneficiary,
-			MultiLocation { parents: 0, interior: X1(AccountKey20 { network, key }) }
-				if self.network_matches(network),
-			H160(*key)
-		)
-		.ok_or(BeneficiaryResolutionFailed)?;
-
-		// Make sure there are reserved assets.
-		if reserve_assets.len() == 0 {
-			return Err(NoReserveAssets)
-		}
-
->>>>>>> 7b2d4aac
 		// Check the the deposit asset filter matches what was reserved.
 		if reserve_assets.inner().iter().any(|asset| !deposit_assets.matches(asset)) {
 			return Err(FilterDoesNotConsumeAllAssets)
@@ -281,17 +244,6 @@
 			(H160(*key), *amount)
 		)
 		.ok_or(AssetResolutionFailed)?;
-<<<<<<< HEAD
-
-		// transfer amount must be greater than 0.
-		ensure!(amount > 0, ZeroAssetTransfer);
-
-		// Check if there is a SetTopic and skip over it if found.
-		if match_expression!(self.peek(), Ok(SetTopic(id)), id).is_some() {
-			let _ = self.next();
-		}
-
-=======
 
 		// transfer amount must be greater than 0.
 		ensure!(amount > 0, ZeroAssetTransfer);
@@ -300,7 +252,6 @@
 		let _topic_id =
 			match_expression!(self.next()?, SetTopic(id), id).ok_or(SetTopicExpected)?;
 
->>>>>>> 7b2d4aac
 		Ok(AgentExecuteCommand::TransferToken { token, recipient, amount })
 	}
 
@@ -736,11 +687,7 @@
 	}
 
 	#[test]
-<<<<<<< HEAD
-	fn xcm_converter_convert_without_clear_origin_yields_success() {
-=======
 	fn xcm_converter_convert_without_buy_execution_yields_success() {
->>>>>>> 7b2d4aac
 		let network = BridgedNetwork::get();
 
 		let token_address: [u8; 20] = hex!("1000000000000000000000000000000000000000");
@@ -755,14 +702,11 @@
 
 		let message: Xcm<()> = vec![
 			WithdrawAsset(assets.clone()),
-<<<<<<< HEAD
-			BuyExecution { fees: assets.get(0).unwrap().clone(), weight_limit: Unlimited },
-=======
->>>>>>> 7b2d4aac
-			DepositAsset {
-				assets: filter,
-				beneficiary: X1(AccountKey20 { network: None, key: beneficiary_address }).into(),
-			},
+			DepositAsset {
+				assets: filter,
+				beneficiary: X1(AccountKey20 { network: None, key: beneficiary_address }).into(),
+			},
+			SetTopic([0; 32]),
 		]
 		.into();
 		let mut converter = XcmConverter::new(&message, &network);
@@ -776,18 +720,18 @@
 	}
 
 	#[test]
-	fn xcm_converter_convert_without_set_topic_yields_success() {
-		let network = BridgedNetwork::get();
-
-		let token_address: [u8; 20] = hex!("1000000000000000000000000000000000000000");
-		let beneficiary_address: [u8; 20] = hex!("2000000000000000000000000000000000000000");
-
-		let assets: MultiAssets = vec![MultiAsset {
-			id: Concrete(X1(AccountKey20 { network: None, key: token_address }).into()),
-			fun: Fungible(1000),
-		}]
-		.into();
-		let filter: MultiAssetFilter = assets.clone().into();
+	fn xcm_converter_convert_with_wildcard_all_asset_filter_succeeds() {
+		let network = BridgedNetwork::get();
+
+		let token_address: [u8; 20] = hex!("1000000000000000000000000000000000000000");
+		let beneficiary_address: [u8; 20] = hex!("2000000000000000000000000000000000000000");
+
+		let assets: MultiAssets = vec![MultiAsset {
+			id: Concrete(X1(AccountKey20 { network: None, key: token_address }).into()),
+			fun: Fungible(1000),
+		}]
+		.into();
+		let filter: MultiAssetFilter = Wild(All);
 
 		let message: Xcm<()> = vec![
 			WithdrawAsset(assets.clone()),
@@ -797,6 +741,7 @@
 				assets: filter,
 				beneficiary: X1(AccountKey20 { network: None, key: beneficiary_address }).into(),
 			},
+			SetTopic([0; 32]),
 		]
 		.into();
 		let mut converter = XcmConverter::new(&message, &network);
@@ -810,18 +755,12 @@
 	}
 
 	#[test]
-<<<<<<< HEAD
-	fn xcm_converter_convert_without_buy_execution_yields_success() {
-=======
 	fn xcm_converter_convert_with_fees_less_than_reserve_yields_success() {
->>>>>>> 7b2d4aac
-		let network = BridgedNetwork::get();
-
-		let token_address: [u8; 20] = hex!("1000000000000000000000000000000000000000");
-		let beneficiary_address: [u8; 20] = hex!("2000000000000000000000000000000000000000");
-
-<<<<<<< HEAD
-=======
+		let network = BridgedNetwork::get();
+
+		let token_address: [u8; 20] = hex!("1000000000000000000000000000000000000000");
+		let beneficiary_address: [u8; 20] = hex!("2000000000000000000000000000000000000000");
+
 		let asset_location = X1(AccountKey20 { network: None, key: token_address }).into();
 		let fee_asset = MultiAsset { id: Concrete(asset_location), fun: Fungible(500) };
 
@@ -852,13 +791,12 @@
 	}
 
 	#[test]
-	fn xcm_converter_convert_without_clear_origin_yields_set_topic_expected() {
-		let network = BridgedNetwork::get();
-
-		let token_address: [u8; 20] = hex!("1000000000000000000000000000000000000000");
-		let beneficiary_address: [u8; 20] = hex!("2000000000000000000000000000000000000000");
-
->>>>>>> 7b2d4aac
+	fn xcm_converter_convert_without_set_topic_yields_set_topic_expected() {
+		let network = BridgedNetwork::get();
+
+		let token_address: [u8; 20] = hex!("1000000000000000000000000000000000000000");
+		let beneficiary_address: [u8; 20] = hex!("2000000000000000000000000000000000000000");
+
 		let assets: MultiAssets = vec![MultiAsset {
 			id: Concrete(X1(AccountKey20 { network: None, key: token_address }).into()),
 			fun: Fungible(1000),
@@ -868,122 +806,17 @@
 
 		let message: Xcm<()> = vec![
 			WithdrawAsset(assets.clone()),
-<<<<<<< HEAD
-=======
 			BuyExecution { fees: assets.get(0).unwrap().clone(), weight_limit: Unlimited },
->>>>>>> 7b2d4aac
-			DepositAsset {
-				assets: filter,
-				beneficiary: X1(AccountKey20 { network: None, key: beneficiary_address }).into(),
-			},
-<<<<<<< HEAD
-		]
-		.into();
-		let mut converter = XcmConverter::new(&message, &network);
-		let expected_payload = AgentExecuteCommand::TransferToken {
-			token: token_address.into(),
-			recipient: beneficiary_address.into(),
-			amount: 1000,
-		};
-		let result = converter.convert();
-		assert_eq!(result, Ok(expected_payload));
-	}
-
-	#[test]
-	fn xcm_converter_convert_with_wildcard_all_asset_filter_succeeds() {
-		let network = BridgedNetwork::get();
-
-		let token_address: [u8; 20] = hex!("1000000000000000000000000000000000000000");
-		let beneficiary_address: [u8; 20] = hex!("2000000000000000000000000000000000000000");
-
-=======
+			DepositAsset {
+				assets: filter,
+				beneficiary: X1(AccountKey20 { network: None, key: beneficiary_address }).into(),
+			},
 			ClearTopic,
 		]
 		.into();
 		let mut converter = XcmConverter::new(&message, &network);
 		let result = converter.convert();
 		assert_eq!(result.err(), Some(XcmConverterError::SetTopicExpected));
-	}
-
-	#[test]
-	fn xcm_converter_convert_with_partial_message_yields_unexpected_end_of_xcm() {
-		let network = BridgedNetwork::get();
-
-		let token_address: [u8; 20] = hex!("1000000000000000000000000000000000000000");
->>>>>>> 7b2d4aac
-		let assets: MultiAssets = vec![MultiAsset {
-			id: Concrete(X1(AccountKey20 { network: None, key: token_address }).into()),
-			fun: Fungible(1000),
-		}]
-		.into();
-<<<<<<< HEAD
-		let filter: MultiAssetFilter = Wild(All);
-
-		let message: Xcm<()> = vec![
-			WithdrawAsset(assets.clone()),
-			ClearOrigin,
-			BuyExecution { fees: assets.get(0).unwrap().clone(), weight_limit: Unlimited },
-			DepositAsset {
-				assets: filter,
-				beneficiary: X1(AccountKey20 { network: None, key: beneficiary_address }).into(),
-			},
-			SetTopic([0; 32]),
-		]
-		.into();
-		let mut converter = XcmConverter::new(&message, &network);
-		let expected_payload = AgentExecuteCommand::TransferToken {
-			token: token_address.into(),
-			recipient: beneficiary_address.into(),
-			amount: 1000,
-		};
-=======
-		let message: Xcm<()> = vec![WithdrawAsset(assets)].into();
-
-		let mut converter = XcmConverter::new(&message, &network);
->>>>>>> 7b2d4aac
-		let result = converter.convert();
-		assert_eq!(result, Ok(expected_payload));
-	}
-
-	#[test]
-<<<<<<< HEAD
-	fn xcm_converter_convert_with_fees_less_than_reserve_yields_success() {
-=======
-	fn xcm_converter_with_different_fee_asset_fails() {
->>>>>>> 7b2d4aac
-		let network = BridgedNetwork::get();
-
-		let token_address: [u8; 20] = hex!("1000000000000000000000000000000000000000");
-		let beneficiary_address: [u8; 20] = hex!("2000000000000000000000000000000000000000");
-
-		let asset_location = X1(AccountKey20 { network: None, key: token_address }).into();
-<<<<<<< HEAD
-		let fee_asset = MultiAsset { id: Concrete(asset_location), fun: Fungible(500) };
-
-		let assets: MultiAssets =
-			vec![MultiAsset { id: Concrete(asset_location), fun: Fungible(1000) }].into();
-
-		let filter: MultiAssetFilter = assets.clone().into();
-
-		let message: Xcm<()> = vec![
-			WithdrawAsset(assets.clone()),
-			ClearOrigin,
-			BuyExecution { fees: fee_asset, weight_limit: Unlimited },
-			DepositAsset {
-				assets: filter,
-				beneficiary: X1(AccountKey20 { network: None, key: beneficiary_address }).into(),
-			},
-			SetTopic([0; 32]),
-		]
-		.into();
-		let mut converter = XcmConverter::new(&message, &network);
-		let expected_payload = AgentExecuteCommand::TransferToken {
-			token: token_address.into(),
-			recipient: beneficiary_address.into(),
-			amount: 1000,
-		};
-		let result = converter.convert();
-		assert_eq!(result, Ok(expected_payload));
 	}
 
 	#[test]
@@ -1014,11 +847,6 @@
 		let fee_asset = MultiAsset {
 			id: Concrete(MultiLocation { parents: 0, interior: Here.into() }),
 			fun: Fungible(1000),
-=======
-		let fee_asset = MultiAsset {
-			id: Concrete(MultiLocation { parents: 0, interior: Here.into() }),
-			fun: Fungible(1000),
->>>>>>> 7b2d4aac
 		};
 
 		let assets: MultiAssets =
