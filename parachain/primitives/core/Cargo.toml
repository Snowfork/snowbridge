--- conflicted
+++ resolved
@@ -1,18 +1,18 @@
 [package]
 name = "snowbridge-core"
 version = "0.1.1"
-authors = [ "Snowfork <contact@snowfork.com>" ]
+authors = ["Snowfork <contact@snowfork.com>"]
 edition = "2021"
 
 [dependencies]
-<<<<<<< HEAD
-serde = { version = "1.0.164", default-features = false, features = ["alloc", "derive"] }
-=======
-derivative = { version = "2.2.0", default-features = false, features = [ "use_core" ] }
-serde = { version = "1.0.164", optional = true, features = [ "derive" ] }
->>>>>>> f0309c9d
+derivative = { version = "2.2.0", default-features = false, features = [
+    "use_core",
+] }
+serde = { version = "1.0.164", default-features = false, features = ["alloc","derive"] }
 codec = { package = "parity-scale-codec", version = "3.1.5", default-features = false }
-scale-info = { version = "2.7.0", default-features = false, features = [ "derive" ] }
+scale-info = { version = "2.7.0", default-features = false, features = [
+    "derive",
+] }
 snowbridge-ethereum = { path = "../ethereum", default-features = false }
 
 polkadot-parachain = { git = "https://github.com/paritytech/polkadot.git", branch = "master", default-features = false }
@@ -32,7 +32,7 @@
 hex = { package = "rustc-hex", version = "2.1.0", default-features = false }
 
 [features]
-default = [ "std" ]
+default = ["std"]
 std = [
     "serde/std",
     "codec/std",
@@ -46,6 +46,6 @@
     "snowbridge-ethereum/std",
     "snowbridge-beacon-primitives/std",
     "xcm/std",
-    "ethabi/std"
+    "ethabi/std",
 ]
 runtime-benchmarks = []