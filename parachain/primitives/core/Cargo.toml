[package]
name = "snowbridge-core"
version = "0.1.1"
authors = [ "Snowfork <contact@snowfork.com>" ]
edition = "2021"

[dependencies]
serde = { version = "1.0.164", optional = true, features = [ "derive" ] }
codec = { package = "parity-scale-codec", version = "3.1.5", default-features = false }
scale-info = { version = "2.7.0", default-features = false, features = [ "derive" ] }
snowbridge-ethereum = { path = "../ethereum", default-features = false }

polkadot-parachain = { git = "https://github.com/paritytech/polkadot", branch = "master", default-features = false }
xcm = { git = "https://github.com/paritytech/polkadot.git", branch = "master", default-features = false }

frame-support = { git = "https://github.com/paritytech/substrate.git", branch = "master", default-features = false }
frame-system = { git = "https://github.com/paritytech/substrate.git", branch = "master", default-features = false }
sp-runtime = { git = "https://github.com/paritytech/substrate.git", branch = "master", default-features = false }
sp-std = { git = "https://github.com/paritytech/substrate.git", branch = "master", default-features = false }
sp-core = { git = "https://github.com/paritytech/substrate.git", branch = "master", default-features = false }
snowbridge-beacon-primitives = { path = "../../primitives/beacon", default-features = false }

ethabi = { git = "https://github.com/Snowfork/ethabi-decode.git", package = "ethabi-decode", branch = "master", default-features = false }


[dev-dependencies]
hex = { package = "rustc-hex", version = "2.1.0", default-features = false }

[features]
default = [ "std" ]
std = [
    "serde",
    "codec/std",
    "scale-info/std",
    "frame-support/std",
    "frame-system/std",
    "polkadot-parachain/std",
    "sp-std/std",
    "sp-core/std",
    "sp-runtime/std",
    "snowbridge-ethereum/std",
<<<<<<< HEAD
    "snowbridge-beacon-primitives/std",
    "xcm/std"
=======
    "xcm/std",
    "ethabi/std"
>>>>>>> 6d44b0dd
]
runtime-benchmarks = []<|MERGE_RESOLUTION|>--- conflicted
+++ resolved
@@ -39,12 +39,8 @@
     "sp-core/std",
     "sp-runtime/std",
     "snowbridge-ethereum/std",
-<<<<<<< HEAD
     "snowbridge-beacon-primitives/std",
-    "xcm/std"
-=======
     "xcm/std",
     "ethabi/std"
->>>>>>> 6d44b0dd
 ]
 runtime-benchmarks = []