--- conflicted
+++ resolved
@@ -39,12 +39,8 @@
     "sp-core/std",
     "sp-runtime/std",
     "snowbridge-ethereum/std",
-<<<<<<< HEAD
+    "snowbridge-beacon-primitives/std",
     "xcm/std",
     "ethabi/std"
-=======
-    "snowbridge-beacon-primitives/std",
-    "xcm/std"
->>>>>>> a99fc50c
 ]
 runtime-benchmarks = []