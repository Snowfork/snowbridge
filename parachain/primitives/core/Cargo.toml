[package]
name = "snowbridge-core"
version = "0.1.1"
authors = ["Snowfork <contact@snowfork.com>"]
edition = "2021"

[dependencies]
<<<<<<< HEAD
derivative = { version = "2.2.0", default-features = false, features = [
    "use_core",
] }
serde = { version = "1.0.164", default-features = false, features = ["alloc","derive"] }
=======
derivative = { version = "2.2.0", default-features = false, features = [ "use_core" ] }
serde = { version = "1.0.164", optional = true, features = [ "derive" ] }
>>>>>>> f6a0e864
codec = { package = "parity-scale-codec", version = "3.1.5", default-features = false }
scale-info = { version = "2.7.0", default-features = false, features = [
    "derive",
] }
snowbridge-ethereum = { path = "../ethereum", default-features = false }

polkadot-parachain = { git = "https://github.com/paritytech/polkadot.git", branch = "master", default-features = false }
xcm = { git = "https://github.com/paritytech/polkadot.git", branch = "master", default-features = false }

frame-support = { git = "https://github.com/paritytech/substrate.git", branch = "master", default-features = false }
frame-system = { git = "https://github.com/paritytech/substrate.git", branch = "master", default-features = false }
sp-runtime = { git = "https://github.com/paritytech/substrate.git", branch = "master", default-features = false }
sp-std = { git = "https://github.com/paritytech/substrate.git", branch = "master", default-features = false }
sp-core = { git = "https://github.com/paritytech/substrate.git", branch = "master", default-features = false }
snowbridge-beacon-primitives = { path = "../../primitives/beacon", default-features = false }

ethabi = { git = "https://github.com/Snowfork/ethabi-decode.git", package = "ethabi-decode", branch = "master", default-features = false }


[dev-dependencies]
hex = { package = "rustc-hex", version = "2.1.0", default-features = false }

[features]
default = ["std"]
std = [
    "serde/std",
    "codec/std",
    "scale-info/std",
    "frame-support/std",
    "frame-system/std",
    "polkadot-parachain/std",
    "sp-std/std",
    "sp-core/std",
    "sp-runtime/std",
    "snowbridge-ethereum/std",
    "snowbridge-beacon-primitives/std",
    "xcm/std",
    "ethabi/std",
]
runtime-benchmarks = []<|MERGE_RESOLUTION|>--- conflicted
+++ resolved
@@ -5,15 +5,8 @@
 edition = "2021"
 
 [dependencies]
-<<<<<<< HEAD
-derivative = { version = "2.2.0", default-features = false, features = [
-    "use_core",
-] }
+derivative = { version = "2.2.0", default-features = false, features = [ "use_core" ] }
 serde = { version = "1.0.164", default-features = false, features = ["alloc","derive"] }
-=======
-derivative = { version = "2.2.0", default-features = false, features = [ "use_core" ] }
-serde = { version = "1.0.164", optional = true, features = [ "derive" ] }
->>>>>>> f6a0e864
 codec = { package = "parity-scale-codec", version = "3.1.5", default-features = false }
 scale-info = { version = "2.7.0", default-features = false, features = [
     "derive",
