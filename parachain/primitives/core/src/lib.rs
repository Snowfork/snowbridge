// SPDX-License-Identifier: Apache-2.0
// SPDX-FileCopyrightText: 2023 Snowfork <hello@snowfork.com>
//! # Core
//!
//! Common traits and types

#![allow(dead_code)]
#![allow(unused_variables)]
#![cfg_attr(not(feature = "std"), no_std)]

pub mod inbound;
pub mod operating_mode;
pub mod outbound;
pub mod ringbuffer;

pub use polkadot_parachain::primitives::{Id as ParaId, Sibling as SiblingParaId, IsSystem};
pub use ringbuffer::{RingBufferMap, RingBufferMapImpl};
use sp_core::H256;
use sp_runtime::traits::AccountIdConversion;

/// The ID of an agent contract
pub type AgentId = H256;
<<<<<<< HEAD
pub use operating_mode::{BridgeModule, OperatingMode, OperatingModeError};
=======

pub fn sibling_sovereign_account<T>(para_id: ParaId) -> T::AccountId where T: frame_system::Config {
    SiblingParaId::from(para_id).into_account_truncating()
}
>>>>>>> 66c0d931
<|MERGE_RESOLUTION|>--- conflicted
+++ resolved
@@ -13,18 +13,18 @@
 pub mod outbound;
 pub mod ringbuffer;
 
-pub use polkadot_parachain::primitives::{Id as ParaId, Sibling as SiblingParaId, IsSystem};
+pub use polkadot_parachain::primitives::{Id as ParaId, IsSystem, Sibling as SiblingParaId};
 pub use ringbuffer::{RingBufferMap, RingBufferMapImpl};
 use sp_core::H256;
 use sp_runtime::traits::AccountIdConversion;
 
 /// The ID of an agent contract
 pub type AgentId = H256;
-<<<<<<< HEAD
 pub use operating_mode::{BridgeModule, OperatingMode, OperatingModeError};
-=======
 
-pub fn sibling_sovereign_account<T>(para_id: ParaId) -> T::AccountId where T: frame_system::Config {
-    SiblingParaId::from(para_id).into_account_truncating()
-}
->>>>>>> 66c0d931
+pub fn sibling_sovereign_account<T>(para_id: ParaId) -> T::AccountId
+where
+	T: frame_system::Config,
+{
+	SiblingParaId::from(para_id).into_account_truncating()
+}