use cumulus_client_consensus_aura::{
	build_aura_consensus, BuildAuraConsensusParams, SlotProportion,
};
use cumulus_client_consensus_common::ParachainConsensus;
use cumulus_client_network::build_block_announce_validator;
use cumulus_client_service::{
	prepare_node_config, start_collator, start_full_node, StartCollatorParams, StartFullNodeParams,
};
use cumulus_primitives_core::ParaId;

use sc_client_api::ExecutorProvider;
use sc_executor::NativeElseWasmExecutor;
use sc_network::NetworkService;
use sc_service::{Configuration, PartialComponents, Role, TFullBackend, TFullClient, TaskManager};
use sc_telemetry::{Telemetry, TelemetryHandle, TelemetryWorker, TelemetryWorkerHandle};
use sp_api::ConstructRuntimeApi;
use sp_consensus::SlotData;
use sp_keystore::SyncCryptoStorePtr;
use sp_runtime::traits::BlakeTwo256;
use std::sync::Arc;
use substrate_prometheus_endpoint::Registry;

#[cfg(feature = "with-snowbridge-runtime")]
use snowbridge_runtime::{opaque::Block, Hash, RuntimeApi};

#[cfg(feature = "with-rococo-runtime")]
<<<<<<< HEAD
use rococo_runtime::{opaque::Block, AccountId, Balance, Hash, Index as Nonce, RuntimeApi};

#[cfg(feature = "with-local-runtime")]
use local_runtime::{opaque::Block, AccountId, Balance, Hash, Index as Nonce, RuntimeApi};
=======
use rococo_runtime::{opaque::Block, Hash, RuntimeApi};

#[cfg(feature = "with-local-runtime")]
use local_runtime::{opaque::Block, Hash, RuntimeApi};
>>>>>>> 7dd45298

pub struct ExecutorDispatch;

#[cfg(feature = "with-snowbridge-runtime")]
impl sc_executor::NativeExecutionDispatch for ExecutorDispatch {
	type ExtendHostFunctions = frame_benchmarking::benchmarking::HostFunctions;

	fn dispatch(method: &str, data: &[u8]) -> Option<Vec<u8>> {
		snowbridge_runtime::api::dispatch(method, data)
	}

	fn native_version() -> sc_executor::NativeVersion {
		snowbridge_runtime::native_version()
	}
}

#[cfg(feature = "with-rococo-runtime")]
impl sc_executor::NativeExecutionDispatch for ExecutorDispatch {
	type ExtendHostFunctions = frame_benchmarking::benchmarking::HostFunctions;

	fn dispatch(method: &str, data: &[u8]) -> Option<Vec<u8>> {
		rococo_runtime::api::dispatch(method, data)
	}

	fn native_version() -> sc_executor::NativeVersion {
		rococo_runtime::native_version()
	}
}

#[cfg(feature = "with-local-runtime")]
impl sc_executor::NativeExecutionDispatch for ExecutorDispatch {
	type ExtendHostFunctions = frame_benchmarking::benchmarking::HostFunctions;

	fn dispatch(method: &str, data: &[u8]) -> Option<Vec<u8>> {
		local_runtime::api::dispatch(method, data)
	}

	fn native_version() -> sc_executor::NativeVersion {
		local_runtime::native_version()
	}
}

/// Starts a `ServiceBuilder` for a full service.
///
/// Use this macro if you don't actually need the full service, but just the builder in order to
/// be able to perform chain operations.
pub fn new_partial<RuntimeApi, Executor, BIQ>(
	config: &Configuration,
	build_import_queue: BIQ,
) -> Result<
	PartialComponents<
		TFullClient<Block, RuntimeApi, NativeElseWasmExecutor<Executor>>,
		TFullBackend<Block>,
		(),
		sc_consensus::DefaultImportQueue<
			Block,
			TFullClient<Block, RuntimeApi, NativeElseWasmExecutor<Executor>>,
		>,
		sc_transaction_pool::FullPool<
			Block,
			TFullClient<Block, RuntimeApi, NativeElseWasmExecutor<Executor>>,
		>,
		(Option<Telemetry>, Option<TelemetryWorkerHandle>),
	>,
	sc_service::Error,
>
where
	RuntimeApi: ConstructRuntimeApi<Block, TFullClient<Block, RuntimeApi, NativeElseWasmExecutor<Executor>>>
		+ Send
		+ Sync
		+ 'static,
	RuntimeApi::RuntimeApi: sp_transaction_pool::runtime_api::TaggedTransactionQueue<Block>
		+ sp_api::Metadata<Block>
		+ sp_session::SessionKeys<Block>
		+ sp_api::ApiExt<
			Block,
			StateBackend = sc_client_api::StateBackendFor<TFullBackend<Block>, Block>,
		> + sp_offchain::OffchainWorkerApi<Block>
		+ sp_block_builder::BlockBuilder<Block>,
	sc_client_api::StateBackendFor<TFullBackend<Block>, Block>: sp_api::StateBackend<BlakeTwo256>,
	Executor: sc_executor::NativeExecutionDispatch + 'static,
	BIQ: FnOnce(
		Arc<TFullClient<Block, RuntimeApi, NativeElseWasmExecutor<Executor>>>,
		&Configuration,
		Option<TelemetryHandle>,
		&TaskManager,
	) -> Result<
		sc_consensus::DefaultImportQueue<
			Block,
			TFullClient<Block, RuntimeApi, NativeElseWasmExecutor<Executor>>,
		>,
		sc_service::Error,
	>,
{
	let telemetry = config
		.telemetry_endpoints
		.clone()
		.filter(|x| !x.is_empty())
		.map(|endpoints| -> Result<_, sc_telemetry::Error> {
			let worker = TelemetryWorker::new(16)?;
			let telemetry = worker.handle().new_telemetry(endpoints);
			Ok((worker, telemetry))
		})
		.transpose()?;

	let executor = sc_executor::NativeElseWasmExecutor::<Executor>::new(
		config.wasm_method,
		config.default_heap_pages,
		config.max_runtime_instances,
	);

	let (client, backend, keystore_container, task_manager) =
		sc_service::new_full_parts::<Block, RuntimeApi, _>(
			config,
			telemetry.as_ref().map(|(_, telemetry)| telemetry.handle()),
			executor,
		)?;
	let client = Arc::new(client);

	let telemetry_worker_handle = telemetry.as_ref().map(|(worker, _)| worker.handle());

	let telemetry = telemetry.map(|(worker, telemetry)| {
		task_manager.spawn_handle().spawn("telemetry", worker.run());
		telemetry
	});

	let transaction_pool = sc_transaction_pool::BasicPool::new_full(
		config.transaction_pool.clone(),
		config.role.is_authority().into(),
		config.prometheus_registry(),
		task_manager.spawn_essential_handle(),
		client.clone(),
	);

	let import_queue = build_import_queue(
		client.clone(),
		config,
		telemetry.as_ref().map(|telemetry| telemetry.handle()),
		&task_manager,
	)?;

	let params = PartialComponents {
		backend,
		client,
		import_queue,
		keystore_container,
		task_manager,
		transaction_pool,
		select_chain: (),
		other: (telemetry, telemetry_worker_handle),
	};

	Ok(params)
}

/// Start a node with the given parachain `Configuration` and relay chain `Configuration`.
///
/// This is the actual implementation that is abstract over the executor and the runtime api.
#[sc_tracing::logging::prefix_logs_with("Parachain")]
async fn start_node_impl<RuntimeApi, Executor, RB, BIQ, BIC>(
	parachain_config: Configuration,
	polkadot_config: Configuration,
	id: ParaId,
	_rpc_ext_builder: RB,
	build_import_queue: BIQ,
	build_consensus: BIC,
) -> sc_service::error::Result<(
	TaskManager,
	Arc<TFullClient<Block, RuntimeApi, NativeElseWasmExecutor<Executor>>>,
)>
where
	RuntimeApi: ConstructRuntimeApi<Block, TFullClient<Block, RuntimeApi, NativeElseWasmExecutor<Executor>>>
		+ Send
		+ Sync
		+ 'static,
	RuntimeApi::RuntimeApi: sp_transaction_pool::runtime_api::TaggedTransactionQueue<Block>
		+ sp_api::Metadata<Block>
		+ sp_session::SessionKeys<Block>
		+ sp_api::ApiExt<
			Block,
			StateBackend = sc_client_api::StateBackendFor<TFullBackend<Block>, Block>,
		> + sp_offchain::OffchainWorkerApi<Block>
		+ sp_block_builder::BlockBuilder<Block>
		+ cumulus_primitives_core::CollectCollationInfo<Block>,
	sc_client_api::StateBackendFor<TFullBackend<Block>, Block>: sp_api::StateBackend<BlakeTwo256>,
	Executor: sc_executor::NativeExecutionDispatch + 'static,
	RB: Fn(
			Arc<TFullClient<Block, RuntimeApi, NativeElseWasmExecutor<Executor>>>,
		) -> Result<jsonrpc_core::IoHandler<sc_rpc::Metadata>, sc_service::Error>
		+ Send
		+ 'static,
	BIQ: FnOnce(
			Arc<TFullClient<Block, RuntimeApi, NativeElseWasmExecutor<Executor>>>,
			&Configuration,
			Option<TelemetryHandle>,
			&TaskManager,
		) -> Result<
			sc_consensus::DefaultImportQueue<
				Block,
				TFullClient<Block, RuntimeApi, NativeElseWasmExecutor<Executor>>,
			>,
			sc_service::Error,
		> + 'static,
	BIC: FnOnce(
		Arc<TFullClient<Block, RuntimeApi, NativeElseWasmExecutor<Executor>>>,
		Option<&Registry>,
		Option<TelemetryHandle>,
		&TaskManager,
		&polkadot_service::NewFull<polkadot_service::Client>,
		Arc<
			sc_transaction_pool::FullPool<
				Block,
				TFullClient<Block, RuntimeApi, NativeElseWasmExecutor<Executor>>,
			>,
		>,
		Arc<NetworkService<Block, Hash>>,
		SyncCryptoStorePtr,
		bool,
	) -> Result<Box<dyn ParachainConsensus<Block>>, sc_service::Error>,
{
	if matches!(parachain_config.role, Role::Light) {
		return Err("Light client not supported!".into());
	}

	let parachain_config = prepare_node_config(parachain_config);

	let params = new_partial::<RuntimeApi, Executor, BIQ>(&parachain_config, build_import_queue)?;
	let (mut telemetry, telemetry_worker_handle) = params.other;

	let relay_chain_full_node =
		cumulus_client_service::build_polkadot_full_node(polkadot_config, telemetry_worker_handle)
			.map_err(|e| match e {
				polkadot_service::Error::Sub(x) => x,
				s => format!("{}", s).into(),
			})?;

	let client = params.client.clone();
	let backend = params.backend.clone();
	let block_announce_validator = build_block_announce_validator(
		relay_chain_full_node.client.clone(),
		id,
		Box::new(relay_chain_full_node.network.clone()),
		relay_chain_full_node.backend.clone(),
	);

	let force_authoring = parachain_config.force_authoring;
	let validator = parachain_config.role.is_authority();
	let prometheus_registry = parachain_config.prometheus_registry().cloned();
	let transaction_pool = params.transaction_pool.clone();
	let mut task_manager = params.task_manager;
	let import_queue = cumulus_client_service::SharedImportQueue::new(params.import_queue);
	let (network, system_rpc_tx, start_network) =
		sc_service::build_network(sc_service::BuildNetworkParams {
			config: &parachain_config,
			client: client.clone(),
			transaction_pool: transaction_pool.clone(),
			spawn_handle: task_manager.spawn_handle(),
			import_queue: import_queue.clone(),
			on_demand: None,
			block_announce_validator_builder: Some(Box::new(|_| block_announce_validator)),
			warp_sync: None,
		})?;

	let rpc_client = client.clone();
	let rpc_extensions_builder = Box::new(move |_, _| _rpc_ext_builder(rpc_client.clone()));

	sc_service::spawn_tasks(sc_service::SpawnTasksParams {
		on_demand: None,
		remote_blockchain: None,
		rpc_extensions_builder,
		client: client.clone(),
		transaction_pool: transaction_pool.clone(),
		task_manager: &mut task_manager,
		config: parachain_config,
		keystore: params.keystore_container.sync_keystore(),
		backend: backend.clone(),
		network: network.clone(),
		system_rpc_tx,
		telemetry: telemetry.as_mut(),
	})?;

	let announce_block = {
		let network = network.clone();
		Arc::new(move |hash, data| network.announce_block(hash, data))
	};

	if validator {
		let parachain_consensus = build_consensus(
			client.clone(),
			prometheus_registry.as_ref(),
			telemetry.as_ref().map(|t| t.handle()),
			&task_manager,
			&relay_chain_full_node,
			transaction_pool,
			network,
			params.keystore_container.sync_keystore(),
			force_authoring,
		)?;

		let spawner = task_manager.spawn_handle();

		let params = StartCollatorParams {
			para_id: id,
			block_status: client.clone(),
			announce_block,
			client: client.clone(),
			task_manager: &mut task_manager,
			relay_chain_full_node,
			spawner,
			parachain_consensus,
			import_queue,
		};

		start_collator(params).await?;
	} else {
		let params = StartFullNodeParams {
			client: client.clone(),
			announce_block,
			task_manager: &mut task_manager,
			para_id: id,
			relay_chain_full_node,
		};

		start_full_node(params)?;
	}

	start_network.start_network();

	Ok((task_manager, client))
}

/// Build the import queue for the the parachain runtime.
pub fn build_import_queue(
	client: Arc<TFullClient<Block, RuntimeApi, NativeElseWasmExecutor<ExecutorDispatch>>>,
	config: &Configuration,
	telemetry: Option<TelemetryHandle>,
	task_manager: &TaskManager,
) -> Result<
	sc_consensus::DefaultImportQueue<
		Block,
		TFullClient<Block, RuntimeApi, NativeElseWasmExecutor<ExecutorDispatch>>,
	>,
	sc_service::Error,
> {
	let slot_duration = cumulus_client_consensus_aura::slot_duration(&*client)?;

	cumulus_client_consensus_aura::import_queue::<
		sp_consensus_aura::sr25519::AuthorityPair,
		_,
		_,
		_,
		_,
		_,
		_,
	>(cumulus_client_consensus_aura::ImportQueueParams {
		block_import: client.clone(),
		client: client.clone(),
		create_inherent_data_providers: move |_, _| async move {
			let time = sp_timestamp::InherentDataProvider::from_system_time();

			let slot =
				sp_consensus_aura::inherents::InherentDataProvider::from_timestamp_and_duration(
					*time,
					slot_duration.slot_duration(),
				);

			Ok((time, slot))
		},
		registry: config.prometheus_registry(),
		can_author_with: sp_consensus::CanAuthorWithNativeVersion::new(client.executor().clone()),
		spawner: &task_manager.spawn_essential_handle(),
		telemetry,
	})
	.map_err(Into::into)
}

/// Start a normal parachain node.
pub async fn start_parachain_node(
	parachain_config: Configuration,
	polkadot_config: Configuration,
	id: ParaId,
) -> sc_service::error::Result<(
	TaskManager,
	Arc<TFullClient<Block, RuntimeApi, NativeElseWasmExecutor<ExecutorDispatch>>>,
)> {
	start_node_impl::<RuntimeApi, ExecutorDispatch, _, _, _>(
		parachain_config,
		polkadot_config,
		id,
		|_| Ok(Default::default()),
		build_import_queue,
		|client,
		 prometheus_registry,
		 telemetry,
		 task_manager,
		 relay_chain_node,
		 transaction_pool,
		 sync_oracle,
		 keystore,
		 force_authoring| {
			let slot_duration = cumulus_client_consensus_aura::slot_duration(&*client)?;

			let proposer_factory = sc_basic_authorship::ProposerFactory::with_proof_recording(
				task_manager.spawn_handle(),
				client.clone(),
				transaction_pool,
				prometheus_registry,
				telemetry.clone(),
			);

			let relay_chain_backend = relay_chain_node.backend.clone();
			let relay_chain_client = relay_chain_node.client.clone();
			Ok(build_aura_consensus::<
				sp_consensus_aura::sr25519::AuthorityPair,
				_,
				_,
				_,
				_,
				_,
				_,
				_,
				_,
				_,
			>(BuildAuraConsensusParams {
				proposer_factory,
				create_inherent_data_providers: move |_, (relay_parent, validation_data)| {
					let parachain_inherent =
					cumulus_primitives_parachain_inherent::ParachainInherentData::create_at_with_client(
						relay_parent,
						&relay_chain_client,
						&*relay_chain_backend,
						&validation_data,
						id,
					);
					async move {
						let time = sp_timestamp::InherentDataProvider::from_system_time();

						let slot =
						sp_consensus_aura::inherents::InherentDataProvider::from_timestamp_and_duration(
							*time,
							slot_duration.slot_duration(),
						);

						let parachain_inherent = parachain_inherent.ok_or_else(|| {
							Box::<dyn std::error::Error + Send + Sync>::from(
								"Failed to create parachain inherent",
							)
						})?;
						Ok((time, slot, parachain_inherent))
					}
				},
				block_import: client.clone(),
				relay_chain_client: relay_chain_node.client.clone(),
				relay_chain_backend: relay_chain_node.backend.clone(),
				para_client: client,
				backoff_authoring_blocks: Option::<()>::None,
				sync_oracle,
				keystore,
				force_authoring,
				slot_duration,
				// We got around 500ms for proposing
				block_proposal_slot_portion: SlotProportion::new(1f32 / 24f32),
				// And a maximum of 750ms if slots are skipped
				max_block_proposal_slot_portion: Some(SlotProportion::new(1f32 / 16f32)),
				telemetry,
			}))
		},
	)
	.await
}<|MERGE_RESOLUTION|>--- conflicted
+++ resolved
@@ -24,17 +24,10 @@
 use snowbridge_runtime::{opaque::Block, Hash, RuntimeApi};
 
 #[cfg(feature = "with-rococo-runtime")]
-<<<<<<< HEAD
-use rococo_runtime::{opaque::Block, AccountId, Balance, Hash, Index as Nonce, RuntimeApi};
-
-#[cfg(feature = "with-local-runtime")]
-use local_runtime::{opaque::Block, AccountId, Balance, Hash, Index as Nonce, RuntimeApi};
-=======
 use rococo_runtime::{opaque::Block, Hash, RuntimeApi};
 
 #[cfg(feature = "with-local-runtime")]
 use local_runtime::{opaque::Block, Hash, RuntimeApi};
->>>>>>> 7dd45298
 
 pub struct ExecutorDispatch;
 
@@ -256,7 +249,7 @@
 	) -> Result<Box<dyn ParachainConsensus<Block>>, sc_service::Error>,
 {
 	if matches!(parachain_config.role, Role::Light) {
-		return Err("Light client not supported!".into());
+		return Err("Light client not supported!".into())
 	}
 
 	let parachain_config = prepare_node_config(parachain_config);
