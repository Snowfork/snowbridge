--- conflicted
+++ resolved
@@ -1,22 +1,7 @@
 use cumulus_primitives_core::ParaId;
 use hex_literal::hex;
 use rococo_runtime::{
-<<<<<<< HEAD
-	GenesisConfig, WASM_BINARY, Signature,	AccountId, AuraId
-=======
-	AccountId, EthereumHeader,
-	BalancesConfig, GenesisConfig,
-	SystemConfig, VerifierLightclientConfig,
-	BasicInboundChannelConfig, IncentivizedInboundChannelConfig,
-	ETHConfig, ERC20Config, DOTConfig, ERC721Config,
-	AssetsConfig, NFTConfig,
-	ParachainInfoConfig,
-	BasicOutboundChannelConfig,
-	IncentivizedOutboundChannelConfig,
-	LocalCouncilMembershipConfig,
-	SudoConfig,
-	WASM_BINARY, Signature,
->>>>>>> bec5972f
+	GenesisConfig, WASM_BINARY, Signature, AccountId, AuraId
 };
 use sc_service::{ChainType, Properties};
 use sp_core::{sr25519, Pair, Public, U256};
@@ -135,7 +120,8 @@
 					U256::from_str_radix("1000000000000000000", 10).unwrap()
 				)
 			]
-		nft: NFTConfig {
+		},
+		nft: rococo_runtime::NFTConfig {
 			tokens: vec![]
 		},
 		verifier_lightclient: rococo_runtime::VerifierLightclientConfig {
@@ -152,18 +138,13 @@
 			address: hex!["dAF13FA1997b9649b2bCC553732c67887A68022C"].into(),
 			phantom: Default::default(),
 		},
-<<<<<<< HEAD
+		erc721_app: rococo_runtime::ERC721Config {
+			address: hex!["433488cec14C4478e5ff18DDC7E7384Fc416f148"].into(),
+		},
 		parachain_info: rococo_runtime::ParachainInfoConfig { parachain_id: para_id },
 		pallet_aura: rococo_runtime::AuraConfig {
 			authorities: initial_authorities,
 		},
-=======
-		erc721_app: ERC721Config {
-			address: hex!["433488cec14C4478e5ff18DDC7E7384Fc416f148"].into(),
-		},
-		parachain_info: ParachainInfoConfig { parachain_id: para_id },
-		pallet_aura: Default::default(),
->>>>>>> bec5972f
 		cumulus_pallet_aura_ext: Default::default(),
 	}
 }