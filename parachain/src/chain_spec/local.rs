use cumulus_primitives_core::ParaId;
use hex_literal::hex;
use local_runtime::{
	AccountId, EthereumHeader,
	BalancesConfig, GenesisConfig,
	SystemConfig, VerifierLightclientConfig,
	BasicInboundChannelConfig, IncentivizedInboundChannelConfig,
	ETHConfig, ERC20Config, DOTConfig, AssetsConfig,
	CommitmentsConfig,
	ParachainInfoConfig,
	IncentivizedOutboundChannelConfig,
	WASM_BINARY, Signature,
};
use sc_chain_spec::{ChainSpecExtension, ChainSpecGroup};
use sc_service::{ChainType, Properties};
use serde::{Deserialize, Serialize};
use sp_core::{sr25519, Pair, Public, U256};
use sp_runtime::{Perbill, traits::{IdentifyAccount, Verify}};

/// Specialized `ChainSpec`. This is a specialization of the general Substrate ChainSpec type.
pub type ChainSpec = sc_service::GenericChainSpec<GenesisConfig, Extensions>;

use artemis_core::AssetId;

/// Helper function to generate a crypto pair from seed
pub fn get_from_seed<TPublic: Public>(seed: &str) -> <TPublic::Pair as Pair>::Public {
	TPublic::Pair::from_string(&format!("//{}", seed), None)
		.expect("static values are valid; qed")
		.public()
}

/// The extensions for the [`ChainSpec`].
#[derive(Debug, Clone, PartialEq, Serialize, Deserialize, ChainSpecGroup, ChainSpecExtension)]
#[serde(deny_unknown_fields)]
pub struct Extensions {
	/// The relay chain of the Parachain.
	pub relay_chain: String,
	/// The id of the Parachain.
	pub para_id: u32,
}

impl Extensions {
	/// Try to get the extension from the given `ChainSpec`.
	pub fn try_get(chain_spec: &dyn sc_service::ChainSpec) -> Option<&Self> {
		sc_chain_spec::get_extension(chain_spec.extensions())
	}
}

type AccountPublic = <Signature as Verify>::Signer;

/// Helper function to generate an account ID from seed
pub fn get_account_id_from_seed<TPublic: Public>(seed: &str) -> AccountId
where
	AccountPublic: From<<TPublic::Pair as Pair>::Public>,
{
	AccountPublic::from(get_from_seed::<TPublic>(seed)).into_account()
}

pub fn get_chain_spec(para_id: ParaId) -> ChainSpec {
	let mut props = Properties::new();
	props.insert("tokenSymbol".into(), "DEV".into());
	props.insert("tokenDecimals".into(), 12.into());

	ChainSpec::from_genesis(
		"Artemis Local Testnet",
		"local_testnet",
		ChainType::Local,
		move || {
			testnet_genesis(
				vec![
					get_account_id_from_seed::<sr25519::Public>("Alice"),
					get_account_id_from_seed::<sr25519::Public>("Bob"),
					get_account_id_from_seed::<sr25519::Public>("Charlie"),
					get_account_id_from_seed::<sr25519::Public>("Dave"),
					get_account_id_from_seed::<sr25519::Public>("Eve"),
					get_account_id_from_seed::<sr25519::Public>("Ferdie"),
					get_account_id_from_seed::<sr25519::Public>("Relay"),
					get_account_id_from_seed::<sr25519::Public>("Alice//stash"),
					get_account_id_from_seed::<sr25519::Public>("Bob//stash"),
					get_account_id_from_seed::<sr25519::Public>("Charlie//stash"),
					get_account_id_from_seed::<sr25519::Public>("Dave//stash"),
					get_account_id_from_seed::<sr25519::Public>("Eve//stash"),
					get_account_id_from_seed::<sr25519::Public>("Ferdie//stash"),
				],
				para_id
			)
		},
		vec![],
		None,
		None,
		Some(props),
		Extensions {
			relay_chain: "local_testnet".into(),
			para_id: para_id.into(),
		},
	)
}

/// Configure initial storage state for FRAME modules.
fn testnet_genesis(
	endowed_accounts: Vec<AccountId>,
	para_id: ParaId
) -> GenesisConfig {
	GenesisConfig {
		frame_system: SystemConfig {
			// Add Wasm runtime to storage.
			code: WASM_BINARY
				.expect("WASM binary was not build, please build it!")
				.to_vec(),
			changes_trie_config: Default::default(),
		},
		pallet_balances: BalancesConfig {
			// Configure endowed accounts with initial balance of 1 << 60.
			balances: endowed_accounts.iter().cloned().map(|k|(k, 1 << 60)).collect(),
		},
		basic_channel_inbound: BasicInboundChannelConfig {
			source_channel: hex!["2ffa5ecdbe006d30397c7636d3e015eee251369f"].into(),
		},
		incentivized_channel_inbound: IncentivizedInboundChannelConfig {
			source_channel: hex!["eda338e4dc46038493b885327842fd3e301cab39"].into(),
<<<<<<< HEAD
		}),
		incentivized_channel_outbound: Some(IncentivizedOutboundChannelConfig {
			interval: 1,
		}),
		assets: Some(AssetsConfig {
=======
			reward_fraction: Perbill::from_percent(80)
		},
		assets: AssetsConfig {
>>>>>>> de665495
			balances: vec![
				(
					AssetId::ETH,
					get_account_id_from_seed::<sr25519::Public>("Ferdie"),
					U256::from_str_radix("1000000000000000000", 10).unwrap()
				)
			]
		},
		verifier_lightclient: VerifierLightclientConfig {
			initial_header: EthereumHeader {
				parent_hash: hex!("3be6a44fc5933721d257099178fa7c228fc74f1870e61bb074047eda1021d2cd").into(),
				timestamp: 1609259210u64.into(),
				number: 11550000u64.into(),
				author: hex!("3ecef08d0e2dad803847e052249bb4f8bff2d5bb").into(),
				transactions_root: hex!("d0265030710d32f7b0b7b20dbe8ca047c1cf1aa8d78b484f0534694eba85bc54").into(),
				ommers_hash: hex!("1dcc4de8dec75d7aab85b567b6ccd41ad312451b948a7413f0a142fd40d49347").into(),
				extra_data: hex!("73656f35").into(),
				state_root: hex!("b17f72d61cc7dbd9862a2e7a0ca63268cb21a3e9ca6c895011502607f19ac7f1").into(),
				receipts_root: hex!("9ed944cc02ace88e295db6fb85c8532fa444e6a4ed8a8b618d384dad0d3646bc").into(),
				logs_bloom: (&hex!("19b343276249849050a087e0a20b7b059020be00215c22089409b112fada06b0cc9c714c2d600440c89d5a00da704d1d46da64004daf5b55c551dee6c37111e21119a1e09b42eb72df83622dd43864a89e093f4850d6020414cda740d2e211d1df008882aac08000013cd589b1bea9c046c203692c7894841012cc1b3001dbf85b1c94138374752151c4045cc5264aa210024e915141c2ac482251c4a6158174a3dd8140b8572015b211c1a59b98843103150c0a61a10d22123727e9da284463180c4222a90428247d216f24c7d99c1c040082e3d54745121a183a42ca0828a921b13dfc3c0b4460914035540290fea55c33229a8243045c8c349acd403934b4")).into(),
				gas_used: 0xbe4f11.into(),
				gas_limit: 0xbe8c43.into(),
				difficulty: 0xda5fc499815fau64.into(),
				seal: vec![
					vec![ 160, 3, 99, 254, 41, 148, 9, 136, 202, 4, 55, 19, 132, 10, 201, 17, 179, 47, 42, 203, 77, 1, 14, 85, 150, 63, 45, 32, 29, 121, 249, 171, 87 ],
					vec![ 136, 138, 229, 192, 112, 137, 44, 183, 12 ],
				],
			},
			initial_difficulty: 19755084633726428633088u128.into(),
		},
		commitments: CommitmentsConfig {
			interval: 1,
		},
		eth_app: ETHConfig {
			address: hex!["774667629726ec1fabebcec0d9139bd1c8f72a23"].into()
		},
		erc20_app: ERC20Config {
			address: hex!["83428c7db9815f482a39a1715684dCF755021997"].into()
		},
		dot_app: DOTConfig {
			address: hex!["b1185ede04202fe62d38f5db72f71e38ff3e8305"].into()
		},
		parachain_info: ParachainInfoConfig { parachain_id: para_id },
	}
}<|MERGE_RESOLUTION|>--- conflicted
+++ resolved
@@ -118,17 +118,12 @@
 		},
 		incentivized_channel_inbound: IncentivizedInboundChannelConfig {
 			source_channel: hex!["eda338e4dc46038493b885327842fd3e301cab39"].into(),
-<<<<<<< HEAD
-		}),
-		incentivized_channel_outbound: Some(IncentivizedOutboundChannelConfig {
-			interval: 1,
-		}),
-		assets: Some(AssetsConfig {
-=======
 			reward_fraction: Perbill::from_percent(80)
 		},
+		incentivized_channel_outbound: IncentivizedOutboundChannelConfig {
+			interval: 1,
+		},
 		assets: AssetsConfig {
->>>>>>> de665495
 			balances: vec![
 				(
 					AssetId::ETH,
