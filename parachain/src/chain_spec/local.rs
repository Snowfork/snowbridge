use cumulus_primitives_core::ParaId;
use hex_literal::hex;
use local_runtime::{AccountId, AuraId, EtherAppPalletId, GenesisConfig, Signature, WASM_BINARY};
use sc_service::{ChainType, Properties};
use sp_core::{sr25519, Pair, Public};
use sp_runtime::{
	traits::{AccountIdConversion, IdentifyAccount, Verify},
	Perbill,
};

use super::{get_from_seed, Extensions};

/// Specialized `ChainSpec`. This is a specialization of the general Substrate ChainSpec type.
pub type ChainSpec = sc_service::GenericChainSpec<GenesisConfig, Extensions>;

<<<<<<< HEAD
use snowbridge_core::AssetId;
=======
type AccountPublic = <Signature as Verify>::Signer;

/// Helper function to generate an account ID from seed
pub fn get_account_id_from_seed<TPublic: Public>(seed: &str) -> AccountId
where
	AccountPublic: From<<TPublic::Pair as Pair>::Public>,
{
	AccountPublic::from(get_from_seed::<TPublic>(seed)).into_account()
}

/// Helper function to generate a crypto pair from seed
pub fn get_public_from_seed<TPublic: Public>(seed: &str) -> <TPublic::Pair as Pair>::Public {
	TPublic::Pair::from_string(&format!("//{}", seed), None)
		.expect("static values are valid; qed")
		.public()
}

/// Generate collator keys from seed.
///
/// This function's return type must always match the session keys of the chain in tuple format.
pub fn get_collator_keys_from_seed(seed: &str) -> AuraId {
	get_public_from_seed::<AuraId>(seed)
}
>>>>>>> f27b7623

pub fn get_chain_spec(para_id: ParaId) -> ChainSpec {
	let mut props = Properties::new();
	props.insert("tokenSymbol".into(), "DEV".into());
	props.insert("tokenDecimals".into(), 12.into());

	ChainSpec::from_genesis(
		"Snowbridge Local Testnet",
		"local_testnet",
		ChainType::Local,
		move || {
			testnet_genesis(
				// initial collators.
				vec![
					(
						get_account_id_from_seed::<sr25519::Public>("Alice"),
						get_collator_keys_from_seed("Alice"),
					),
					(
						get_account_id_from_seed::<sr25519::Public>("Bob"),
						get_collator_keys_from_seed("Bob"),
					),
				],
				vec![
					get_account_id_from_seed::<sr25519::Public>("Alice"),
					get_account_id_from_seed::<sr25519::Public>("Bob"),
					get_account_id_from_seed::<sr25519::Public>("Charlie"),
					get_account_id_from_seed::<sr25519::Public>("Dave"),
					get_account_id_from_seed::<sr25519::Public>("Eve"),
					get_account_id_from_seed::<sr25519::Public>("Ferdie"),
					get_account_id_from_seed::<sr25519::Public>("Relay"),
					get_account_id_from_seed::<sr25519::Public>("Alice//stash"),
					get_account_id_from_seed::<sr25519::Public>("Bob//stash"),
					get_account_id_from_seed::<sr25519::Public>("Charlie//stash"),
					get_account_id_from_seed::<sr25519::Public>("Dave//stash"),
					get_account_id_from_seed::<sr25519::Public>("Eve//stash"),
					get_account_id_from_seed::<sr25519::Public>("Ferdie//stash"),
				],
				para_id,
			)
		},
		vec![],
		None,
		None,
		Some(props),
		Extensions { relay_chain: "rococo-local".into(), para_id: para_id.into() },
	)
}

/// Configure initial storage state for FRAME modules.
fn testnet_genesis(
	invulnerables: Vec<(AccountId, AuraId)>,
	endowed_accounts: Vec<AccountId>,
	para_id: ParaId,
) -> GenesisConfig {
	GenesisConfig {
		system: local_runtime::SystemConfig {
			// Add Wasm runtime to storage.
			code: WASM_BINARY.expect("WASM binary was not build, please build it!").to_vec(),
			changes_trie_config: Default::default(),
		},
		balances: local_runtime::BalancesConfig {
			// Configure endowed accounts with initial balance of 1 << 60.
			balances: endowed_accounts.iter().cloned().map(|k| (k, 1 << 60)).collect(),
		},
		sudo: local_runtime::SudoConfig {
			key: get_account_id_from_seed::<sr25519::Public>("Alice"),
		},
		local_council: Default::default(),
		local_council_membership: local_runtime::LocalCouncilMembershipConfig {
			members: vec![
				get_account_id_from_seed::<sr25519::Public>("Alice"),
				get_account_id_from_seed::<sr25519::Public>("Bob"),
				get_account_id_from_seed::<sr25519::Public>("Charlie"),
				get_account_id_from_seed::<sr25519::Public>("Dave"),
			],
			phantom: Default::default(),
		},
		basic_inbound_channel: local_runtime::BasicInboundChannelConfig {
			source_channel: hex!["F8F7758FbcEfd546eAEff7dE24AFf666B6228e73"].into(),
		},
		basic_outbound_channel: local_runtime::BasicOutboundChannelConfig {
			principal: get_account_id_from_seed::<sr25519::Public>("Alice"),
			interval: 1,
		},
		incentivized_inbound_channel: local_runtime::IncentivizedInboundChannelConfig {
			source_channel: hex!["EE9170ABFbf9421Ad6DD07F6BDec9D89F2B581E0"].into(),
			reward_fraction: Perbill::from_percent(80),
		},
		incentivized_outbound_channel: local_runtime::IncentivizedOutboundChannelConfig {
			fee: u128::from_str_radix("10000000000000000", 10).unwrap(), // 0.01 SnowEther
			interval: 1,
		},
		assets: local_runtime::AssetsConfig {
			// Initialize the wrapped Ether asset
			assets: vec![(0, EtherAppPalletId::get().into_account(), true, 1)],
			metadata: vec![],
			accounts: vec![],
		},
		asset_registry: local_runtime::AssetRegistryConfig {
			next_asset_id: 1,
		},
		nft: local_runtime::NFTConfig { tokens: vec![] },
		ethereum_light_client: local_runtime::EthereumLightClientConfig {
			initial_header: Default::default(),
			initial_difficulty: Default::default(),
		},
		dot_app: local_runtime::DotAppConfig {
			address: hex!["8cF6147918A5CBb672703F879f385036f8793a24"].into(),
		},
		eth_app: local_runtime::EthAppConfig {
			address: hex!["B1185EDE04202fE62D38F5db72F71e38Ff3E8305"].into(),
		},
		erc_20_app: local_runtime::Erc20AppConfig {
			address: hex!["3f0839385DB9cBEa8E73AdA6fa0CFe07E321F61d"].into(),
		},
		erc_721_app: local_runtime::Erc721AppConfig {
			address: hex!["54D6643762E46036b3448659791adAf554225541"].into(),
		},
		parachain_info: local_runtime::ParachainInfoConfig { parachain_id: para_id },
		collator_selection: local_runtime::CollatorSelectionConfig {
			invulnerables: invulnerables.iter().cloned().map(|(acc, _)| acc).collect(),
			candidacy_bond: local_runtime::ExistentialDeposit::get() * 16,
			..Default::default()
		},
		session: local_runtime::SessionConfig {
			keys: invulnerables
				.into_iter()
				.map(|(acc, aura)| {
					(
						acc.clone(),                         // account id
						acc,                                 // validator id
						local_runtime::SessionKeys { aura }, // session keys
					)
				})
				.collect(),
		},
		aura: Default::default(),
		aura_ext: Default::default(),
		parachain_system: Default::default(),
	}
}<|MERGE_RESOLUTION|>--- conflicted
+++ resolved
@@ -8,38 +8,10 @@
 	Perbill,
 };
 
-use super::{get_from_seed, Extensions};
+use super::{get_account_id_from_seed, Extensions};
 
 /// Specialized `ChainSpec`. This is a specialization of the general Substrate ChainSpec type.
 pub type ChainSpec = sc_service::GenericChainSpec<GenesisConfig, Extensions>;
-
-<<<<<<< HEAD
-use snowbridge_core::AssetId;
-=======
-type AccountPublic = <Signature as Verify>::Signer;
-
-/// Helper function to generate an account ID from seed
-pub fn get_account_id_from_seed<TPublic: Public>(seed: &str) -> AccountId
-where
-	AccountPublic: From<<TPublic::Pair as Pair>::Public>,
-{
-	AccountPublic::from(get_from_seed::<TPublic>(seed)).into_account()
-}
-
-/// Helper function to generate a crypto pair from seed
-pub fn get_public_from_seed<TPublic: Public>(seed: &str) -> <TPublic::Pair as Pair>::Public {
-	TPublic::Pair::from_string(&format!("//{}", seed), None)
-		.expect("static values are valid; qed")
-		.public()
-}
-
-/// Generate collator keys from seed.
-///
-/// This function's return type must always match the session keys of the chain in tuple format.
-pub fn get_collator_keys_from_seed(seed: &str) -> AuraId {
-	get_public_from_seed::<AuraId>(seed)
-}
->>>>>>> f27b7623
 
 pub fn get_chain_spec(para_id: ParaId) -> ChainSpec {
 	let mut props = Properties::new();
