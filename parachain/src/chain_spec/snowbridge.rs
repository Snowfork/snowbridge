use cumulus_primitives_core::ParaId;
use hex_literal::hex;
use snowbridge_runtime::{
<<<<<<< HEAD
	GenesisConfig, WASM_BINARY, Signature, AccountId, AuraId
=======
	AccountId, EthereumHeader,
	BalancesConfig, GenesisConfig,
	SystemConfig, VerifierLightclientConfig,
	BasicInboundChannelConfig, IncentivizedInboundChannelConfig,
	ETHConfig, ERC20Config, DOTConfig, ERC721Config,
	AssetsConfig, NFTConfig,
	ParachainInfoConfig,
	BasicOutboundChannelConfig,
	IncentivizedOutboundChannelConfig,
	LocalCouncilMembershipConfig,
	SudoConfig,
	WASM_BINARY, Signature,
>>>>>>> bec5972f
};
use sc_service::{ChainType, Properties};
use sp_core::{sr25519, Pair, Public, U256};
use sp_runtime::{Perbill, traits::{IdentifyAccount, Verify}};

/// Specialized `ChainSpec`. This is a specialization of the general Substrate ChainSpec type.
pub type ChainSpec = sc_service::GenericChainSpec<GenesisConfig, Extensions>;

use artemis_core::AssetId;

use super::{get_from_seed, Extensions};

type AccountPublic = <Signature as Verify>::Signer;

/// Helper function to generate an account ID from seed
pub fn get_account_id_from_seed<TPublic: Public>(seed: &str) -> AccountId
where
	AccountPublic: From<<TPublic::Pair as Pair>::Public>,
{
	AccountPublic::from(get_from_seed::<TPublic>(seed)).into_account()
}

pub fn get_chain_spec(para_id: ParaId) -> ChainSpec {
	let mut props = Properties::new();
	props.insert("tokenSymbol".into(), "DOT".into());
	props.insert("tokenDecimals".into(), 12.into());

	ChainSpec::from_genesis(
		"Artemis Local Testnet",
		"local_testnet",
		ChainType::Local,
		move || {
			testnet_genesis(
				vec![
					get_from_seed::<AuraId>("Alice"),
					get_from_seed::<AuraId>("Bob"),
				],
				vec![
					get_account_id_from_seed::<sr25519::Public>("Alice"),
					get_account_id_from_seed::<sr25519::Public>("Bob"),
					get_account_id_from_seed::<sr25519::Public>("Charlie"),
					get_account_id_from_seed::<sr25519::Public>("Dave"),
					get_account_id_from_seed::<sr25519::Public>("Eve"),
					get_account_id_from_seed::<sr25519::Public>("Ferdie"),
					get_account_id_from_seed::<sr25519::Public>("Relay"),
					get_account_id_from_seed::<sr25519::Public>("Alice//stash"),
					get_account_id_from_seed::<sr25519::Public>("Bob//stash"),
					get_account_id_from_seed::<sr25519::Public>("Charlie//stash"),
					get_account_id_from_seed::<sr25519::Public>("Dave//stash"),
					get_account_id_from_seed::<sr25519::Public>("Eve//stash"),
					get_account_id_from_seed::<sr25519::Public>("Ferdie//stash"),
				],
				para_id
			)
		},
		vec![],
		None,
		None,
		Some(props),
		Extensions {
			relay_chain: "local_testnet".into(),
			para_id: para_id.into(),
		},
	)
}

/// Configure initial storage state for FRAME modules.
fn testnet_genesis(
	initial_authorities: Vec<AuraId>,
	endowed_accounts: Vec<AccountId>,
	para_id: ParaId
) -> GenesisConfig {
	GenesisConfig {
		frame_system: snowbridge_runtime::SystemConfig {
			// Add Wasm runtime to storage.
			code: WASM_BINARY
				.expect("WASM binary was not build, please build it!")
				.to_vec(),
			changes_trie_config: Default::default(),
		},
		pallet_balances: snowbridge_runtime::BalancesConfig {
			// Configure endowed accounts with initial balance of 1 << 60.
			balances: endowed_accounts.iter().cloned().map(|k|(k, 1 << 60)).collect(),
		},
		pallet_sudo: snowbridge_runtime::SudoConfig { key: get_account_id_from_seed::<sr25519::Public>("Alice") },
		pallet_collective_Instance1: Default::default(),
		pallet_membership_Instance1: snowbridge_runtime::LocalCouncilMembershipConfig {
			members: vec![
				get_account_id_from_seed::<sr25519::Public>("Alice"),
				get_account_id_from_seed::<sr25519::Public>("Bob"),
				get_account_id_from_seed::<sr25519::Public>("Charlie"),
				get_account_id_from_seed::<sr25519::Public>("Dave"),
			],
			phantom: Default::default()
		},
		basic_channel_inbound: snowbridge_runtime::BasicInboundChannelConfig {
			source_channel: hex!["B8EA8cB425d85536b158d661da1ef0895Bb92F1D"].into(),
		},
		basic_channel_outbound: snowbridge_runtime::BasicOutboundChannelConfig {
			principal: get_account_id_from_seed::<sr25519::Public>("Alice"),
			interval: 1,
		},
		incentivized_channel_inbound: snowbridge_runtime::IncentivizedInboundChannelConfig {
			source_channel: hex!["3f0839385DB9cBEa8E73AdA6fa0CFe07E321F61d"].into(),
			reward_fraction: Perbill::from_percent(80)
		},
		incentivized_channel_outbound: snowbridge_runtime::IncentivizedOutboundChannelConfig {
			fee: U256::from_str_radix("10000000000000000", 10).unwrap(), // 0.01 SnowEther
			interval: 1,
		},
		assets: snowbridge_runtime::AssetsConfig {
			balances: vec![
				(
					AssetId::ETH,
					get_account_id_from_seed::<sr25519::Public>("Ferdie"),
					U256::from_str_radix("1000000000000000000", 10).unwrap()
				)
			]
		},
<<<<<<< HEAD
		verifier_lightclient: snowbridge_runtime::VerifierLightclientConfig {
			initial_header: Default::default(),
			initial_difficulty: Default::default(),
=======
		nft: NFTConfig {
			tokens: vec![]
		},
		verifier_lightclient: VerifierLightclientConfig {
			initial_header: EthereumHeader {
				parent_hash: hex!("3be6a44fc5933721d257099178fa7c228fc74f1870e61bb074047eda1021d2cd").into(),
				timestamp: 1609259210u64.into(),
				number: 11550000u64.into(),
				author: hex!("3ecef08d0e2dad803847e052249bb4f8bff2d5bb").into(),
				transactions_root: hex!("d0265030710d32f7b0b7b20dbe8ca047c1cf1aa8d78b484f0534694eba85bc54").into(),
				ommers_hash: hex!("1dcc4de8dec75d7aab85b567b6ccd41ad312451b948a7413f0a142fd40d49347").into(),
				extra_data: hex!("73656f35").into(),
				state_root: hex!("b17f72d61cc7dbd9862a2e7a0ca63268cb21a3e9ca6c895011502607f19ac7f1").into(),
				receipts_root: hex!("9ed944cc02ace88e295db6fb85c8532fa444e6a4ed8a8b618d384dad0d3646bc").into(),
				logs_bloom: (&hex!("19b343276249849050a087e0a20b7b059020be00215c22089409b112fada06b0cc9c714c2d600440c89d5a00da704d1d46da64004daf5b55c551dee6c37111e21119a1e09b42eb72df83622dd43864a89e093f4850d6020414cda740d2e211d1df008882aac08000013cd589b1bea9c046c203692c7894841012cc1b3001dbf85b1c94138374752151c4045cc5264aa210024e915141c2ac482251c4a6158174a3dd8140b8572015b211c1a59b98843103150c0a61a10d22123727e9da284463180c4222a90428247d216f24c7d99c1c040082e3d54745121a183a42ca0828a921b13dfc3c0b4460914035540290fea55c33229a8243045c8c349acd403934b4")).into(),
				gas_used: 0xbe4f11.into(),
				gas_limit: 0xbe8c43.into(),
				difficulty: 0xda5fc499815fau64.into(),
				seal: vec![
					vec![ 160, 3, 99, 254, 41, 148, 9, 136, 202, 4, 55, 19, 132, 10, 201, 17, 179, 47, 42, 203, 77, 1, 14, 85, 150, 63, 45, 32, 29, 121, 249, 171, 87 ],
					vec![ 136, 138, 229, 192, 112, 137, 44, 183, 12 ],
				],
			},
			initial_difficulty: 19755084633726428633088u128.into(),
>>>>>>> bec5972f
		},
		eth_app: snowbridge_runtime::ETHConfig {
			address: hex!["440eDFFA1352B13227e8eE646f3Ea37456deC701"].into()
		},
		erc20_app: snowbridge_runtime::ERC20Config {
			address: hex!["54D6643762E46036b3448659791adAf554225541"].into()
		},
		dot_app: snowbridge_runtime::DOTConfig {
			address: hex!["dAF13FA1997b9649b2bCC553732c67887A68022C"].into(),
			phantom: Default::default(),
		},
<<<<<<< HEAD
		parachain_info: snowbridge_runtime::ParachainInfoConfig { parachain_id: para_id },
		pallet_aura: snowbridge_runtime::AuraConfig {
			authorities: initial_authorities,
		},
=======
		erc721_app: ERC721Config {
			address: hex!["433488cec14C4478e5ff18DDC7E7384Fc416f148"].into(),
		},
		parachain_info: ParachainInfoConfig { parachain_id: para_id },
		pallet_aura: Default::default(),
>>>>>>> bec5972f
		cumulus_pallet_aura_ext: Default::default(),
	}
}<|MERGE_RESOLUTION|>--- conflicted
+++ resolved
@@ -1,22 +1,7 @@
 use cumulus_primitives_core::ParaId;
 use hex_literal::hex;
 use snowbridge_runtime::{
-<<<<<<< HEAD
 	GenesisConfig, WASM_BINARY, Signature, AccountId, AuraId
-=======
-	AccountId, EthereumHeader,
-	BalancesConfig, GenesisConfig,
-	SystemConfig, VerifierLightclientConfig,
-	BasicInboundChannelConfig, IncentivizedInboundChannelConfig,
-	ETHConfig, ERC20Config, DOTConfig, ERC721Config,
-	AssetsConfig, NFTConfig,
-	ParachainInfoConfig,
-	BasicOutboundChannelConfig,
-	IncentivizedOutboundChannelConfig,
-	LocalCouncilMembershipConfig,
-	SudoConfig,
-	WASM_BINARY, Signature,
->>>>>>> bec5972f
 };
 use sc_service::{ChainType, Properties};
 use sp_core::{sr25519, Pair, Public, U256};
@@ -136,36 +121,12 @@
 				)
 			]
 		},
-<<<<<<< HEAD
+		nft: snowbridge_runtime::NFTConfig {
+			tokens: vec![]
+		},
 		verifier_lightclient: snowbridge_runtime::VerifierLightclientConfig {
 			initial_header: Default::default(),
 			initial_difficulty: Default::default(),
-=======
-		nft: NFTConfig {
-			tokens: vec![]
-		},
-		verifier_lightclient: VerifierLightclientConfig {
-			initial_header: EthereumHeader {
-				parent_hash: hex!("3be6a44fc5933721d257099178fa7c228fc74f1870e61bb074047eda1021d2cd").into(),
-				timestamp: 1609259210u64.into(),
-				number: 11550000u64.into(),
-				author: hex!("3ecef08d0e2dad803847e052249bb4f8bff2d5bb").into(),
-				transactions_root: hex!("d0265030710d32f7b0b7b20dbe8ca047c1cf1aa8d78b484f0534694eba85bc54").into(),
-				ommers_hash: hex!("1dcc4de8dec75d7aab85b567b6ccd41ad312451b948a7413f0a142fd40d49347").into(),
-				extra_data: hex!("73656f35").into(),
-				state_root: hex!("b17f72d61cc7dbd9862a2e7a0ca63268cb21a3e9ca6c895011502607f19ac7f1").into(),
-				receipts_root: hex!("9ed944cc02ace88e295db6fb85c8532fa444e6a4ed8a8b618d384dad0d3646bc").into(),
-				logs_bloom: (&hex!("19b343276249849050a087e0a20b7b059020be00215c22089409b112fada06b0cc9c714c2d600440c89d5a00da704d1d46da64004daf5b55c551dee6c37111e21119a1e09b42eb72df83622dd43864a89e093f4850d6020414cda740d2e211d1df008882aac08000013cd589b1bea9c046c203692c7894841012cc1b3001dbf85b1c94138374752151c4045cc5264aa210024e915141c2ac482251c4a6158174a3dd8140b8572015b211c1a59b98843103150c0a61a10d22123727e9da284463180c4222a90428247d216f24c7d99c1c040082e3d54745121a183a42ca0828a921b13dfc3c0b4460914035540290fea55c33229a8243045c8c349acd403934b4")).into(),
-				gas_used: 0xbe4f11.into(),
-				gas_limit: 0xbe8c43.into(),
-				difficulty: 0xda5fc499815fau64.into(),
-				seal: vec![
-					vec![ 160, 3, 99, 254, 41, 148, 9, 136, 202, 4, 55, 19, 132, 10, 201, 17, 179, 47, 42, 203, 77, 1, 14, 85, 150, 63, 45, 32, 29, 121, 249, 171, 87 ],
-					vec![ 136, 138, 229, 192, 112, 137, 44, 183, 12 ],
-				],
-			},
-			initial_difficulty: 19755084633726428633088u128.into(),
->>>>>>> bec5972f
 		},
 		eth_app: snowbridge_runtime::ETHConfig {
 			address: hex!["440eDFFA1352B13227e8eE646f3Ea37456deC701"].into()
@@ -177,18 +138,13 @@
 			address: hex!["dAF13FA1997b9649b2bCC553732c67887A68022C"].into(),
 			phantom: Default::default(),
 		},
-<<<<<<< HEAD
+		erc721_app: snowbridge_runtime::ERC721Config {
+			address: hex!["433488cec14C4478e5ff18DDC7E7384Fc416f148"].into(),
+		},
 		parachain_info: snowbridge_runtime::ParachainInfoConfig { parachain_id: para_id },
 		pallet_aura: snowbridge_runtime::AuraConfig {
 			authorities: initial_authorities,
 		},
-=======
-		erc721_app: ERC721Config {
-			address: hex!["433488cec14C4478e5ff18DDC7E7384Fc416f148"].into(),
-		},
-		parachain_info: ParachainInfoConfig { parachain_id: para_id },
-		pallet_aura: Default::default(),
->>>>>>> bec5972f
 		cumulus_pallet_aura_ext: Default::default(),
 	}
 }