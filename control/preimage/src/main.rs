--- conflicted
+++ resolved
@@ -49,13 +49,10 @@
     PricingParameters(PricingParametersArgs),
     /// Set the checkpoint for the beacon light client
     ForceCheckpoint(ForceCheckpointArgs),
-<<<<<<< HEAD
-    /// Treasury proposal
-    TreasuryProposal2024,
-=======
     /// Set the checkpoint for the beacon light client
     HaltBridge(HaltBridgeArgs),
->>>>>>> da9ac88c
+    /// Treasury proposal
+    TreasuryProposal2024(TreasuryProposal2024Args),
 }
 #[derive(Debug, Args)]
 pub struct InitializeArgs {
@@ -208,6 +205,13 @@
 }
 
 #[derive(Debug, Args)]
+pub struct TreasuryProposal2024Args {
+    /// Beneficiary address
+    #[arg(long, value_name = "ADDRESS", value_parser=parse_hex_bytes32)]
+    beneficiary: FixedBytes<32>,
+}
+
+#[derive(Debug, Args)]
 pub struct ApiEndpoints {
     #[arg(long, value_name = "URL")]
     bridge_hub_api: Option<String>,
@@ -350,50 +354,6 @@
             let call2 = send_xcm_asset_hub(&context, vec![set_ethereum_fee]).await?;
             utility_force_batch(vec![call1, call2])
         }
-<<<<<<< HEAD
-        Command::TreasuryProposal2024 => {
-            let beneficiary: [u8; 32] =
-                hex!("40ff75e9f6e5eea6579fd37a8296c58b0ff0f0940ea873e5d26b701163b1b325");
-
-            let mut scheduled_calls: Vec<
-                polkadot_runtime::api::runtime_types::polkadot_runtime::RuntimeCall,
-            > = vec![];
-
-            // Immediate direct payout of 191379 DOT
-            let instant_pay_amount: u128 = 191379 * DOTS;
-            let call = instant_payout(&context, instant_pay_amount, beneficiary).await?;
-            scheduled_calls.push(call);
-
-            // 2-year scheduled payout of 323275 DOT, which is 8x scheduled payouts of 40410 DOT each,
-            // starting 30 days from now and repeating 8 times from Aug 2024 - Aug 2026 every quarter
-            let scheduled_pay_amount: u128 = 40410 * DOTS;
-            let mut delay: u32 = 30 * DAYS;
-            for _ in 0..8 {
-                let call =
-                    schedule_payout(&context, scheduled_pay_amount, beneficiary, delay).await?;
-                scheduled_calls.push(call);
-                delay = delay + (90 * DAYS)
-            }
-
-            // Scheduled payout in 75 days from now of 161637 DOT
-            let scheduled_pay_amount: u128 = 161637 * DOTS;
-            let delay: u32 = 75 * DAYS;
-            let call = schedule_payout(&context, scheduled_pay_amount, beneficiary, delay).await?;
-            scheduled_calls.push(call);
-
-            // 6 x scheduled payouts of 53879 DOT each, starting 3.5 months from now
-            // and repeating 6 times from Sept 2024 - Feb 2025 every month
-            let scheduled_pay_amount: u128 = 53879 * DOTS;
-            let mut delay: u32 = 105 * DAYS;
-            for _ in 0..6 {
-                let call =
-                    schedule_payout(&context, scheduled_pay_amount, beneficiary, delay).await?;
-                scheduled_calls.push(call);
-                delay = delay + (30 * DAYS)
-            }
-
-            utility_force_batch(scheduled_calls)
-=======
         Command::HaltBridge(params) => {
             let mut bh_calls = vec![];
             let mut ah_calls = vec![];
@@ -439,7 +399,49 @@
                 let call2 = send_xcm_asset_hub(&context, ah_calls).await?;
                 utility_force_batch(vec![call1, call2])
             }
->>>>>>> da9ac88c
+        }
+        Command::TreasuryProposal2024(params) => {
+            let beneficiary: [u8; 32] =
+                hex!("40ff75e9f6e5eea6579fd37a8296c58b0ff0f0940ea873e5d26b701163b1b325");
+
+            let mut scheduled_calls: Vec<
+                polkadot_runtime::api::runtime_types::polkadot_runtime::RuntimeCall,
+            > = vec![];
+
+            // Immediate direct payout of 191379 DOT
+            let instant_pay_amount: u128 = 191379 * DOTS;
+            let call = instant_payout(&context, instant_pay_amount, beneficiary).await?;
+            scheduled_calls.push(call);
+
+            // 2-year scheduled payout of 323275 DOT, which is 8x scheduled payouts of 40410 DOT each,
+            // starting 30 days from now and repeating 8 times from Aug 2024 - Aug 2026 every quarter
+            let scheduled_pay_amount: u128 = 40410 * DOTS;
+            let mut delay: u32 = 30 * DAYS;
+            for _ in 0..8 {
+                let call =
+                    schedule_payout(&context, scheduled_pay_amount, beneficiary, delay).await?;
+                scheduled_calls.push(call);
+                delay = delay + (90 * DAYS)
+            }
+
+            // Scheduled payout in 75 days from now of 161637 DOT
+            let scheduled_pay_amount: u128 = 161637 * DOTS;
+            let delay: u32 = 75 * DAYS;
+            let call = schedule_payout(&context, scheduled_pay_amount, beneficiary, delay).await?;
+            scheduled_calls.push(call);
+
+            // 6 x scheduled payouts of 53879 DOT each, starting 3.5 months from now
+            // and repeating 6 times from Sept 2024 - Feb 2025 every month
+            let scheduled_pay_amount: u128 = 53879 * DOTS;
+            let mut delay: u32 = 105 * DAYS;
+            for _ in 0..6 {
+                let call =
+                    schedule_payout(&context, scheduled_pay_amount, beneficiary, delay).await?;
+                scheduled_calls.push(call);
+                delay = delay + (30 * DAYS)
+            }
+
+            utility_force_batch(scheduled_calls)
         }
     };
 
