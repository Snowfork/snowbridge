use bridge_hub_runtime::ethereum_system::storage::types::pricing_parameters::PricingParameters;
use codec::Encode;
use subxt::{utils::H160, utils::H256, OnlineClient, PolkadotConfig};

use crate::constants::{ASSET_HUB_ID, BRIDGE_HUB_ID};
use crate::Context;

use crate::bridge_hub_runtime::{self, RuntimeCall as BridgeHubRuntimeCall};

<<<<<<< HEAD
#[cfg(any(feature = "polkadot", feature = "paseo"))]
use crate::relay_runtime::api::runtime_types::xcm::v2::OriginKind;
use crate::relay_runtime::api::runtime_types::{
=======
#[cfg(feature = "polkadot")]
use crate::relay_runtime::runtime_types::xcm::v2::OriginKind;
#[cfg(feature = "westend")]
use crate::relay_runtime::runtime_types::xcm::v3::OriginKind;

use crate::relay_runtime::runtime_types::{
>>>>>>> 17afdaf2
    pallet_xcm,
    sp_weights::weight_v2::Weight,
    staging_xcm::v3::multilocation::MultiLocation,
    xcm::{
        double_encoded::DoubleEncoded,
        v3::{
            junction::Junction,
            junctions::Junctions,
            Instruction::{self, *},
            MaybeErrorCode, WeightLimit, Xcm,
        },
        VersionedLocation, VersionedXcm,
    },
};

use crate::relay_runtime::RuntimeCall as RelayRuntimeCall;

use crate::asset_hub_runtime::RuntimeCall as AssetHubRuntimeCall;

use sp_arithmetic::helpers_128bit::multiply_by_rational_with_rounding;
use sp_arithmetic::per_things::Rounding;

const MAX_REF_TIME: u128 = 500_000_000_000 - 1;
const MAX_PROOF_SIZE: u128 = 3 * 1024 * 1024 - 1;

// Increase call weight by 50% as a buffer in case the chain is upgraded with new weights
// while the proposal is still in flight.
pub fn increase_weight(ref_time: &mut u64, proof_size: &mut u64) {
    let _ref_time = multiply_by_rational_with_rounding(*ref_time as u128, 3, 2, Rounding::Up)
        .expect("overflow")
        .min(MAX_REF_TIME);
    let _proof_size =
        multiply_by_rational_with_rounding(*proof_size as u128, 125, 100, Rounding::Up)
            .expect("overflow")
            .min(MAX_PROOF_SIZE);

    *ref_time = _ref_time.try_into().expect("overflow");
    *proof_size = _proof_size.try_into().expect("overflow");
}

pub async fn send_xcm_bridge_hub(
    context: &Context,
    calls: Vec<BridgeHubRuntimeCall>,
) -> Result<RelayRuntimeCall, Box<dyn std::error::Error>> {
    let mut accum: Vec<(u64, u64, Vec<u8>)> = vec![];

    for call in calls.iter() {
        let (mut ref_time, mut proof_size) =
            query_weight_bridge_hub(&context.bridge_hub_api, call.clone()).await?;
        increase_weight(&mut ref_time, &mut proof_size);
        accum.push((ref_time, proof_size, call.encode()));
    }

    let mut instructions: Vec<Instruction> = vec![UnpaidExecution {
        weight_limit: WeightLimit::Unlimited,
        check_origin: None,
    }];

    for (ref_time, proof_size, encoded) in accum.into_iter() {
        instructions.append(&mut vec![
            Transact {
                origin_kind: OriginKind::Superuser,
                require_weight_at_most: Weight {
                    ref_time: ref_time,
                    proof_size: proof_size,
                },
                call: DoubleEncoded { encoded },
            },
            ExpectTransactStatus(MaybeErrorCode::Success),
        ]);
    }

    let call = RelayRuntimeCall::XcmPallet(pallet_xcm::pallet::Call::send {
        dest: Box::new(VersionedLocation::V3(MultiLocation {
            parents: 0,
            interior: Junctions::X1(Junction::Parachain(BRIDGE_HUB_ID)),
        })),
        message: Box::new(VersionedXcm::V3(Xcm(instructions))),
    });

    Ok(call)
}

pub async fn send_xcm_asset_hub(
    context: &Context,
    calls: Vec<AssetHubRuntimeCall>,
) -> Result<RelayRuntimeCall, Box<dyn std::error::Error>> {
    let mut accum: Vec<(u64, u64, Vec<u8>)> = vec![];

    for call in calls.iter() {
        let (mut ref_time, mut proof_size) =
            query_weight_asset_hub(&context.asset_hub_api, call.clone()).await?;
        increase_weight(&mut ref_time, &mut proof_size);
        accum.push((ref_time, proof_size, call.encode()));
    }

    let mut instructions: Vec<Instruction> = vec![UnpaidExecution {
        weight_limit: WeightLimit::Unlimited,
        check_origin: None,
    }];

    for (ref_time, proof_size, encoded) in accum.into_iter() {
        instructions.append(&mut vec![
            Transact {
                origin_kind: OriginKind::Superuser,
                require_weight_at_most: Weight {
                    ref_time: ref_time,
                    proof_size: proof_size,
                },
                call: DoubleEncoded { encoded },
            },
            ExpectTransactStatus(MaybeErrorCode::Success),
        ]);
    }

    let call = RelayRuntimeCall::XcmPallet(pallet_xcm::pallet::Call::send {
        dest: Box::new(VersionedLocation::V3(MultiLocation {
            parents: 0,
            interior: Junctions::X1(Junction::Parachain(ASSET_HUB_ID)),
        })),
        message: Box::new(VersionedXcm::V3(Xcm(instructions))),
    });

    Ok(call)
}

pub async fn query_weight_bridge_hub(
    api: &OnlineClient<PolkadotConfig>,
    call: BridgeHubRuntimeCall,
) -> Result<(u64, u64), Box<dyn std::error::Error>> {
    let runtime_api_call = bridge_hub_runtime::apis()
        .transaction_payment_call_api()
        .query_call_info(call, 0);
    let call_info = api
        .runtime_api()
        .at_latest()
        .await?
        .call(runtime_api_call)
        .await?;
    Ok((call_info.weight.ref_time, call_info.weight.proof_size))
}

pub async fn query_weight_asset_hub(
    api: &OnlineClient<PolkadotConfig>,
    call: AssetHubRuntimeCall,
) -> Result<(u64, u64), Box<dyn std::error::Error>> {
    let runtime_api_call = crate::asset_hub_runtime::apis()
        .transaction_payment_call_api()
        .query_call_info(call, 0);
    let call_info = api
        .runtime_api()
        .at_latest()
        .await?
        .call(runtime_api_call)
        .await?;
    Ok((call_info.weight.ref_time, call_info.weight.proof_size))
}

pub fn utility_force_batch(calls: Vec<RelayRuntimeCall>) -> RelayRuntimeCall {
    RelayRuntimeCall::Utility(
        crate::relay_runtime::runtime_types::pallet_utility::pallet::Call::batch_all { calls },
    )
}

pub fn sudo(call: Box<RelayRuntimeCall>) -> RelayRuntimeCall {
    RelayRuntimeCall::Sudo(
        crate::relay_runtime::api::runtime_types::pallet_sudo::pallet::Call::sudo { call },
    )
}

pub fn force_xcm_version() -> AssetHubRuntimeCall {
    use crate::asset_hub_runtime::runtime_types::staging_xcm::v4::{
        junction::Junction::GlobalConsensus, junction::NetworkId, junctions::Junctions::X1,
        location::Location,
    };
    let chain_id = crate::bridge_hub_runtime::CHAIN_ID;
    let location = Box::new(Location {
        parents: 2,
<<<<<<< HEAD
        interior: X1([GlobalConsensus(NetworkId::Ethereum { chain_id: 11155111 })]),
=======
        interior: X1([GlobalConsensus(NetworkId::Ethereum { chain_id })]),
>>>>>>> 17afdaf2
    });

    AssetHubRuntimeCall::PolkadotXcm(
        crate::asset_hub_runtime::runtime_types::pallet_xcm::pallet::Call::force_xcm_version {
            location,
            version: 4,
        },
    )
}

use bridge_hub_runtime::runtime_types::snowbridge_core::outbound::v1::AgentExecuteCommand;
use bridge_hub_runtime::runtime_types::snowbridge_core::outbound::v1::Command;
use bridge_hub_runtime::runtime_types::snowbridge_core::outbound::Fee;

pub async fn calculate_delivery_fee(
    api: &OnlineClient<PolkadotConfig>,
    params: &PricingParameters,
) -> Result<Fee<u128>, Box<dyn std::error::Error>> {
    let command = Command::AgentExecute {
        agent_id: H256::zero(),
        command: AgentExecuteCommand::TransferToken {
            token: H160::zero(),
            recipient: H160::zero(),
            amount: 0,
        },
    };
    let runtime_api_call = bridge_hub_runtime::apis()
        .outbound_queue_api()
        .calculate_fee(command, Some(params.clone()));
    let fee = api
        .runtime_api()
        .at_latest()
        .await?
        .call(runtime_api_call)
        .await?;

    Ok(fee)
}<|MERGE_RESOLUTION|>--- conflicted
+++ resolved
@@ -7,18 +7,12 @@
 
 use crate::bridge_hub_runtime::{self, RuntimeCall as BridgeHubRuntimeCall};
 
-<<<<<<< HEAD
 #[cfg(any(feature = "polkadot", feature = "paseo"))]
-use crate::relay_runtime::api::runtime_types::xcm::v2::OriginKind;
-use crate::relay_runtime::api::runtime_types::{
-=======
-#[cfg(feature = "polkadot")]
 use crate::relay_runtime::runtime_types::xcm::v2::OriginKind;
 #[cfg(feature = "westend")]
 use crate::relay_runtime::runtime_types::xcm::v3::OriginKind;
 
 use crate::relay_runtime::runtime_types::{
->>>>>>> 17afdaf2
     pallet_xcm,
     sp_weights::weight_v2::Weight,
     staging_xcm::v3::multilocation::MultiLocation,
@@ -197,11 +191,7 @@
     let chain_id = crate::bridge_hub_runtime::CHAIN_ID;
     let location = Box::new(Location {
         parents: 2,
-<<<<<<< HEAD
-        interior: X1([GlobalConsensus(NetworkId::Ethereum { chain_id: 11155111 })]),
-=======
         interior: X1([GlobalConsensus(NetworkId::Ethereum { chain_id })]),
->>>>>>> 17afdaf2
     });
 
     AssetHubRuntimeCall::PolkadotXcm(
