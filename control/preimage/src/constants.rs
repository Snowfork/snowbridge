#[cfg(feature = "rococo")]
mod rococo {
    pub const POLKADOT_SYMBOL: &str = "ROC";
    pub const POLKADOT_DECIMALS: u8 = 12;
    pub const ASSET_HUB_ID: u32 = 1000;
    pub const ASSET_HUB_API: &str = "wss://rococo-asset-hub-rpc.polkadot.io";
    pub const BRIDGE_HUB_ID: u32 = 1002;
    pub const BRIDGE_HUB_API: &str = "wss://rococo-bridge-hub-rpc.polkadot.io";
}

#[cfg(feature = "rococo")]
pub use rococo::*;

#[cfg(feature = "polkadot")]
mod polkadot {
    pub const POLKADOT_SYMBOL: &str = "DOT";
    pub const POLKADOT_DECIMALS: u8 = 10;
    pub const ASSET_HUB_ID: u32 = 1000;
    pub const ASSET_HUB_API: &str = "wss://polkadot-asset-hub-rpc.polkadot.io";
    pub const BRIDGE_HUB_ID: u32 = 1002;
    pub const BRIDGE_HUB_API: &str = "wss://polkadot-bridge-hub-rpc.polkadot.io";
    pub const RELAY_API: &str = "wss://polkadot.api.onfinality.io/public-ws";
}

#[cfg(feature = "polkadot")]
pub use polkadot::*;

<<<<<<< HEAD
#[cfg(feature = "paseo")]
mod paseo {
    pub const POLKADOT_SYMBOL: &str = "PAS";
    pub const POLKADOT_DECIMALS: u8 = 10;
    pub const ASSET_HUB_ID: u32 = 1000;
    pub const ASSET_HUB_API: &str = "wss://asset-hub-paseo-rpc.dwellir.com";
    pub const BRIDGE_HUB_ID: u32 = 1002;
    pub const BRIDGE_HUB_API: &str = "wss://sys.ibp.network/bridge-hub-paseo";
    pub const RELAY_API: &str = "wss://paseo-rpc.dwellir.com";
}

#[cfg(feature = "paseo")]
pub use paseo::*;
=======
#[cfg(feature = "westend")]
mod westend {
    pub const POLKADOT_SYMBOL: &str = "WND";
    pub const POLKADOT_DECIMALS: u8 = 12;
    pub const ASSET_HUB_ID: u32 = 1000;
    pub const ASSET_HUB_API: &str = "wss://westend-asset-hub-rpc.polkadot.io";
    pub const BRIDGE_HUB_ID: u32 = 1002;
    pub const BRIDGE_HUB_API: &str = "wss://westend-bridge-hub-rpc.polkadot.io";
    pub const RELAY_API: &str = "wss://westend-rpc.polkadot.io";
}

#[cfg(feature = "westend")]
pub use westend::*;
>>>>>>> 17afdaf2
<|MERGE_RESOLUTION|>--- conflicted
+++ resolved
@@ -25,21 +25,6 @@
 #[cfg(feature = "polkadot")]
 pub use polkadot::*;
 
-<<<<<<< HEAD
-#[cfg(feature = "paseo")]
-mod paseo {
-    pub const POLKADOT_SYMBOL: &str = "PAS";
-    pub const POLKADOT_DECIMALS: u8 = 10;
-    pub const ASSET_HUB_ID: u32 = 1000;
-    pub const ASSET_HUB_API: &str = "wss://asset-hub-paseo-rpc.dwellir.com";
-    pub const BRIDGE_HUB_ID: u32 = 1002;
-    pub const BRIDGE_HUB_API: &str = "wss://sys.ibp.network/bridge-hub-paseo";
-    pub const RELAY_API: &str = "wss://paseo-rpc.dwellir.com";
-}
-
-#[cfg(feature = "paseo")]
-pub use paseo::*;
-=======
 #[cfg(feature = "westend")]
 mod westend {
     pub const POLKADOT_SYMBOL: &str = "WND";
@@ -53,4 +38,17 @@
 
 #[cfg(feature = "westend")]
 pub use westend::*;
->>>>>>> 17afdaf2
+
+#[cfg(feature = "paseo")]
+mod paseo {
+    pub const POLKADOT_SYMBOL: &str = "PAS";
+    pub const POLKADOT_DECIMALS: u8 = 10;
+    pub const ASSET_HUB_ID: u32 = 1000;
+    pub const ASSET_HUB_API: &str = "wss://asset-hub-paseo-rpc.dwellir.com";
+    pub const BRIDGE_HUB_ID: u32 = 1002;
+    pub const BRIDGE_HUB_API: &str = "wss://sys.ibp.network/bridge-hub-paseo";
+    pub const RELAY_API: &str = "wss://paseo-rpc.dwellir.com";
+}
+
+#[cfg(feature = "paseo")]
+pub use paseo::*;