--- conflicted
+++ resolved
@@ -428,35 +428,6 @@
         register_polkadot_native_asset(
             VersionedLocation::V4(Location {
                 parents: 1,
-<<<<<<< HEAD
-                interior: X1([Parachain(2011)]),
-            }),
-            "Equilibrium",
-            "EQ",
-            9u8,
-        ),
-        register_polkadot_native_asset(
-            VersionedLocation::V4(Location {
-                parents: 1,
-                interior: X2([
-                    Parachain(2011),
-                    GeneralKey {
-                        length: 3,
-                        data: hex!(
-                            "6571640000000000000000000000000000000000000000000000000000000000"
-                        ),
-                    },
-                ]),
-            }),
-            "Equilibrium Dollar",
-            "EQD",
-            9u8,
-        ),
-        register_polkadot_native_asset(
-            VersionedLocation::V4(Location {
-                parents: 1,
-=======
->>>>>>> 7c1be2c3
                 interior: X2([
                     Parachain(2030),
                     GeneralKey {
