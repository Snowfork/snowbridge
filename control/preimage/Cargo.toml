--- conflicted
+++ resolved
@@ -59,15 +59,13 @@
     "asset-hub-polkadot-runtime",
     "bridge-hub-polkadot-runtime",
 ]
-<<<<<<< HEAD
+westend = [
+    "westend-runtime",
+    "asset-hub-westend-runtime",
+    "bridge-hub-westend-runtime",
+]
 paseo = [
     "paseo-runtime",
     "asset-hub-paseo-runtime",
     "bridge-hub-paseo-runtime",
-=======
-westend = [
-    "westend-runtime",
-    "asset-hub-westend-runtime",
-    "bridge-hub-westend-runtime",
->>>>>>> 17afdaf2
 ]