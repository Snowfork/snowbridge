--- conflicted
+++ resolved
@@ -7,15 +7,12 @@
     "runtimes/polkadot",
     "runtimes/bridge-hub-polkadot",
     "runtimes/asset-hub-polkadot",
-<<<<<<< HEAD
+    "runtimes/westend",
+    "runtimes/bridge-hub-westend",
+    "runtimes/asset-hub-westend",
     "runtimes/paseo",
     "runtimes/bridge-hub-paseo",
     "runtimes/asset-hub-paseo",
-=======
-    "runtimes/westend",
-    "runtimes/bridge-hub-westend",
-    "runtimes/asset-hub-westend",
->>>>>>> 17afdaf2
     "preimage",
 ]
 
