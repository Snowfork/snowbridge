--- conflicted
+++ resolved
@@ -14,11 +14,7 @@
   --fee-per-gas 80 \
   --local-reward 0.01 \
   --remote-reward 0.0001 \
-<<<<<<< HEAD
-  --checkpoint initial-checkpoint-mainnet.json \
-=======
   --checkpoint data/mainnet/initial-checkpoint.json \
->>>>>>> 17afdaf2
   --gateway-address 0x1F98431c8aD98523631AE4a59f267346ea31F984 \
   --gateway-operating-mode normal
 ```
@@ -33,11 +29,7 @@
   --fee-per-gas 80 \
   --local-reward 0.01 \
   --remote-reward 0.0001 \
-<<<<<<< HEAD
-  --checkpoint initial-checkpoint-sepolia.json \
-=======
   --checkpoint data/sepolia/initial-checkpoint.json \
->>>>>>> 17afdaf2
   --gateway-address 0x9ed8b47bc3417e3bd0507adc06e56e2fa360a4e9 \
   --gateway-operating-mode normal
 ```
