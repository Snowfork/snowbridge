--- conflicted
+++ resolved
@@ -13,15 +13,6 @@
 [submodule "contracts/lib/canonical-weth"]
 	path = contracts/lib/canonical-weth
 	url = https://github.com/Snowfork/canonical-weth
-<<<<<<< HEAD
-[submodule "lodestar"]
-    path = lodestar
-    url = https://github.com/ChainSafe/lodestar
-[submodule "go-ethereum"]
-    path = go-ethereum
-    url = https://github.com/ethereum/go-ethereum
-=======
 [submodule "contracts/lib/prb-math"]
 	path = contracts/lib/prb-math
-	url = https://github.com/PaulRBerg/prb-math
->>>>>>> d684f6cf
+	url = https://github.com/PaulRBerg/prb-math