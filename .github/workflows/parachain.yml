name: parachain

on:
  push:
    paths:
      - "parachain/**"
      - "!parachain/README.md"
      - "!parachain/LICENSE"
    branches:
      - main
  pull_request:
    paths:
<<<<<<< HEAD
      - "parachain/**"
      - "!parachain/README.md"
      - "!parachain/LICENSE"
=======
      - 'parachain/**'
      - '!parachain/README.md'
      - '!parachain/LICENSE'
  workflow_dispatch:
>>>>>>> a8564bb8

jobs:
  fmt:
    runs-on: ubuntu-22.04
    env:
      CARGO_INCREMENTAL: 0
      RUST_BACKTRACE: 1
      RUSTFLAGS: -C debuginfo=1
      SKIP_WASM_BUILD: 1
    steps:
      - uses: actions/checkout@v2
      - uses: actions/cache@v1
        with:
          path: |
            ~/.cargo/registry
            ~/.cargo/git
          key: ${{ runner.os }}-cargo-${{ hashFiles('parachain/Cargo.lock') }}
          restore-keys: |
            ${{ runner.os }}-cargo-
      - uses: actions-rs/toolchain@v1
        with:
          profile: minimal
          toolchain: nightly-2023-02-06
          target: wasm32-unknown-unknown
          components: rustfmt
      - name: cargo fmt
        run: cd parachain && cargo +nightly fmt -- --check --config-path rustfmt.toml && cd -

  check:
    runs-on: ubuntu-22.04
    env:
      CARGO_INCREMENTAL: 0
      RUST_BACKTRACE: 1
      RUSTFLAGS: -C debuginfo=1
      SKIP_WASM_BUILD: 1
    steps:
      - uses: actions/checkout@v2
      - uses: actions/cache@v1
        with:
          path: |
            ~/.cargo/registry
            ~/.cargo/git
          key: ${{ runner.os }}-cargo-${{ hashFiles('parachain/Cargo.lock') }}
          restore-keys: |
            ${{ runner.os }}-cargo-
      - name: install protoc
        uses: arduino/setup-protoc@v1
        with:
          repo-token: ${{ secrets.GITHUB_TOKEN }}
      - uses: actions-rs/toolchain@v1
        with:
          profile: minimal
          toolchain: 1.69.0
          target: wasm32-unknown-unknown
      - name: cargo check
        uses: actions-rs/cargo@v1
        with:
          command: check
          toolchain: 1.69.0
          args: >-
            --manifest-path parachain/Cargo.toml
            --workspace
            --features runtime-benchmarks

  test:
    needs: check
    runs-on: ubuntu-22.04
    env:
      CARGO_INCREMENTAL: 0
      RUST_BACKTRACE: 1
      RUSTFLAGS: -C debuginfo=1
      SKIP_WASM_BUILD: 1
    steps:
      - uses: actions/checkout@v2
        with:
          ref: ${{ github.head_ref }}
      - uses: actions/cache@v1
        with:
          path: |
            ~/.cargo/registry
            ~/.cargo/git
          key: ${{ runner.os }}-cargo-${{ hashFiles('parachain/Cargo.lock') }}
          restore-keys: |
            ${{ runner.os }}-cargo-
      - uses: actions-rs/toolchain@v1
        with:
          profile: minimal
          toolchain: 1.69.0
          target: wasm32-unknown-unknown
      - name: test beacon client with minimal feature
        uses: actions-rs/cargo@v1
        with:
          command: test
          args: >-
            --manifest-path parachain/Cargo.toml
            --verbose
            --package snowbridge-ethereum-beacon-client
            --features runtime-benchmarks
            --features minimal
          toolchain: 1.62.1
      - uses: actions-rs/install@v0.1.2
        with:
          crate: cargo-tarpaulin
          version: latest
          use-tool-cache: true
      - name: cargo test
        uses: actions-rs/cargo@v1
        with:
          command: tarpaulin
          args: >-
            --manifest-path parachain/Cargo.toml
            --verbose --workspace
            --features runtime-benchmarks
            --avoid-cfg-tarpaulin
            --coveralls ${{ secrets.COVERALLS_REPO_TOKEN }}
          toolchain: 1.69.0<|MERGE_RESOLUTION|>--- conflicted
+++ resolved
@@ -10,16 +10,10 @@
       - main
   pull_request:
     paths:
-<<<<<<< HEAD
       - "parachain/**"
       - "!parachain/README.md"
       - "!parachain/LICENSE"
-=======
-      - 'parachain/**'
-      - '!parachain/README.md'
-      - '!parachain/LICENSE'
   workflow_dispatch:
->>>>>>> a8564bb8
 
 jobs:
   fmt:
@@ -42,7 +36,7 @@
       - uses: actions-rs/toolchain@v1
         with:
           profile: minimal
-          toolchain: nightly-2023-02-06
+          toolchain: nightly
           target: wasm32-unknown-unknown
           components: rustfmt
       - name: cargo fmt
@@ -119,7 +113,7 @@
             --package snowbridge-ethereum-beacon-client
             --features runtime-benchmarks
             --features minimal
-          toolchain: 1.62.1
+          toolchain: 1.69.0
       - uses: actions-rs/install@v0.1.2
         with:
           crate: cargo-tarpaulin
