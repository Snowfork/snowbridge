#!/bin/sh

set -xe

cargo test --no-run

tests=(
  # Native ETH
  send_native_eth
  transfer_native_eth
<<<<<<< HEAD

  # ERC20 Tests
  register_token
=======
>>>>>>> cb05e1f8

  # ERC20 Tests
  register_token
  send_token
  send_token_to_penpal
  transfer_token

  # PNA Tests
  register_polkadot_token 
  transfer_polkadot_token
  send_polkadot_token

  # System Pallet Tests
  set_pricing_params
  set_token_transfer_fees
  create_agent
  create_channel
  transfer_native_from_agent
  upgrade_gateway
)

for test in ${tests[@]}; do 
  cargo test --test $test -- --nocapture
done<|MERGE_RESOLUTION|>--- conflicted
+++ resolved
@@ -8,12 +8,6 @@
   # Native ETH
   send_native_eth
   transfer_native_eth
-<<<<<<< HEAD
-
-  # ERC20 Tests
-  register_token
-=======
->>>>>>> cb05e1f8
 
   # ERC20 Tests
   register_token
