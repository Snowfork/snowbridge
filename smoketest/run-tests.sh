--- conflicted
+++ resolved
@@ -5,13 +5,10 @@
 cargo test --no-run
 
 tests=(
-<<<<<<< HEAD
-=======
   # Native ETH
   send_native_eth
   transfer_native_eth
 
->>>>>>> 6993ef43
   # ERC20 Tests
   register_token
   send_token
@@ -19,7 +16,7 @@
   transfer_token
 
   # PNA Tests
-  register_polkadot_token 
+  register_polkadot_token
   transfer_polkadot_token
   send_polkadot_token
 
@@ -32,6 +29,6 @@
   upgrade_gateway
 )
 
-for test in ${tests[@]}; do 
+for test in ${tests[@]}; do
   cargo test --test $test -- --nocapture
 done