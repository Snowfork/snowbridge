--- conflicted
+++ resolved
@@ -21,10 +21,7 @@
 ethers = { git = "https://github.com/gakonst/ethers-rs", default-features = false, features = ["abigen", "ws", "rustls"] }
 lazy_static = "1.4.0"
 sp-crypto-hashing = "0.1.0"
-<<<<<<< HEAD
 sp-consensus-beefy = "22.1"
 sp-application-crypto = "38.0.0"
 sp-core = "34.0.0"
-=======
-alloy = { version = "0.4.2", features = ["full"] }
->>>>>>> 6993ef43
+alloy = { version = "0.4.2", features = ["full"] }