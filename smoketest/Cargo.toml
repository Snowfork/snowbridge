[package]
name = "snowbridge-smoketest"
version = "0.1.0"
edition = "2021"

# See more keys and their definitions at https://doc.rust-lang.org/cargo/reference/manifest.html

[dependencies]
futures = "0.3.31"
tokio = { version = "1.44.2", features = ["macros", "rt-multi-thread", "time"] }
codec = { package = "parity-scale-codec", version = "3.7.4", default-features = false, features = ["bit-vec", "derive", "full"] }
scale-info = { features = ["derive"], version = "2.11.6", default-features = false }
hex = "0.4.3"
hex-literal = "0.4.1"
serde = { version = "1.0.210", features = ["derive"] }
subxt = { version = "0.43.0" }
subxt-signer = { version = "0.43.0" }
alloy = { version = "1.0.9", features = ["full"] }
lazy_static = "1.4.0"
sp-core = { version = "36.1.0" }
sp-crypto-hashing = { version = "0.1.0" }
sp-runtime = { version = "41.1.0" }
<<<<<<< HEAD
sp-consensus-beefy = "24.1.0"
sp-application-crypto = "40.1.0"
sp-mmr-primitives = { git = "https://github.com/Lederstrumpf/polkadot-sdk", branch = "rhmb/add-generate-ancestry-proof-mmr-rpc-call" }
jsonrpsee = { version = "0.25.1", features = ["client"] }
serde_json = "1.0"
k256 = {version = "0.13.4", features = ["serde"]}
=======
chrono = "0.4.42"
>>>>>>> a684acc7

[features]
legacy-v1 = []<|MERGE_RESOLUTION|>--- conflicted
+++ resolved
@@ -20,16 +20,13 @@
 sp-core = { version = "36.1.0" }
 sp-crypto-hashing = { version = "0.1.0" }
 sp-runtime = { version = "41.1.0" }
-<<<<<<< HEAD
 sp-consensus-beefy = "24.1.0"
 sp-application-crypto = "40.1.0"
 sp-mmr-primitives = { git = "https://github.com/Lederstrumpf/polkadot-sdk", branch = "rhmb/add-generate-ancestry-proof-mmr-rpc-call" }
 jsonrpsee = { version = "0.25.1", features = ["client"] }
 serde_json = "1.0"
 k256 = {version = "0.13.4", features = ["serde"]}
-=======
 chrono = "0.4.42"
->>>>>>> a684acc7
 
 [features]
 legacy-v1 = []