[package]
name = "snowbridge-smoketest"
version = "0.1.0"
edition = "2021"

# See more keys and their definitions at https://doc.rust-lang.org/cargo/reference/manifest.html

[dependencies]
futures = "0.3.31"
tokio = { version = "1.44.2", features = ["macros", "rt-multi-thread", "time"] }
codec = { package = "parity-scale-codec", version = "3.7.4", default-features = false, features = ["bit-vec", "derive", "full"] }
scale-info = { features = ["derive"], version = "2.11.6", default-features = false }
hex = "0.4.3"
hex-literal = "0.4.1"
serde = { version = "1.0.210", features = ["derive"] }
subxt = { version = "0.42.1" }
subxt-signer = { version = "0.42.1" }
ethers = { git = "https://github.com/gakonst/ethers-rs", default-features = false, features = ["abigen", "ws", "rustls"] }
lazy_static = "1.4.0"
<<<<<<< HEAD
sp-crypto-hashing = "0.1.0"
sp-consensus-beefy = "22.1"
sp-application-crypto = "38.0.0"
sp-core = "34.0.0"
sp-mmr-primitives = { path = "../../polkadot-sdk-alt/substrate/primitives/merkle-mountain-range" }
alloy = { version = "0.4.2", features = ["full"] }
jsonrpsee = { version = "0.16", features = ["client"] }
serde_json = "1.0"
=======
sp-core = { version = "36.1.0" }
sp-crypto-hashing = { version = "0.1.0" }
sp-runtime = { version = "41.1.0" }
>>>>>>> 2a4a1f8a
<|MERGE_RESOLUTION|>--- conflicted
+++ resolved
@@ -17,17 +17,12 @@
 subxt-signer = { version = "0.42.1" }
 ethers = { git = "https://github.com/gakonst/ethers-rs", default-features = false, features = ["abigen", "ws", "rustls"] }
 lazy_static = "1.4.0"
-<<<<<<< HEAD
-sp-crypto-hashing = "0.1.0"
+sp-core = { version = "36.1.0" }
+sp-crypto-hashing = { version = "0.1.0" }
+sp-runtime = { version = "41.1.0" }
 sp-consensus-beefy = "22.1"
 sp-application-crypto = "38.0.0"
-sp-core = "34.0.0"
 sp-mmr-primitives = { path = "../../polkadot-sdk-alt/substrate/primitives/merkle-mountain-range" }
 alloy = { version = "0.4.2", features = ["full"] }
 jsonrpsee = { version = "0.16", features = ["client"] }
-serde_json = "1.0"
-=======
-sp-core = { version = "36.1.0" }
-sp-crypto-hashing = { version = "0.1.0" }
-sp-runtime = { version = "41.1.0" }
->>>>>>> 2a4a1f8a
+serde_json = "1.0"