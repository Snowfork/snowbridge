[package]
name = "snowbridge-smoketest"
version = "0.1.0"
edition = "2021"

# See more keys and their definitions at https://doc.rust-lang.org/cargo/reference/manifest.html

[dependencies]
futures = "0.3.31"
tokio = { version = "1.44.2", features = ["macros", "rt-multi-thread", "time"] }
codec = { package = "parity-scale-codec", version = "3.7.4", default-features = false, features = ["bit-vec", "derive", "full"] }
scale-info = { features = ["derive"], version = "2.11.6", default-features = false }
hex = "0.4.3"
hex-literal = "0.4.1"
serde = { version = "1.0.210", features = ["derive"] }
subxt = { version = "0.42.1" }
subxt-signer = { version = "0.42.1" }
alloy = { version = "1.0.9", features = ["full"] }
lazy_static = "1.4.0"
sp-core = { version = "36.1.0" }
sp-crypto-hashing = { version = "0.1.0" }
sp-runtime = { version = "41.1.0" }
<<<<<<< HEAD
sp-consensus-beefy = "24.1.0"
sp-application-crypto = "40.1.0"
sp-mmr-primitives = { git = "https://github.com/Lederstrumpf/polkadot-sdk", branch = "rhmb/add-generate-ancestry-proof-mmr-rpc-call" }
alloy = { version = "0.4.2", features = ["full"] }
jsonrpsee = { version = "0.25.1", features = ["client"] }
serde_json = "1.0"
=======

[features]
legacy-v1 = []
>>>>>>> 78bba702
<|MERGE_RESOLUTION|>--- conflicted
+++ resolved
@@ -20,15 +20,12 @@
 sp-core = { version = "36.1.0" }
 sp-crypto-hashing = { version = "0.1.0" }
 sp-runtime = { version = "41.1.0" }
-<<<<<<< HEAD
 sp-consensus-beefy = "24.1.0"
 sp-application-crypto = "40.1.0"
 sp-mmr-primitives = { git = "https://github.com/Lederstrumpf/polkadot-sdk", branch = "rhmb/add-generate-ancestry-proof-mmr-rpc-call" }
 alloy = { version = "0.4.2", features = ["full"] }
 jsonrpsee = { version = "0.25.1", features = ["client"] }
 serde_json = "1.0"
-=======
 
 [features]
-legacy-v1 = []
->>>>>>> 78bba702
+legacy-v1 = []