--- conflicted
+++ resolved
@@ -19,18 +19,11 @@
 	let fees = gateway.register_token_fee().await.expect("get fees");
 	println!("register fees {:?}", fees);
 
-<<<<<<< HEAD
 	let set_token_fees_call = BHRuntimeCall::EthereumSystem(
 		runtime_types::snowbridge_system::pallet::Call::set_token_transfer_fees {
-			register: 10_000_000_000_000,
-			send: 20_000_000_000,
-=======
-	let set_token_fees_call = BHRuntimeCall::EthereumControl(
-		runtime_types::snowbridge_control::pallet::Call::set_token_transfer_fees {
 			create: *CREATE_ASSET_FEE,
 			transfer: *RESERVE_TRANSFER_FEE,
 			register: *REGISTER_TOKEN_FEE,
->>>>>>> e4c91352
 		},
 	);
 
