use codec::Encode;
use ethers::core::types::Address;
use futures::StreamExt;
use snowbridge_smoketest::{
	constants::*,
	contracts::{i_gateway, weth9},
	helper::{initial_clients, print_event_log_for_unit_tests},
	parachains::assethub::api::{
		foreign_assets::events::Created,
		runtime_types::{
			staging_xcm::v3::multilocation::MultiLocation,
			xcm::v3::{
				junction::{
					Junction::{AccountKey20, GlobalConsensus},
					NetworkId,
				},
				junctions::Junctions::X2,
			},
		},
	},
};
use subxt::utils::AccountId32;

#[tokio::test]
async fn register_token() {
	let test_clients = initial_clients().await.expect("initialize clients");
	let ethereum_client = *(test_clients.ethereum_signed_client.clone());
	let assethub = *(test_clients.asset_hub_client.clone());

	let gateway_addr: Address = GATEWAY_PROXY_CONTRACT.into();
	let gateway = i_gateway::IGateway::new(gateway_addr, ethereum_client.clone());

	let weth_addr: Address = WETH_CONTRACT.into();
	let weth = weth9::WETH9::new(weth_addr, ethereum_client.clone());

	let fee = gateway.quote_register_token_fee().call().await.unwrap();

	let receipt = gateway
		.register_token(weth.address())
		.value(fee)
		.send()
		.await
		.unwrap()
		.await
		.unwrap()
		.unwrap();

	println!(
<<<<<<< HEAD
		"receipt transaction hash: {:#?}, receipt block number: {:#?}",
=======
		"receipt transaction hash: {:#?}, transaction block: {:#?}",
>>>>>>> 252df12a
		hex::encode(receipt.transaction_hash),
		receipt.block_number
	);

	// Log for OutboundMessageAccepted
	let outbound_message_accepted_log = receipt.logs.last().unwrap();

	// print log for unit tests
	print_event_log_for_unit_tests(outbound_message_accepted_log);

	assert_eq!(receipt.status.unwrap().as_u64(), 1u64);

	let wait_for_blocks = 50;
	let mut blocks = assethub
		.blocks()
		.subscribe_finalized()
		.await
		.expect("block subscription")
		.take(wait_for_blocks);

	let expected_asset_id: MultiLocation = MultiLocation {
		parents: 2,
		interior: X2(
			GlobalConsensus(NetworkId::Ethereum { chain_id: ETHEREUM_CHAIN_ID }),
			AccountKey20 { network: None, key: WETH_CONTRACT.into() },
		),
	};
	let expected_creator: AccountId32 = SNOWBRIDGE_SOVEREIGN.into();
	let expected_owner: AccountId32 = SNOWBRIDGE_SOVEREIGN.into();

	let mut created_event_found = false;
	while let Some(Ok(block)) = blocks.next().await {
		println!("Polling assethub block {} for created event.", block.number());

		let events = block.events().await.unwrap();
		for created in events.find::<Created>() {
			println!("Created event found in assethub block {}.", block.number());
			let created = created.unwrap();
			assert_eq!(created.asset_id.encode(), expected_asset_id.encode());
			assert_eq!(created.creator, expected_creator);
			assert_eq!(created.owner, expected_owner);
			created_event_found = true;
		}
		if created_event_found {
			break
		}
	}
	assert!(created_event_found)
}<|MERGE_RESOLUTION|>--- conflicted
+++ resolved
@@ -46,11 +46,7 @@
 		.unwrap();
 
 	println!(
-<<<<<<< HEAD
-		"receipt transaction hash: {:#?}, receipt block number: {:#?}",
-=======
 		"receipt transaction hash: {:#?}, transaction block: {:#?}",
->>>>>>> 252df12a
 		hex::encode(receipt.transaction_hash),
 		receipt.block_number
 	);
