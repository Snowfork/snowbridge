use ethers::{
	core::types::{Address, U256},
	utils::parse_units,
};
use futures::StreamExt;
use snowbridge_smoketest::{
	constants::*,
	contracts::{i_gateway, weth9},
	helper::{initial_clients, print_event_log_for_unit_tests},
	parachains::assethub::api::{
		foreign_assets::events::Issued,
		runtime_types::{
			staging_xcm::v3::multilocation::MultiLocation,
			xcm::v3::{
				junction::{
					Junction::{AccountKey20, GlobalConsensus},
					NetworkId,
				},
				junctions::Junctions::X2,
			},
		},
	},
};
use sp_core::Encode;
use subxt::utils::AccountId32;

#[tokio::test]
async fn send_token() {
	let test_clients = initial_clients().await.expect("initialize clients");
	let ethereum_client = *(test_clients.ethereum_signed_client.clone());
	let assethub = *(test_clients.asset_hub_client.clone());

	let gateway_addr: Address = GATEWAY_PROXY_CONTRACT.into();
	let gateway = i_gateway::IGateway::new(gateway_addr, ethereum_client.clone());

	let weth_addr: Address = WETH_CONTRACT.into();
	let weth = weth9::WETH9::new(weth_addr, ethereum_client.clone());

	// Mint WETH tokens
	let value = parse_units("1", "ether").unwrap();
	let receipt = weth.deposit().value(value).send().await.unwrap().await.unwrap().unwrap();
	assert_eq!(receipt.status.unwrap().as_u64(), 1u64);

	// Approve token spend
	weth.approve(gateway_addr, value.into())
		.send()
		.await
		.unwrap()
		.await
		.unwrap()
		.unwrap();
	assert_eq!(receipt.status.unwrap().as_u64(), 1u64);

	let destination_fee = 0;
	let fee = gateway
		.quote_send_token_fee(weth.address(), ASSET_HUB_PARA_ID, destination_fee)
		.call()
		.await
		.unwrap();

	// Lock tokens into vault
	let amount: u128 = U256::from(value).low_u128();
	let receipt = gateway
		.send_token(
			weth.address(),
			ASSET_HUB_PARA_ID,
			i_gateway::MultiAddress { kind: 1, data: BOB.into() },
			destination_fee,
			amount,
		)
		.value(fee)
		.send()
		.await
		.unwrap()
		.await
		.unwrap()
		.unwrap();

	println!(
<<<<<<< HEAD
		"receipt transaction hash: {:#?}, receipt block number: {:#?}",
=======
		"receipt transaction hash: {:#?}, transaction block: {:#?}",
>>>>>>> 252df12a
		hex::encode(receipt.transaction_hash),
		receipt.block_number
	);

	// Log for OutboundMessageAccepted
	let outbound_message_accepted_log = receipt.logs.last().unwrap();

	// print log for unit tests
	print_event_log_for_unit_tests(outbound_message_accepted_log);

	assert_eq!(receipt.status.unwrap().as_u64(), 1u64);

	let wait_for_blocks = 50;
	let mut blocks = assethub
		.blocks()
		.subscribe_finalized()
		.await
		.expect("block subscription")
		.take(wait_for_blocks);

	let expected_asset_id: MultiLocation = MultiLocation {
		parents: 2,
		interior: X2(
			GlobalConsensus(NetworkId::Ethereum { chain_id: ETHEREUM_CHAIN_ID }),
			AccountKey20 { network: None, key: WETH_CONTRACT.into() },
		),
	};
	let expected_owner: AccountId32 = BOB.into();

	let mut issued_event_found = false;
	while let Some(Ok(block)) = blocks.next().await {
		println!("Polling assethub block {} for issued event.", block.number());

		let events = block.events().await.unwrap();
		for issued in events.find::<Issued>() {
			println!("Created event found in assethub block {}.", block.number());
			let issued = issued.unwrap();
			assert_eq!(issued.asset_id.encode(), expected_asset_id.encode());
			assert_eq!(issued.owner, expected_owner);
			assert_eq!(issued.amount, amount);
			issued_event_found = true;
		}
		if issued_event_found {
			break
		}
	}
	assert!(issued_event_found)
}<|MERGE_RESOLUTION|>--- conflicted
+++ resolved
@@ -77,11 +77,7 @@
 		.unwrap();
 
 	println!(
-<<<<<<< HEAD
-		"receipt transaction hash: {:#?}, receipt block number: {:#?}",
-=======
 		"receipt transaction hash: {:#?}, transaction block: {:#?}",
->>>>>>> 252df12a
 		hex::encode(receipt.transaction_hash),
 		receipt.block_number
 	);
