--- conflicted
+++ resolved
@@ -6,22 +6,14 @@
 mkdir -p src/contracts
 
 # Generate Rust bindings for contracts
-<<<<<<< HEAD
-forge bind --module --overwrite \
-  --select 'IGateway|IUpgradable|WETH9|MockGatewayV2|Token|BeefyClient' \
+forge bind --module --overwrite --ethers --select 'IGateway|IUpgradable|WETH9|MockGatewayV2|Token|HelloWorld|BeefyClient' \
   --bindings-path src/contracts \
   --root ../contracts
-=======
-forge bind --module --overwrite --ethers\
-    --select 'IGateway|IUpgradable|WETH9|MockGatewayV2|Token|HelloWorld' \
-    --bindings-path src/contracts \
-    --root ../contracts
->>>>>>> 6993ef43
 
 # Install subxt
 command -v subxt || cargo install subxt-cli \
-    --git https://github.com/paritytech/subxt.git \
-    --tag v0.38.0
+  --git https://github.com/paritytech/subxt.git \
+  --tag v0.38.0
 
 eth_network="${ETH_NETWORK:-localhost}"
 polkadot_network="${POLKADOT_NETWORK:-localhost}"
@@ -34,16 +26,15 @@
   subxt codegen --url wss://westend-penpal-rpc.polkadot.io >src/parachains/penpal.rs
 else
   if ! lsof -Pi :11144 -sTCP:LISTEN -t >/dev/null; then
-      echo "substrate nodes not running, please start with the e2e setup and rerun this script"
-      exit 1
+    echo "substrate nodes not running, please start with the e2e setup and rerun this script"
+    exit 1
   fi
   # Fetch metadata from BridgeHub and generate client
   subxt codegen --url ws://localhost:11144 >src/parachains/bridgehub.rs
-  subxt codegen --url ws://localhost:12144 > src/parachains/assethub.rs \
-  --derive-for-type staging_xcm::v5::location::Location=Clone,recursive \
-  --derive-for-type staging_xcm::v5::asset::AssetId=Clone,recursive \
-  --derive-for-type staging_xcm::v5::asset::Assets=Clone,recursive
+  subxt codegen --url ws://localhost:12144 \
+    --derive-for-type staging_xcm::v5::location::Location=Clone,recursive \
+    --derive-for-type staging_xcm::v5::asset::AssetId=Clone,recursive \
+    --derive-for-type staging_xcm::v5::asset::Assets=Clone,recursive >src/parachains/assethub.rs
   subxt codegen --url ws://localhost:9944 >src/parachains/relaychain.rs
   subxt codegen --url ws://localhost:13144 >src/parachains/penpal.rs
-fi
-
+fi