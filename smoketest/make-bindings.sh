--- conflicted
+++ resolved
@@ -12,13 +12,8 @@
 
 # Install subxt
 command -v subxt || cargo install subxt-cli \
-<<<<<<< HEAD
-  --git https://github.com/paritytech/subxt.git \
-  --tag v0.38.0
-=======
     --git https://github.com/paritytech/subxt.git \
     --tag v0.42.1
->>>>>>> 2a4a1f8a
 
 eth_network="${ETH_NETWORK:-localhost}"
 polkadot_network="${POLKADOT_NETWORK:-localhost}"
