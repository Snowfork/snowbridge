--- conflicted
+++ resolved
@@ -11,16 +11,10 @@
 fi
 
 # Generate Rust bindings for contracts
-<<<<<<< HEAD
-forge bind --module --overwrite --ethers --select 'IGateway|IUpgradable|WETH9|MockGatewayV2|Token|HelloWorld|BeefyClient' \
-  --bindings-path src/contracts \
-  --root ../contracts
-=======
 forge bind --module --overwrite \
-    --select 'IGateway|IUpgradable|WETH9|MockGatewayV2|Token|HelloWorld' \
+    --select 'IGateway|IUpgradable|WETH9|MockGatewayV2|Token|HelloWorld|BeefyClient' \
     --bindings-path src/contracts \
     --root $contracts_root
->>>>>>> 78bba702
 
 # Install subxt
 command -v subxt || cargo install subxt-cli \
