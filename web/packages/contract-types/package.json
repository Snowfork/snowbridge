{
  "name": "@snowbridge/contract-types",
<<<<<<< HEAD
  "version": "0.1.58",
=======
  "version": "0.1.59",
>>>>>>> b2edc7d4
  "description": "Snowbridge contract type bindings",
  "license": "Apache-2.0",
  "repository": {
    "type": "git",
    "url": "https://github.com/Snowfork/snowbridge.git",
    "directory": "web/packages/contract-types"
  },
  "main": "dist/index.js",
  "types": "dist/index.d.ts",
  "scripts": {
    "build": "rm -rf src && rm -rf dist && cd ../../../contracts && forge build && cd ../web/packages/contract-types && pnpm typechain && tsc --build --force",
    "typechain": "typechain --target ethers-v6 '../../../contracts/out/?(IERC20.sol|IERC20Metadata.sol|IGateway.sol|BeefyClient.sol|WETH9.sol)/!(*.abi).json' --out-dir src"
  },
  "devDependencies": {
    "@typechain/ethers-v6": "^0.5.1",
    "@types/node": "^18.19.31",
    "ts-node": "^10.9.2",
    "typechain": "^8.3.2",
    "typescript": "^5.4.5"
  },
  "dependencies": {
    "ethers": "^6.13.5",
    "@snowbridge/contracts": "workspace:*"
  }
}<|MERGE_RESOLUTION|>--- conflicted
+++ resolved
@@ -1,10 +1,6 @@
 {
   "name": "@snowbridge/contract-types",
-<<<<<<< HEAD
-  "version": "0.1.58",
-=======
   "version": "0.1.59",
->>>>>>> b2edc7d4
   "description": "Snowbridge contract type bindings",
   "license": "Apache-2.0",
   "repository": {
