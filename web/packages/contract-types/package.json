{
  "name": "@snowbridge/contract-types",
  "version": "0.1.48",
  "description": "Snowbridge contract type bindings",
  "license": "Apache-2.0",
  "repository": {
    "type": "git",
    "url": "https://github.com/Snowfork/snowbridge.git",
    "directory": "web/packages/contract-types"
  },
  "main": "dist/index.js",
  "types": "dist/index.d.ts",
  "scripts": {
<<<<<<< HEAD
    "build": "pnpm typechain && tsc --build --force",
    "typechain": "typechain --target ethers-v6 '../../../contracts/out/?(IERC20.sol|IERC20Metadata.sol|IGateway.sol|IGatewayBase.sol|BeefyClient.sol|WETH9.sol)/!(*.abi).json' --out-dir src"
=======
    "build": "rm -rf src && rm -rf dist && cd ../../../contracts && forge clean && forge build && cd ../web/packages/contract-types && pnpm typechain && tsc --build --force",
    "typechain": "typechain --target ethers-v6 '../../../contracts/out/?(IERC20.sol|IERC20Metadata.sol|IGateway.sol|BeefyClient.sol|WETH9.sol)/!(*.abi).json' --out-dir src"
>>>>>>> 0902ff10
  },
  "devDependencies": {
    "@typechain/ethers-v6": "^0.5.1",
    "@types/node": "^18.19.31",
    "ts-node": "^10.9.2",
    "typechain": "^8.3.2",
    "typescript": "^5.4.5"
  },
  "dependencies": {
    "ethers": "^6.13.5",
    "@snowbridge/contracts": "workspace:*"
  }
}<|MERGE_RESOLUTION|>--- conflicted
+++ resolved
@@ -11,13 +11,8 @@
   "main": "dist/index.js",
   "types": "dist/index.d.ts",
   "scripts": {
-<<<<<<< HEAD
-    "build": "pnpm typechain && tsc --build --force",
+    "build": "rm -rf src && rm -rf dist && cd ../../../contracts && forge clean && forge build && cd ../web/packages/contract-types && pnpm typechain && tsc --build --force",
     "typechain": "typechain --target ethers-v6 '../../../contracts/out/?(IERC20.sol|IERC20Metadata.sol|IGateway.sol|IGatewayBase.sol|BeefyClient.sol|WETH9.sol)/!(*.abi).json' --out-dir src"
-=======
-    "build": "rm -rf src && rm -rf dist && cd ../../../contracts && forge clean && forge build && cd ../web/packages/contract-types && pnpm typechain && tsc --build --force",
-    "typechain": "typechain --target ethers-v6 '../../../contracts/out/?(IERC20.sol|IERC20Metadata.sol|IGateway.sol|BeefyClient.sol|WETH9.sol)/!(*.abi).json' --out-dir src"
->>>>>>> 0902ff10
   },
   "devDependencies": {
     "@typechain/ethers-v6": "^0.5.1",
