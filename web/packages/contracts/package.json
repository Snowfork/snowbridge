--- conflicted
+++ resolved
@@ -1,10 +1,6 @@
 {
   "name": "@snowbridge/contracts",
-<<<<<<< HEAD
-  "version": "0.1.26-alpha.1",
-=======
   "version": "0.1.26",
->>>>>>> 4410757e
   "description": "Snowbridge contract source and abi.",
   "license": "Apache-2.0",
   "repository": {
