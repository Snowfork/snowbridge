--- conflicted
+++ resolved
@@ -1,10 +1,6 @@
 {
   "name": "@snowbridge/contracts",
-<<<<<<< HEAD
-  "version": "0.1.60-alpha.2",
-=======
-  "version": "0.1.63",
->>>>>>> 010806b1
+  "version": "0.1.64-alpha.1",
   "description": "Snowbridge contract source and abi.",
   "license": "Apache-2.0",
   "repository": {
