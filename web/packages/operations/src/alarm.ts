--- conflicted
+++ resolved
@@ -53,11 +53,7 @@
         Value: Number(
             metrics.bridgeStatus.toPolkadot.blockLatency >
                 status.BlockLatencyThreshold.ToPolkadot &&
-<<<<<<< HEAD
-                metrics.bridgeStatus.toPolkadot.latestEthereumBlockOnPolkadot <=
-=======
                 metrics.bridgeStatus.toPolkadot.latestBeaconSlotOnPolkadot <=
->>>>>>> d36a9169
                     metrics.bridgeStatus.toPolkadot.previousEthereumBlockOnPolkadot
         ),
     })
