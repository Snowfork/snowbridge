--- conflicted
+++ resolved
@@ -1,9 +1,5 @@
 import { Keyring } from "@polkadot/keyring"
-<<<<<<< HEAD
-import { Context, contextConfigFor, environment, toEthereumSnowbridgeV2 } from "@snowbridge/api"
-=======
 import { Context, toEthereumSnowbridgeV2, contextConfigFor } from "@snowbridge/api"
->>>>>>> 0d5f2494
 import { cryptoWaitReady } from "@polkadot/util-crypto"
 import { formatUnits, Wallet } from "ethers"
 import { assetRegistryFor } from "@snowbridge/registry"
@@ -17,12 +13,6 @@
     }
     console.log(`Using environment '${env}'`)
 
-<<<<<<< HEAD
-    const { name, config, ethChainId } = snwobridgeEnv
-    await cryptoWaitReady()
-
-=======
->>>>>>> 0d5f2494
     const context = new Context(contextConfigFor(env))
 
     const polkadot_keyring = new Keyring({ type: "sr25519" })
