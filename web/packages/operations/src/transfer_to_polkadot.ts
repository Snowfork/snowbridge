--- conflicted
+++ resolved
@@ -2,11 +2,7 @@
 import { Context, environment, toPolkadotV2 } from "@snowbridge/api"
 import { formatEther, Wallet } from "ethers"
 import { cryptoWaitReady } from "@polkadot/util-crypto"
-<<<<<<< HEAD
-import { fetchRegistry } from "./registry"
-=======
 import { assetRegistryFor } from "@snowbridge/registry"
->>>>>>> ea620f82
 import { WETH9__factory } from "@snowbridge/contract-types"
 
 export const transferToPolkadot = async (
