import { Keyring } from "@polkadot/keyring"
import { Context, contextConfigFor, environment, toPolkadotV2 } from "@snowbridge/api"
import { formatEther, Wallet } from "ethers"
import { cryptoWaitReady } from "@polkadot/util-crypto"
<<<<<<< HEAD
import { fetchRegistry } from "./registry"
=======
import { assetRegistryFor } from "@snowbridge/registry"
>>>>>>> 1581e21e
import { WETH9__factory } from "@snowbridge/contract-types"

export const transferToPolkadot = async (
    destinationChainId: number,
    symbol: string,
    amount: bigint
) => {
    await cryptoWaitReady()

    let env = "local_e2e"
    if (process.env.NODE_ENV !== undefined) {
        env = process.env.NODE_ENV
    }
    console.log(`Using environment '${env}'`)

    const context = new Context(contextConfigFor(env))

    const ETHEREUM_ACCOUNT = new Wallet(
        process.env.ETHEREUM_KEY ??
            "0x5e002a1af63fd31f1c25258f3082dc889762664cb8f218d86da85dff8b07b342",
        context.ethereum()
    )
    const ETHEREUM_ACCOUNT_PUBLIC = await ETHEREUM_ACCOUNT.getAddress()

    const polkadot_keyring = new Keyring({ type: "sr25519" })
    const POLKADOT_ACCOUNT = polkadot_keyring.addFromUri(process.env.SUBSTRATE_KEY ?? "//Ferdie")
    const POLKADOT_ACCOUNT_PUBLIC = POLKADOT_ACCOUNT.address

    console.log("eth", ETHEREUM_ACCOUNT_PUBLIC, "sub", POLKADOT_ACCOUNT_PUBLIC)

    const registry = assetRegistryFor(env)

    const assets = registry.ethereumChains[registry.ethChainId].assets
    const TOKEN_CONTRACT = Object.keys(assets)
        .map((t) => assets[t])
        .find((asset) => asset.symbol.toLowerCase().startsWith(symbol.toLowerCase()))?.token
    if (!TOKEN_CONTRACT) {
        console.log("no token contract exists, check it and rebuild asset registry.")
        return
    }

    if (symbol.toLowerCase().startsWith("weth")) {
        console.log("# Deposit and Approve WETH")
        {
            const weth9 = WETH9__factory.connect(TOKEN_CONTRACT, ETHEREUM_ACCOUNT)
            const depositResult = await weth9.deposit({ value: amount })
            const depositReceipt = await depositResult.wait()

<<<<<<< HEAD
            const approveResult = await weth9.approve(config.GATEWAY_CONTRACT, amount)
=======
            const approveResult = await weth9.approve(context.config.appContracts.gateway, amount)
>>>>>>> 1581e21e
            const approveReceipt = await approveResult.wait()

            console.log("deposit tx", depositReceipt?.hash, "approve tx", approveReceipt?.hash)
        }
    }

    console.log("# Ethereum to Asset Hub")
    {
        // Step 1. Get the delivery fee for the transaction
        const fee = await toPolkadotV2.getDeliveryFee(
            {
                gateway: context.gateway(),
                assetHub: await context.assetHub(),
                destination: await context.parachain(destinationChainId),
            },
            registry,
            // eslint-disable-next-line @typescript-eslint/no-non-null-assertion
            TOKEN_CONTRACT!,
            destinationChainId
        )

        // Step 2. Create a transfer tx
        const transfer = await toPolkadotV2.createTransfer(
            registry,
            ETHEREUM_ACCOUNT_PUBLIC,
            POLKADOT_ACCOUNT_PUBLIC,
            // eslint-disable-next-line @typescript-eslint/no-non-null-assertion
            TOKEN_CONTRACT!,
            destinationChainId,
            amount,
            fee
        )

        // Step 3. Validate the transaction.
        const validation = await toPolkadotV2.validateTransfer(
            {
                ethereum: context.ethereum(),
                gateway: context.gateway(),
                bridgeHub: await context.bridgeHub(),
                assetHub: await context.assetHub(),
                destParachain:
                    destinationChainId !== 1000
                        ? await context.parachain(destinationChainId)
                        : undefined,
            },
            transfer
        )
        console.log("validation result", validation)

        // Step 4. Check validation logs for errors
        if (validation.logs.find((l) => l.kind == toPolkadotV2.ValidationKind.Error)) {
            throw Error(`validation has one of more errors.`)
        }

        // Step 5. Estimate the cost of the execution cost of the transaction
        const {
            tx,
            computed: { totalValue },
        } = transfer
        const estimatedGas = await context.ethereum().estimateGas(tx)
        const feeData = await context.ethereum().getFeeData()
        const executionFee = (feeData.gasPrice ?? 0n) * estimatedGas

        console.log("tx:", tx)
        console.log("feeData:", feeData.toJSON())
        console.log("gas:", estimatedGas)
        console.log("delivery cost:", formatEther(fee.totalFeeInWei))
        console.log("execution cost:", formatEther(executionFee))
        console.log("total cost:", formatEther(fee.totalFeeInWei + executionFee))
        console.log("ether sent:", formatEther(totalValue - fee.totalFeeInWei))
        console.log("dry run:", await context.ethereum().call(tx))

        if (process.env["DRY_RUN"] != "true") {
            // Step 6. Submit the transaction
            const response = await ETHEREUM_ACCOUNT.sendTransaction(tx)
            const receipt = await response.wait(1)
            if (!receipt) {
                throw Error(`Transaction ${response.hash} not included.`)
            }

            // Step 7. Get the message reciept for tracking purposes
            const message = await toPolkadotV2.getMessageReceipt(receipt)
            if (!message) {
                throw Error(`Transaction ${receipt.hash} did not emit a message.`)
            }
            console.log(
                `Success message with message id: ${message.messageId}
                block number: ${message.blockNumber}
                tx hash: ${message.txHash}`
            )
        }
    }
    await context.destroyContext()
}<|MERGE_RESOLUTION|>--- conflicted
+++ resolved
@@ -2,11 +2,7 @@
 import { Context, contextConfigFor, environment, toPolkadotV2 } from "@snowbridge/api"
 import { formatEther, Wallet } from "ethers"
 import { cryptoWaitReady } from "@polkadot/util-crypto"
-<<<<<<< HEAD
-import { fetchRegistry } from "./registry"
-=======
 import { assetRegistryFor } from "@snowbridge/registry"
->>>>>>> 1581e21e
 import { WETH9__factory } from "@snowbridge/contract-types"
 
 export const transferToPolkadot = async (
@@ -55,11 +51,7 @@
             const depositResult = await weth9.deposit({ value: amount })
             const depositReceipt = await depositResult.wait()
 
-<<<<<<< HEAD
-            const approveResult = await weth9.approve(config.GATEWAY_CONTRACT, amount)
-=======
             const approveResult = await weth9.approve(context.config.appContracts.gateway, amount)
->>>>>>> 1581e21e
             const approveReceipt = await approveResult.wait()
 
             console.log("deposit tx", depositReceipt?.hash, "approve tx", approveReceipt?.hash)
