--- conflicted
+++ resolved
@@ -5,10 +5,7 @@
 const SudoPubKey =
     process.env["sudo_pubkey"] ||
     "0xd43593c715fdd31c61141abd04a99fd6822c8558854ccde39a5684e7a56da27d"
-<<<<<<< HEAD
 const sudoAccount = "//Alice"
-=======
->>>>>>> ea620f82
 
 const sendBatchTransactionsOnBridgehub = async () => {
     // Connect to node
@@ -109,14 +106,11 @@
             "5GjRnmh5o3usSYzVmsxBWzHEpvJyHK4tKNPhjpUR3ASrruBy",
             InitialFund
         ),
-<<<<<<< HEAD
         //Account for checking account
         api.tx.balances.transferAllowDeath(
             "5EYCAe5ijiYgWYWi1fs8Xz1td1djEtJVVnNfzvDRP4VtLL7Y",
             InitialFund
         ),
-=======
->>>>>>> ea620f82
         api.tx.polkadotXcm.addAuthorizedAlias(versionedLocation, null),
     ]
 
@@ -170,11 +164,7 @@
 
     // Initialize Keyring and add an account (Replace with your private key or use mnemonic)
     const keyring = new Keyring({ type: "sr25519" })
-<<<<<<< HEAD
-    const sender = keyring.addFromUri(sudoAccount)
-=======
-    const sender = keyring.addFromUri("//Alice")
->>>>>>> ea620f82
+    const sender = keyring.addFromUri(sudoAccount)
 
     const versionedLocation = api.createType("XcmVersionedLocation", {
         v4: {
@@ -213,7 +203,6 @@
     console.log("Sending batch transaction...")
 
     // Sign and send the batch transaction
-<<<<<<< HEAD
     batchTx.signAndSend(sender, ({ status }) => {
         if (status.isInBlock) {
             console.log(`✅ Transaction included in block: ${status.asInBlock}`)
@@ -225,18 +214,6 @@
     return new Promise((resolve) => setTimeout(resolve, ms))
 }
 
-=======
-    const unsub = await batchTx.signAndSend(sender, ({ status }) => {
-        if (status.isInBlock) {
-            console.log(`✅ Transaction included in block: ${status.asInBlock}`)
-        } else if (status.isFinalized) {
-            console.log(`🎉 Transaction finalized in block: ${status.asFinalized}`)
-            unsub()
-        }
-    })
-}
-
->>>>>>> ea620f82
 const main = async () => {
     await buildHrmpChannels()
     await sendBatchTransactionsOnBridgehub()
