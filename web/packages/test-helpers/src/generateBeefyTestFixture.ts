--- conflicted
+++ resolved
@@ -52,15 +52,9 @@
     const validatorSetSize =
         process.env["FIX_SET_SIZE"] == "true"
             ? accounts.length
-<<<<<<< HEAD
             : process.env["VALIDATOR_SET_SIZE"]
             ? parseInt(process.env["VALIDATOR_SET_SIZE"])
             : 600
-=======
-            : process.env["ValidatorSetSize"]
-              ? parseInt(process.env["ValidatorSetSize"])
-              : 300
->>>>>>> 665fc224
     const commitHash = fixtureData.commitmentHash
     let validatorSet: ValidatorSet
     if (process.env["FixedSet"] == "true") {
@@ -88,22 +82,10 @@
         fs.writeFileSync(ValidatorSetFile, JSON.stringify(testFixture, null, 2), "utf8")
         console.log("Beefy fixture writing to dest file: " + ValidatorSetFile)
     } else if (command == "GenerateProofs") {
-<<<<<<< HEAD
         await generateValidatorProof(BitFieldFile, ValidatorProofFile, validatorSet, commitHash)
         await generateValidatorProof(
             fiatShamirBitFieldFile,
             fiatShamirValidatorProofFile,
-=======
-        generateValidatorProof(
-            BitFieldFile0SigCount,
-            ValidatorProofFile0SigCount,
-            validatorSet,
-            commitHash,
-        )
-        generateValidatorProof(
-            BitFieldFile3SigCount,
-            ValidatorProofFile3SigCount,
->>>>>>> 665fc224
             validatorSet,
             commitHash,
         )
