--- conflicted
+++ resolved
@@ -64,45 +64,6 @@
     echo "Building relayer v2"
     mage -d "$relay_dir" build
     cp $relay_bin "$output_bin_dir/snowbridge-relay-v2"
-<<<<<<< HEAD
-
-    # Build snowbridge-v1 branch version
-    echo "Building relayer v1"
-    checkout_build_and_copy "snowbridge-v1" "snowbridge-relay-v1"
-
-    # Restore original relayer directory
-    echo "Restoring original relayer directory from backup"
-    rm -rf "$relay_dir"
-    mv "$BACKUP_DIR/$(basename "$relay_dir")" "$relay_dir"
-    rm -rf "$BACKUP_DIR"
-
-    popd
-}
-
-# Function to checkout, build relayer, and copy binary
-checkout_build_and_copy() {
-    BRANCH=$1
-    BINARY_NAME=$2
-
-    pushd $root_dir
-
-    rm -rf "$relay_dir"
-
-    echo "Checking out relayer directory from branch: $BRANCH"
-    git fetch origin $BRANCH
-    git restore --source=FETCH_HEAD --worktree -- relayer
-
-    echo "Fixing contract bindings."
-    cp generate.go_v1 relayer/generate.go
-
-    echo "Building relayer from branch: $BRANCH"
-    mage -d "$relay_dir" build
-
-    echo "Copying binary to output directory"
-    cp $relay_bin "$output_bin_dir/$BINARY_NAME"
-    popd
-=======
->>>>>>> 78bba702
 }
 
 set_slot_time() {
