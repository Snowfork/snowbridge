#!/usr/bin/env bash
set -eu

source scripts/set-env.sh

build_polkadot_binaries() {
    pushd $root_dir
    pushd $polkadot_sdk_dir

    local features=''
    if [ "$eth_network" == "localhost" ]; then
        features="--features fast-runtime"
    fi

    check_local_changes "polkadot"
    check_local_changes "substrate"

    rebuild_parachain_bin=false

    # Check that all 3 binaries are available and no changes made in the polkadot and substrate dirs
    if [[ ! -e "target/release/polkadot" || ! -e "target/release/polkadot-execute-worker" || ! -e "target/release/polkadot-prepare-worker" || "$changes_detected" -eq 1 ]]; then
        echo "Building polkadot binary, due to changes detected in polkadot or substrate, or binaries not found"
<<<<<<< HEAD
        rebuild_parachain_bin=true
        cargo build --release --locked --bin polkadot --bin polkadot-execute-worker --bin polkadot-prepare-worker $features
=======
        cargo build --release --bin polkadot --bin polkadot-execute-worker --bin polkadot-prepare-worker $features
>>>>>>> 78ee8c59
    else
        echo "No changes detected in polkadot or substrate and binaries are available, not rebuilding relaychain binaries."
    fi

    mkdir -p "$output_bin_dir"

    cp target/release/polkadot $output_bin_dir/polkadot
    cp target/release/polkadot-execute-worker $output_bin_dir/polkadot-execute-worker
    cp target/release/polkadot-prepare-worker $output_bin_dir/polkadot-prepare-worker

<<<<<<< HEAD
    if [ "$rebuild_parachain_bin" == true ]; then
        echo "Building polkadot-parachain binary"
        cargo build --release --locked -p polkadot-parachain-bin --bin polkadot-parachain $features
    fi
=======
    echo "Building polkadot-parachain binary"
    cargo build --release -p polkadot-parachain-bin --bin polkadot-parachain $features
>>>>>>> 78ee8c59
    cp target/release/polkadot-parachain $output_bin_dir/polkadot-parachain

    popd
    popd
}

changes_detected=0

check_local_changes() {
    local dir=$1
    cd "$dir"
    if git status --untracked-files=no --porcelain . | grep .; then
        changes_detected=1
    fi
    cd -
}

build_contracts() {
    echo "Building contracts"
    pushd $root_dir/contracts
    forge build
    popd
}

build_relayer() {
    echo "Building relayer v2"
    mage -d "$relay_dir" build
    cp $relay_bin "$output_bin_dir/snowbridge-relay-v2"
}

set_slot_time() {
    local new_value=$1
    echo "Hack lodestar for faster slot time"
    local preset_mainnet_config_file="$root_dir/../lodestar/packages/config/src/chainConfig/configs/mainnet.ts"
    if [[ "$(uname)" == "Darwin" && -z "${IN_NIX_SHELL:-}" ]]; then
        gsed -i "s/SLOT_DURATION_MS: .*/SLOT_DURATION_MS: $new_value,/g" $preset_mainnet_config_file
    else
        sed -i "s/SLOT_DURATION_MS: .*/SLOT_DURATION_MS: $new_value,/g" $preset_mainnet_config_file
    fi
}

build_lodestar() {
    if [ "$rebuild_lodestar" == "true" ]; then
        pushd $root_dir/../lodestar
        if [ "$eth_fast_mode" == "true" ]; then
            set_slot_time 1000
        else
            set_slot_time 12000
        fi
        yarn install && yarn run build
        popd
    fi
}

build_web_packages() {
    if [ "$rebuild_web_packages" == "true" ]; then
        pushd $root_dir/web
        pnpm install
        pnpm build
        popd
    fi
}

build_v1() {
    if [ ! -d $v1_root_dir ]; then
        git clone -b snowbridge-v1 https://github.com/snowfork/snowbridge/ $v1_root_dir
    fi
    pushd $v1_contract_dir
    forge build
    popd
    pushd $v1_relay_dir
    mage build
    cp $v1_relay_dir/build/snowbridge-relay "$output_bin_dir/snowbridge-relay-v1"
    popd
}

build_gas_estimator() {
    pushd $gas_estimator_dir
    cargo build --release --features local
    popd
}

install_binary() {
    echo "Building and installing binaries."
    mkdir -p $output_bin_dir
    build_lodestar
    build_polkadot_binaries
    build_contracts
    build_relayer
    build_web_packages
    build_v1
    build_gas_estimator
}

if [ -z "${from_start_services:-}" ]; then
    echo "build binaries only!"
    install_binary
fi<|MERGE_RESOLUTION|>--- conflicted
+++ resolved
@@ -20,12 +20,8 @@
     # Check that all 3 binaries are available and no changes made in the polkadot and substrate dirs
     if [[ ! -e "target/release/polkadot" || ! -e "target/release/polkadot-execute-worker" || ! -e "target/release/polkadot-prepare-worker" || "$changes_detected" -eq 1 ]]; then
         echo "Building polkadot binary, due to changes detected in polkadot or substrate, or binaries not found"
-<<<<<<< HEAD
         rebuild_parachain_bin=true
-        cargo build --release --locked --bin polkadot --bin polkadot-execute-worker --bin polkadot-prepare-worker $features
-=======
         cargo build --release --bin polkadot --bin polkadot-execute-worker --bin polkadot-prepare-worker $features
->>>>>>> 78ee8c59
     else
         echo "No changes detected in polkadot or substrate and binaries are available, not rebuilding relaychain binaries."
     fi
@@ -36,15 +32,10 @@
     cp target/release/polkadot-execute-worker $output_bin_dir/polkadot-execute-worker
     cp target/release/polkadot-prepare-worker $output_bin_dir/polkadot-prepare-worker
 
-<<<<<<< HEAD
     if [ "$rebuild_parachain_bin" == true ]; then
         echo "Building polkadot-parachain binary"
-        cargo build --release --locked -p polkadot-parachain-bin --bin polkadot-parachain $features
+        cargo build --release -p polkadot-parachain-bin --bin polkadot-parachain $features
     fi
-=======
-    echo "Building polkadot-parachain binary"
-    cargo build --release -p polkadot-parachain-bin --bin polkadot-parachain $features
->>>>>>> 78ee8c59
     cp target/release/polkadot-parachain $output_bin_dir/polkadot-parachain
 
     popd
