--- conflicted
+++ resolved
@@ -15,11 +15,7 @@
     check_local_changes "substrate"
 
     # Check that all 3 binaries are available and no changes made in the polkadot and substrate dirs
-<<<<<<< HEAD
-    if [[ ! -e "target/release/polkadot" || ! -e "target/release/polkadot-execute-worker" || ! -e "target/release/polkadot-prepare-worker" ]]; then
-=======
     if [[ ! -e "target/release/polkadot" || ! -e "target/release/polkadot-execute-worker" || ! -e "target/release/polkadot-prepare-worker" || "$changes_detected" -eq 1 ]]; then
->>>>>>> d05bc9da
         echo "Building polkadot binary, due to changes detected in polkadot or substrate, or binaries not found"
         cargo build --release --locked --bin polkadot --bin polkadot-execute-worker --bin polkadot-prepare-worker
     else
