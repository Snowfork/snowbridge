--- conflicted
+++ resolved
@@ -11,20 +11,8 @@
     send_governance_transact_from_relaychain $BRIDGE_HUB_PARAID "$check_point_call" 180000000000 900000
 }
 
-<<<<<<< HEAD
-config_inbound_queue() {
-    local pallet="30"
-    local callindex="01"
-    local payload="0x$pallet$callindex$(address_for GatewayProxy | tr "[:upper:]" "[:lower:]" | cut -c3-)"
-
-    send_governance_transact_from_relaychain $BRIDGE_HUB_PARAID "$payload"
-}
-
-wait_beacon_chain_ready() {
-=======
 wait_beacon_chain_ready()
 {
->>>>>>> c4c2d91a
     local initial_beacon_block=""
     while [ -z "$initial_beacon_block" ] || [ "$initial_beacon_block" == "0x0000000000000000000000000000000000000000000000000000000000000000" ]; do
         echo "Waiting for beacon chain to finalize to get initial block..."
