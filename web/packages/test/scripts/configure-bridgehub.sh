--- conflicted
+++ resolved
@@ -18,11 +18,7 @@
     local callindex="01"
     local payload="0x$pallet$callindex$(address_for GatewayProxy | tr "[:upper:]" "[:lower:]" | cut -c3-)"
 
-<<<<<<< HEAD
-    send_governance_transact_from_relaychain $bridgehub_para_id "$payload"
-=======
     send_governance_transact_from_relaychain $BRIDGE_HUB_PARAID "$payload"
->>>>>>> 8b8f1b5a
 }
 
 wait_beacon_chain_ready()
