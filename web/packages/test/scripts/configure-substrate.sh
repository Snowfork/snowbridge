#!/usr/bin/env bash
set -eu

source scripts/set-env.sh
source scripts/xcm-helper.sh

config_beacon_checkpoint() {
    # Configure beacon relay
    local electra_forked_epoch=0
    jq \
        --argjson electra_forked_epoch $electra_forked_epoch \
        '
      .source.beacon.spec.forkVersions.electra = $electra_forked_epoch
    ' \
        config/beacon-relay.json >$output_dir/beacon-relay.json

    pushd $root_dir
    local check_point_hex=$($relayer_v2 generate-beacon-checkpoint --config $output_dir/beacon-relay.json)
    popd
    local transact_call="0x5200"$check_point_hex
    send_governance_transact_from_relaychain $BRIDGE_HUB_PARAID "$transact_call" 180000000000 900000
}

wait_beacon_chain_ready() {
    local initial_beacon_block=""
    while [ -z "$initial_beacon_block" ] || [ "$initial_beacon_block" == "0x0000000000000000000000000000000000000000000000000000000000000000" ]; do
        echo "Waiting for beacon chain to finalize to get initial block..."
        initial_beacon_block=$(curl -s "$beacon_endpoint_http/eth/v1/beacon/states/head/finality_checkpoints" |
            jq -r '.data.finalized.root' || true)
        sleep 3
    done
}

# A batch call to create all HRMP channels and provide some initial funding
configure_from_test_helper() {
    echo "Configure from test helper"
    pushd ../test-helpers
    pnpm configureE2E
    popd
}

set_gateway() {
    echo "Setting gateway contract"
    local storage_key=$(echo $GATEWAY_STORAGE_KEY | cut -c3-)
    local gateway=$(echo $GATEWAY_PROXY_CONTRACT | cut -c3-)
    local transact_call="0x00040440"$storage_key"50"$gateway
    send_governance_transact_from_relaychain $BRIDGE_HUB_PARAID "$transact_call"
}


configure_bh() {
   set_gateway
}

configure_ah() {
    # Create Ether
    local call="0x28020c1f04020109079edaa802040000003501020109079edaa80200ce796ae65569a670d0c1cc1ac12515a3ce21b5fbf729d63d7b289baad070139d01043513020109079edaa8021445746865721445746865721200"
    send_governance_transact_from_relaychain $ASSET_HUB_PARAID "$call"
<<<<<<< HEAD
    # Mint Ether to Alice
    local call="0x3506020109079edaa80200d43593c715fdd31c61141abd04a99fd6822c8558854ccde39a5684e7a56da27d1300002cf61a24a229"
    send_transact_through_bridge_from_relaychain $ASSET_HUB_PARAID "$call"
    # Mint Ether to Ferdie
    local call="0x3506020109079edaa802001cbd2d43530a44705ad088af313e18f80b53ef16b36177cd4b77b846f2a5f07c1300002cf61a24a229"
    send_transact_through_bridge_from_relaychain $ASSET_HUB_PARAID "$call"
    # Create Pool for Ether<->Wnd and add liquidity
    local call="0x38000100020109079edaa802"
    send_transact_through_user_origin_from_relaychain $ASSET_HUB_PARAID "$sudo_pubkey" "$call"
    local call="0x38010100020109079edaa8020080c6a47e8d0300000000000000000000008d49fd1a0700000000000000000001000000000000000000000000000000010000000000000000000000000000001cbd2d43530a44705ad088af313e18f80b53ef16b36177cd4b77b846f2a5f07c"
    send_transact_through_user_origin_from_relaychain $ASSET_HUB_PARAID "$sudo_pubkey" "$call"
=======

    # register Wnd on BH
    local call="0x24010501000c776e640c776e640c020109079edaa8020002286bee"
    send_governance_transact_from_relaychain $ASSET_HUB_PARAID "$call"
>>>>>>> 1581e21e
}


configure_substrate() {
    configure_from_test_helper
<<<<<<< HEAD
    sleep 3
=======
>>>>>>> 1581e21e
    configure_bh
    configure_ah
    wait_beacon_chain_ready
    config_beacon_checkpoint
}

if [ -z "${from_start_services:-}" ]; then
    echo "config beacon checkpoint only!"
    configure_substrate
    wait
fi<|MERGE_RESOLUTION|>--- conflicted
+++ resolved
@@ -56,33 +56,15 @@
     # Create Ether
     local call="0x28020c1f04020109079edaa802040000003501020109079edaa80200ce796ae65569a670d0c1cc1ac12515a3ce21b5fbf729d63d7b289baad070139d01043513020109079edaa8021445746865721445746865721200"
     send_governance_transact_from_relaychain $ASSET_HUB_PARAID "$call"
-<<<<<<< HEAD
-    # Mint Ether to Alice
-    local call="0x3506020109079edaa80200d43593c715fdd31c61141abd04a99fd6822c8558854ccde39a5684e7a56da27d1300002cf61a24a229"
-    send_transact_through_bridge_from_relaychain $ASSET_HUB_PARAID "$call"
-    # Mint Ether to Ferdie
-    local call="0x3506020109079edaa802001cbd2d43530a44705ad088af313e18f80b53ef16b36177cd4b77b846f2a5f07c1300002cf61a24a229"
-    send_transact_through_bridge_from_relaychain $ASSET_HUB_PARAID "$call"
-    # Create Pool for Ether<->Wnd and add liquidity
-    local call="0x38000100020109079edaa802"
-    send_transact_through_user_origin_from_relaychain $ASSET_HUB_PARAID "$sudo_pubkey" "$call"
-    local call="0x38010100020109079edaa8020080c6a47e8d0300000000000000000000008d49fd1a0700000000000000000001000000000000000000000000000000010000000000000000000000000000001cbd2d43530a44705ad088af313e18f80b53ef16b36177cd4b77b846f2a5f07c"
-    send_transact_through_user_origin_from_relaychain $ASSET_HUB_PARAID "$sudo_pubkey" "$call"
-=======
 
     # register Wnd on BH
     local call="0x24010501000c776e640c776e640c020109079edaa8020002286bee"
     send_governance_transact_from_relaychain $ASSET_HUB_PARAID "$call"
->>>>>>> 1581e21e
 }
 
 
 configure_substrate() {
     configure_from_test_helper
-<<<<<<< HEAD
-    sleep 3
-=======
->>>>>>> 1581e21e
     configure_bh
     configure_ah
     wait_beacon_chain_ready
