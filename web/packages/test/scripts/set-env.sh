root_dir="$(realpath ../../..)"
web_dir="$root_dir/web"
config_dir="$web_dir/packages/test/config"
export contract_dir="$root_dir/contracts"
test_helpers_dir="$web_dir/packages/test-helpers"
relay_dir="$root_dir/relayer"
relay_bin="$relay_dir/build/snowbridge-relay"
export output_dir="${OUTPUT_DIR:-/tmp/snowbridge-v2}"
export output_bin_dir="$output_dir/bin"
relayer_v1="$output_bin_dir/snowbridge-relay-v1"
relayer_v2="$output_bin_dir/snowbridge-relay-v2"
ethereum_data_dir="$output_dir/ethereum"
zombienet_data_dir="$output_dir/zombienet"
export PATH="$output_bin_dir:$PATH"
polkadot_sdk_dir="${POLKADOT_SDK_DIR:-../polkadot-sdk}"

export GETH_VERSION=v1.16.4
export LODESTAR_VERSION=v1.35.0
export snowbridge_v1="${BUILD_V1:-false}"
v1_root_dir="$root_dir/../snowbridge-v1"
export v1_contract_dir="$v1_root_dir/contracts"
v1_relay_dir="$v1_root_dir/relayer"
rebuild_web_packages="${REBUILD_WEB_API:-false}"


eth_network="${ETH_NETWORK:-localhost}"
eth_endpoint_http="${ETH_RPC_ENDPOINT:-http://127.0.0.1:8545}/${INFURA_PROJECT_ID:-}"
eth_endpoint_ws="${ETH_WS_ENDPOINT:-ws://127.0.0.1:8546}/${INFURA_PROJECT_ID:-}"
eth_writer_endpoint="${ETH_WRITER_ENDPOINT:-http://127.0.0.1:8545}/${INFURA_PROJECT_ID:-}"
eth_gas_limit="${ETH_GAS_LIMIT:-5000000}"
eth_fast_mode="${ETH_FAST_MODE:-true}"
rebuild_lodestar="${REBUILD_LODESTAR:-true}"

parachain_relay_primary_gov_eth_key="${PARACHAIN_RELAY_PRIMARY_GOV_ETH_KEY:-0x8013383de6e5a891e7754ae1ef5a21e7661f1fe67cd47ca8ebf4acd6de66879a}"
parachain_relay_secondary_gov_eth_key="${PARACHAIN_RELAY_SECONDARY_GOV_ETH_KEY:-0xe699de86629f0e795b27e26b33c343876f9282c821a62086b21aef0baa7d7ca7}"
parachain_relay_assethub_eth_key="${PARACHAIN_RELAY_ASSETHUB_ETH_KEY:-0x3646505e08a0f3a61417d91db18f2911b2d17c01563044f3e2f106bf36679a6a}"
beefy_relay_eth_key="${BEEFY_RELAY_ETH_KEY:-0x935b65c833ced92c43ef9de6bff30703d941bd92a2637cb00cfad389f5862109}"


beacon_endpoint_http="${BEACON_HTTP_ENDPOINT:-http://127.0.0.1:9596}"

# Local substrate chain endpoints
export sudo_seed="${BRIDGE_HUB_SEED:-//Alice}"
export sudo_pubkey="0xd43593c715fdd31c61141abd04a99fd6822c8558854ccde39a5684e7a56da27d"

export BRIDGE_HUB_PARAID="${BRIDGE_HUB_PARAID:-1002}"
export BRIDGE_HUB_AGENT_ID="${BRIDGE_HUB_AGENT_ID:-0x03170a2e7597b7b7e3d84c05391d139a62b157e78786d8c082f29dcf4c111314}"

export ASSET_HUB_PARAID="${ASSET_HUB_PARAID:-1000}"
export ASSET_HUB_AGENT_ID="${ASSET_HUB_AGENT_ID:-0x81c5ab2571199e3188135178f3c2c8e2d268be1313d029b30f534fa579b69b79}"

export ASSET_HUB_CHANNEL_ID="0xc173fac324158e77fb5840738a1a541f633cbec8884c6a601c567d2b376a0539"
export PRIMARY_GOVERNANCE_CHANNEL_ID="0x0000000000000000000000000000000000000000000000000000000000000001"
export SECONDARY_GOVERNANCE_CHANNEL_ID="0x0000000000000000000000000000000000000000000000000000000000000002"

penpal_ws_url="${PENPAL_WS_URL:-ws://127.0.0.1:13144}"
export PENPAL_PARAID="${PENPAL_PARAID:-2000}"

# Token decimal of the relaychain(KSM|ROC:12,DOT:10)
export FOREIGN_TOKEN_DECIMALS="${FOREIGN_TOKEN_DECIMALS:-12}"

relaychain_ws_url="${RELAYCHAIN_WS_URL:-ws://127.0.0.1:9944}"
relaychain_sudo_seed="${RELAYCHAIN_SUDO_SEED:-//Alice}"

skip_relayer="${SKIP_RELAYER:-false}"

## Important accounts

# Useful tool to get these account values: https://www.shawntabrizi.com/substrate-js-utilities/
# Account for assethub (Sibling parachain 1000 5Eg2fntNprdN3FgH4sfEaaZhYtddZQSQUqvYJ1f2mLtinVhV in testnet)
assethub_sovereign_account="${ASSETHUB_SOVEREIGN_ACCOUNT:-0x7369626ce8030000000000000000000000000000000000000000000000000000}"
checking_account="${CHECKING_ACCOUNT:-0x6d6f646c70792f78636d63680000000000000000000000000000000000000000}"
# Account for penpal (Sibling parachain 2000 5Eg2fntJ27qsari4FGrGhrMqKFDRnkNSR6UshkZYBGXmSuC8 in testnet)
penpal_sovereign_account="${PENPAL_SOVEREIGN_ACCOUNT:-0x7369626cd0070000000000000000000000000000000000000000000000000000}"
# Account for snowbridge sovereign (5GjRnmh5o3usSYzVmsxBWzHEpvJyHK4tKNPhjpUR3ASrruBy in testnet)
snowbridge_sovereign_account="${SNOWBRIDGE_SOVEREIGN_ACCOUNT:-0xce796ae65569a670d0c1cc1ac12515a3ce21b5fbf729d63d7b289baad070139d}"
# Beacon relay account (//BeaconRelay 5GWFwdZb6JyU46e6ZiLxjGxogAHe8SenX76btfq8vGNAaq8c in testnet)
beacon_relayer_pub_key="${BEACON_RELAYER_PUB_KEY:-0xc46e141b5083721ad5f5056ba1cded69dce4a65f027ed3362357605b1687986a}"
# Execution relay account (//ExecutionRelayAssetHub 5DF6KbMTBPGQN6ScjqXzdB2ngk5wi3wXvubpQVUZezNfM6aV in testnet)
execution_relayer_assethub_pub_key="${EXECUTION_RELAYER_ASSETHUB_PUB_KEY:-0x34284f0c1920694dd2e798e94e378307980d0f52d556009fc451c08bd65a8b4a}"
# Execution relay account (//ExecutionRelayPenpal 5HgmfVcc8xBUcReNJsUaJMhFWGkdYpEw4RiCX4SeZPdKXR6H in testnet)
execution_relayer_penpal_pub_key="${EXECUTION_RELAYER_PENPAL_PUB_KEY:-0xf8aed1861e571ef861cf34fe9587a211465aa380787e0102c2e89dfb0b666d3b}"

# Config for deploying contracts

## Deployment key
export PRIVATE_KEY="${DEPLOYER_ETH_KEY:-0x4e9444a6efd6d42725a250b650a781da2737ea308c839eaccb0f7f3dbd2fea77}"
export ETHERSCAN_API_KEY="${ETHERSCAN_API_KEY:-0x0}"

## BeefyClient
# For max safety delay should be MAX_SEED_LOOKAHEAD=4 epochs=4*8*6=192s
# but for rococo-local each session is only 20 slots=120s
# so relax somehow here just for quick test
# for production deployment ETH_RANDAO_DELAY should be configured in a more reasonable sense
<<<<<<< HEAD
# When running in fast mode (1s slots vs 12s slots), we need longer expiration
# to account for the 12x faster block production
if [ "$eth_fast_mode" == "true" ]; then
    export RANDAO_COMMIT_DELAY="${ETH_RANDAO_DELAY:-3}"
    export RANDAO_COMMIT_EXP="${ETH_RANDAO_EXP:-40}"
else
    export RANDAO_COMMIT_DELAY="${ETH_RANDAO_DELAY:-3}"
    export RANDAO_COMMIT_EXP="${ETH_RANDAO_EXP:-3}"
fi
=======
export RANDAO_COMMIT_DELAY="${ETH_RANDAO_DELAY:-4}"
export RANDAO_COMMIT_EXP="${ETH_RANDAO_EXP:-32}"
>>>>>>> 236d9f5c
export MINIMUM_REQUIRED_SIGNATURES="${MINIMUM_REQUIRED_SIGNATURES:-16}"

## Fee
export REGISTER_TOKEN_FEE="${REGISTER_TOKEN_FEE:-200000000000000000}"
export CREATE_ASSET_FEE="${CREATE_ASSET_FEE:-100000000000}"
export RESERVE_TRANSFER_FEE="${RESERVE_TRANSFER_FEE:-100000000000}"
export RESERVE_TRANSFER_MAX_DESTINATION_FEE="${RESERVE_TRANSFER_MAX_DESTINATION_FEE:-10000000000000}"

## Pricing Parameters
export EXCHANGE_RATE="${EXCHANGE_RATE:-2500000000000000}"
export DELIVERY_COST="${DELIVERY_COST:-10000000000}"
export FEE_MULTIPLIER="${FEE_MULTIPLIER:-1000000000000000000}"
export FEE_PER_GAS="${FEE_PER_GAS:-20000000000}"

## Reward
export LOCAL_REWARD="${LOCAL_REWARD:-1000000000000}"
export REMOTE_REWARD="${REMOTE_REWARD:-1000000000000000}"

## Vault
export GATEWAY_PROXY_INITIAL_DEPOSIT="${GATEWAY_PROXY_INITIAL_DEPOSIT:-10000000000000000000}"

export GATEWAY_STORAGE_KEY="${GATEWAY_STORAGE_KEY:-0xaed97c7854d601808b98ae43079dafb3}"
export GATEWAY_PROXY_CONTRACT="${GATEWAY_PROXY_CONTRACT:-0xb1185ede04202fe62d38f5db72f71e38ff3e8305}"

address_for() {
    jq -r ".contracts.${1}.address" "$output_dir/contracts.json"
}

kill_all() {
    trap - SIGTERM
    kill 0
}

cleanup() {
    echo "Cleaning resource"
    rm -rf "$output_dir"
    mkdir "$output_dir"
    mkdir "$output_bin_dir"
    mkdir "$ethereum_data_dir"
}

check_tool() {
    if ! [ -x "$(command -v g++)" ]; then
        echo 'Error: g++ is not installed.'
        exit
    fi
    if ! [ -x "$(command -v protoc)" ]; then
        echo 'Error: protoc is not installed.'
        exit
    fi
    if ! [ -x "$(command -v jq)" ]; then
        echo 'Error: jq is not installed.'
        exit
    fi
    if ! [ -x "$(command -v sponge)" ]; then
        echo 'Error: sponge is not installed.'
        exit
    fi
    if ! [ -x "$(command -v direnv)" ]; then
        echo 'Error: direnv is not installed.'
        exit
    fi
    if ! [ -x "$(command -v mage)" ]; then
        echo 'Error: mage is not installed.'
        exit
    fi
    if ! [ -x "$(command -v pnpm)" ]; then
        echo 'Error: pnpm is not installed.'
        exit
    fi
}

wait_contract_deployed() {
    local ready=""
    while [ -z "$ready" ]; do
        if [ -f "$output_dir/contracts.json" ]; then
            ready="true"
        fi
        sleep 2
    done
}<|MERGE_RESOLUTION|>--- conflicted
+++ resolved
@@ -92,20 +92,8 @@
 # but for rococo-local each session is only 20 slots=120s
 # so relax somehow here just for quick test
 # for production deployment ETH_RANDAO_DELAY should be configured in a more reasonable sense
-<<<<<<< HEAD
-# When running in fast mode (1s slots vs 12s slots), we need longer expiration
-# to account for the 12x faster block production
-if [ "$eth_fast_mode" == "true" ]; then
-    export RANDAO_COMMIT_DELAY="${ETH_RANDAO_DELAY:-3}"
-    export RANDAO_COMMIT_EXP="${ETH_RANDAO_EXP:-40}"
-else
-    export RANDAO_COMMIT_DELAY="${ETH_RANDAO_DELAY:-3}"
-    export RANDAO_COMMIT_EXP="${ETH_RANDAO_EXP:-3}"
-fi
-=======
 export RANDAO_COMMIT_DELAY="${ETH_RANDAO_DELAY:-4}"
 export RANDAO_COMMIT_EXP="${ETH_RANDAO_EXP:-32}"
->>>>>>> 236d9f5c
 export MINIMUM_REQUIRED_SIGNATURES="${MINIMUM_REQUIRED_SIGNATURES:-16}"
 
 ## Fee
