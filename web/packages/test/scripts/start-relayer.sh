--- conflicted
+++ resolved
@@ -4,8 +4,6 @@
 source scripts/set-env.sh
 
 config_relayer() {
-<<<<<<< HEAD
-=======
     # Configure beefy relay
     jq \
         --arg k1 "$(address_for BeefyClient)" \
@@ -139,7 +137,6 @@
     ' \
         config/parachain-relay.json >$output_dir/parachain-relay-penpal.json
 
->>>>>>> b4494d55
     # Configure beacon relay
     local deneb_forked_epoch=132608
     if [ "$eth_fast_mode" == "true" ]; then
@@ -154,7 +151,7 @@
     ' \
         config/beacon-relay.json >$output_dir/beacon-relay.json
 
-    # Configure execution relay
+    # Configure execution relay for assethub-0
     jq \
         --arg eth_endpoint_ws $eth_endpoint_ws \
         --arg k1 "$(address_for GatewayProxy)" \
@@ -165,11 +162,140 @@
     | .source."channel-id" = $channelID
     | .schedule.id = 0
     ' \
-        config/execution-relay.json >$output_dir/execution-relay.json
+        config/execution-relay.json >$output_dir/execution-relay-asset-hub-0.json
+
+    # Configure execution relay for assethub-1
+    jq \
+        --arg eth_endpoint_ws $eth_endpoint_ws \
+        --arg k1 "$(address_for GatewayProxy)" \
+        --arg channelID $ASSET_HUB_CHANNEL_ID \
+        '
+      .source.ethereum.endpoint = $eth_endpoint_ws
+    | .source.contracts.Gateway = $k1
+    | .source."channel-id" = $channelID
+    | .schedule.id = 1
+    ' \
+        config/execution-relay.json >$output_dir/execution-relay-asset-hub-1.json
+
+    # Configure execution relay for assethub-2
+    jq \
+        --arg eth_endpoint_ws $eth_endpoint_ws \
+        --arg k1 "$(address_for GatewayProxy)" \
+        --arg channelID $ASSET_HUB_CHANNEL_ID \
+        '
+      .source.ethereum.endpoint = $eth_endpoint_ws
+    | .source.contracts.Gateway = $k1
+    | .source."channel-id" = $channelID
+    | .schedule.id = 2
+    ' \
+        config/execution-relay.json >$output_dir/execution-relay-asset-hub-2.json
+
+    # Configure execution relay for penpal
+    jq \
+        --arg eth_endpoint_ws $eth_endpoint_ws \
+        --arg k1 "$(address_for GatewayProxy)" \
+        --arg channelID $PENPAL_CHANNEL_ID \
+        '
+              .source.ethereum.endpoint = $eth_endpoint_ws
+            | .source.contracts.Gateway = $k1
+            | .source."channel-id" = $channelID
+            ' \
+        config/execution-relay.json >$output_dir/execution-relay-penpal.json
 }
 
 start_relayer() {
     echo "Starting relay services"
+    # Launch beefy relay
+    (
+        : >"$output_dir"/beefy-relay.log
+        while :; do
+            echo "Starting beefy relay at $(date)"
+            "${relay_bin}" run beefy \
+                --config "$output_dir/beefy-relay.json" \
+                --ethereum.private-key $beefy_relay_eth_key \
+                >>"$output_dir"/beefy-relay.log 2>&1 || true
+            sleep 20
+        done
+    ) &
+
+    # Launch parachain relay for bridgehub (primary governance)
+    (
+        : >"$output_dir"/parachain-relay-bridge-hub-01.log
+        while :; do
+            echo "Starting parachain-relay (primary governance) at $(date)"
+            "${relay_bin}" run parachain \
+                --config "$output_dir/parachain-relay-bridge-hub-01.json" \
+                --ethereum.private-key $parachain_relay_primary_gov_eth_key \
+                >>"$output_dir"/parachain-relay-bridge-hub-01.log 2>&1 || true
+            sleep 20
+        done
+    ) &
+
+    # Launch parachain relay for bridgehub (secondary governance)
+    (
+        : >"$output_dir"/parachain-relay-bridge-hub-02.log
+        while :; do
+            echo "Starting parachain-relay (secondary governance) at $(date)"
+            "${relay_bin}" run parachain \
+                --config "$output_dir/parachain-relay-bridge-hub-02.json" \
+                --ethereum.private-key $parachain_relay_secondary_gov_eth_key \
+                >>"$output_dir"/parachain-relay-bridge-hub-02.log 2>&1 || true
+            sleep 20
+        done
+    ) &
+
+    # Launch parachain relay 0 for assethub
+    (
+        : >"$output_dir"/parachain-relay-asset-hub-0.log
+        while :; do
+            echo "Starting parachain relay (asset-hub) at $(date)"
+            "${relay_bin}" run parachain \
+                --config "$output_dir/parachain-relay-asset-hub-0.json" \
+                --ethereum.private-key $parachain_relay_assethub_eth_key \
+                >>"$output_dir"/parachain-relay-asset-hub-0.log 2>&1 || true
+            sleep 20
+        done
+    ) &
+
+    # Launch parachain relay 1 for assethub
+    (
+        : >"$output_dir"/parachain-relay-asset-hub-1.log
+        while :; do
+            echo "Starting parachain relay (asset-hub) at $(date)"
+            "${relay_bin}" run parachain \
+                --config "$output_dir/parachain-relay-asset-hub-1.json" \
+                --ethereum.private-key $parachain_relay_primary_gov_eth_key \
+                >>"$output_dir"/parachain-relay-asset-hub-1.log 2>&1 || true
+            sleep 20
+        done
+    ) &
+
+    # Launch parachain relay 2 for assethub
+    (
+        : >"$output_dir"/parachain-relay-asset-hub-2.log
+        while :; do
+            echo "Starting parachain relay (asset-hub) at $(date)"
+            "${relay_bin}" run parachain \
+                --config "$output_dir/parachain-relay-asset-hub-2.json" \
+                --ethereum.private-key $parachain_relay_secondary_gov_eth_key \
+                >>"$output_dir"/parachain-relay-asset-hub-2.log 2>&1 || true
+            sleep 20
+        done
+    ) &
+
+    # Launch parachain relay for parachain penpal
+    (
+        : >"$output_dir"/parachain-relay-penpal.log
+        while :; do
+            echo "Starting parachain-relay (penpal) at $(date)"
+            "${relay_bin}" run parachain \
+                --config "$output_dir/parachain-relay-penpal.json" \
+                --ethereum.private-key $parachain_relay_penpal_eth_key \
+                >>"$output_dir"/parachain-relay-penpal.log 2>&1 || true
+            sleep 20
+        done
+    ) &
+
     # Launch beacon relay
     (
         : >"$output_dir"/beacon-relay.log
@@ -183,19 +309,57 @@
         done
     ) &
 
-    # Launch execution relay
-    (
-        : >$output_dir/execution-relay.log
-        while :; do
-            echo "Starting execution relay at $(date)"
+    # Launch execution relay for assethub-0
+    (
+        : >$output_dir/execution-relay-asset-hub-0.log
+        while :; do
+            echo "Starting execution relay (asset-hub-0) at $(date)"
             "${relay_bin}" run execution \
-                --config $output_dir/execution-relay.json \
+                --config $output_dir/execution-relay-asset-hub-0.json \
+                --substrate.private-key "//ExecutionRelayAssetHub" \
+                >>"$output_dir"/execution-relay-asset-hub-0.log 2>&1 || true
+            sleep 20
+        done
+    ) &
+
+    # Launch execution relay for assethub-1
+    (
+        : >$output_dir/execution-relay-asset-hub-1.log
+        while :; do
+            echo "Starting execution relay (asset-hub-1) at $(date)"
+            "${relay_bin}" run execution \
+                --config $output_dir/execution-relay-asset-hub-1.json \
                 --substrate.private-key "//Alice" \
-                >>"$output_dir"/execution-relay.log 2>&1 || true
-            sleep 20
-        done
-    ) &
-
+                >>"$output_dir"/execution-relay-asset-hub-1.log 2>&1 || true
+            sleep 20
+        done
+    ) &
+
+    # Launch execution relay for assethub-2
+    (
+        : >$output_dir/execution-relay-asset-hub-2.log
+        while :; do
+            echo "Starting execution relay (asset-hub-2) at $(date)"
+            "${relay_bin}" run execution \
+                --config $output_dir/execution-relay-asset-hub-2.json \
+                --substrate.private-key "//Bob" \
+                >>"$output_dir"/execution-relay-asset-hub-2.log 2>&1 || true
+            sleep 20
+        done
+    ) &
+
+    # Launch execution relay for penpal
+    (
+        : >$output_dir/execution-relay-penpal.log
+        while :; do
+            echo "Starting execution relay (penpal) at $(date)"
+            "${relay_bin}" run execution \
+                --config $output_dir/execution-relay-penpal.json \
+                --substrate.private-key "//ExecutionRelayPenpal" \
+                >>"$output_dir"/execution-relay-penpal.log 2>&1 || true
+            sleep 20
+        done
+    ) &
 }
 
 build_relayer() {
