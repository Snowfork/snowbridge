#!/usr/bin/env bash
set -eu

start=$(date +%s)

from_start_services=true

source scripts/set-env.sh
source scripts/build-binary.sh

trap kill_all SIGINT SIGTERM EXIT
cleanup

# 0. check required tools
echo "Check building tools"
check_tool

# 1. install binary if required
echo "Installing binaries if required"
install_binary

# 2. start ethereum
echo "Starting ethereum nodes"
if [ "$eth_network" == "localhost" ]; then
  source scripts/deploy-ethereum.sh
  deploy_ethereum
else
  source scripts/start-goerli.sh
  # deploy beacon node locally for fast response time or retrieving beacon state from remote could be very slow
  deploy_goerli
fi

# 3. start polkadot
echo "Starting polkadot nodes"
source scripts/deploy-polkadot.sh
deploy_polkadot

# 4. generate beefy checkpoint
echo "Generate beefy checkpoint"
source scripts/generate-beefy-checkpoint.sh
generate_beefy_checkpoint

# 5. deploy contracts
echo "Deploying ethereum contracts"
source scripts/deploy-contracts.sh
deploy_contracts

# 6. config bridgehub
echo "Config bridgehub"
source scripts/configure-bridgehub.sh
configure_bridgehub

# 7. config assethub
echo "Config assethub"
source scripts/configure-assethub.sh
configure_assethub

if [ "$skip_relayer" == "false" ]; then
<<<<<<< HEAD
  # 7. start relayer
=======
  # 8. start relayer
>>>>>>> d05bc9da
  echo "Starting relayers"
  source scripts/start-relayer.sh
  deploy_relayer
fi

echo "Testnet has been initialized"

end=$(date +%s)
runtime=$((end - start))
minutes=$(((runtime % 3600) / 60))
seconds=$(((runtime % 3600) % 60))
echo "Took $minutes minutes $seconds seconds"

wait<|MERGE_RESOLUTION|>--- conflicted
+++ resolved
@@ -56,11 +56,7 @@
 configure_assethub
 
 if [ "$skip_relayer" == "false" ]; then
-<<<<<<< HEAD
-  # 7. start relayer
-=======
   # 8. start relayer
->>>>>>> d05bc9da
   echo "Starting relayers"
   source scripts/start-relayer.sh
   deploy_relayer
