--- conflicted
+++ resolved
@@ -20,7 +20,6 @@
     # Mint weth to Penpal Sovereign on AH
     local call="0x3506020209079edaa8020300b8ea8cb425d85536b158d661da1ef0895bb92f1d007369626cd00700000000000000000000000000000000000000000000000000001300002cf61a24a229"
     send_transact_through_bridge_from_relaychain $ASSET_HUB_PARAID "$call"
-<<<<<<< HEAD
 }
 
 register_weth_on_penpal() {
@@ -95,86 +94,6 @@
     send_transact_through_user_origin_from_relaychain $ASSET_HUB_PARAID "$sudo_pubkey" "$call"
 }
 
-register_wnd_on_bh() {
-    # register Wnd on BH
-    local call="0x24010501000c776e640c776e640c020109079edaa8020002286bee"
-    send_governance_transact_from_relaychain $ASSET_HUB_PARAID "$call"
-=======
-}
-
-register_weth_on_penpal() {
-    # register weth
-    local call='0x3301020209079edaa8020300b8ea8cb425d85536b158d661da1ef0895bb92f1d00d43593c715fdd31c61141abd04a99fd6822c8558854ccde39a5684e7a56da27d0104'
-    send_governance_transact_from_relaychain $PENPAL_PARAID "$call"
-    # set weth meta data
-    local call='0x3313020209079edaa8020300b8ea8cb425d85536b158d661da1ef0895bb92f1d105745544810574554481200'
-    send_governance_transact_from_relaychain $PENPAL_PARAID "$call"
-    # Mint weth to ferdie
-    local call='0x3306020209079edaa8020300b8ea8cb425d85536b158d661da1ef0895bb92f1d001cbd2d43530a44705ad088af313e18f80b53ef16b36177cd4b77b846f2a5f07c1300002cf61a24a229'
-    send_transact_through_user_origin_from_relaychain $PENPAL_PARAID "$sudo_pubkey" "$call"
-}
-
-register_ether() {
-    # register ether
-    local call='0x3301020109079edaa80200d43593c715fdd31c61141abd04a99fd6822c8558854ccde39a5684e7a56da27d0104'
-    send_governance_transact_from_relaychain $PENPAL_PARAID "$call"
-    # set meta data
-    local call='0x3313020109079edaa8021445746865721445746865721200'
-    send_governance_transact_from_relaychain $PENPAL_PARAID "$call"
-    # Mint Ether
-    local call='0x3306020109079edaa802001cbd2d43530a44705ad088af313e18f80b53ef16b36177cd4b77b846f2a5f07c1300002cf61a24a229'
-    send_transact_through_user_origin_from_relaychain $PENPAL_PARAID "$sudo_pubkey" "$call"
-    # Mint Ether to Penpal Sovereign on AH
-    local call="0x3506020109079edaa802007369626cd00700000000000000000000000000000000000000000000000000001300002cf61a24a229"
-    send_transact_through_bridge_from_relaychain $ASSET_HUB_PARAID "$call"
-}
-
-
-register_pal() {
-    # register pal-2
-    local call='0x3501010300411f0432050800d43593c715fdd31c61141abd04a99fd6822c8558854ccde39a5684e7a56da27d0104'
-    send_governance_transact_from_relaychain $ASSET_HUB_PARAID "$call"
-    # set pal-2 metadata
-    local call="0x3513010300411f043205081470616c2d321470616c2d320c00"
-    send_governance_transact_from_relaychain $ASSET_HUB_PARAID "$call"
-    # register pal-2 on bh
-    local call='0x240105010300411f043205081470616c2d321470616c2d320c020109079edaa8020002286bee'
-    send_governance_transact_from_relaychain $ASSET_HUB_PARAID "$call"
-    # mint Pal-2 to Ferdie
-    local call='0x320608001cbd2d43530a44705ad088af313e18f80b53ef16b36177cd4b77b846f2a5f07c0b0030ef7dba02'
-    send_transact_through_user_origin_from_relaychain $PENPAL_PARAID "$sudo_pubkey" "$call"
-    # register native pal
-    local call='0x3501010100411f00d43593c715fdd31c61141abd04a99fd6822c8558854ccde39a5684e7a56da27d0104'
-    send_governance_transact_from_relaychain $ASSET_HUB_PARAID "$call"
-    # mint pal
-    local call='0x3506010100411f00d43593c715fdd31c61141abd04a99fd6822c8558854ccde39a5684e7a56da27d0f0080c6a47e8d03'
-    send_transact_through_user_origin_from_relaychain $ASSET_HUB_PARAID "$sudo_pubkey" "$call"
-    # Create Pool for Pal<->Wnd and add liquidity
-    local call="0x38000100010100411f"
-    send_transact_through_user_origin_from_relaychain $ASSET_HUB_PARAID "$sudo_pubkey" "$call"
-    local call="0x38010100010100411f00a0724e18090000000000000000000000a0724e18090000000000000000000001000000000000000000000000000000010000000000000000000000000000001cbd2d43530a44705ad088af313e18f80b53ef16b36177cd4b77b846f2a5f07c"
-    send_transact_through_user_origin_from_relaychain $ASSET_HUB_PARAID "$sudo_pubkey" "$call"
-}
-
-mint_wnd_as_fee() {
-    # Mint Wnd
-    local call='0x33060100001cbd2d43530a44705ad088af313e18f80b53ef16b36177cd4b77b846f2a5f07c1300002cf61a24a229'
-    send_transact_through_user_origin_from_relaychain $PENPAL_PARAID "$sudo_pubkey" "$call"
-}
-
-register_roc_on_ah() {
-    # Register Roc on AH
-    local call="0x28020c1f04020109006408de7737c59c238890533af25896a2c20608d8b380bb01029acb392781063e050000003501020109006408de7737c59c238890533af25896a2c20608d8b380bb01029acb392781063e00d43593c715fdd31c61141abd04a99fd6822c8558854ccde39a5684e7a56da27d01043513020109006408de7737c59c238890533af25896a2c20608d8b380bb01029acb392781063e0c526f630c526f630c00"
-    send_governance_transact_from_relaychain $ASSET_HUB_PARAID "$call"
-    # Register Roc on BH
-    local call="0x240105020109006408de7737c59c238890533af25896a2c20608d8b380bb01029acb392781063e0c726f630c726f630c020109079edaa8020002286bee"
-    send_governance_transact_from_relaychain $ASSET_HUB_PARAID "$call"
-    # Mint Roc to Ferdie
-    local call="0x3506020109006408de7737c59c238890533af25896a2c20608d8b380bb01029acb392781063e001cbd2d43530a44705ad088af313e18f80b53ef16b36177cd4b77b846f2a5f07c1300002cf61a24a229"
-    send_transact_through_user_origin_from_relaychain $ASSET_HUB_PARAID "$sudo_pubkey" "$call"
->>>>>>> 1581e21e
-}
-
 configure_bridge() {
     # fund on penpal
     transfer_local_balance "$penpal_ws_url" "//Alice" "$assethub_sovereign_account" 1000000000000
@@ -214,8 +133,6 @@
     register_roc_on_ah
 }
 
-<<<<<<< HEAD
-=======
 
 add_liquidity_on_ah() {
     # Mint Ether to Alice
@@ -241,7 +158,6 @@
     mint_wnd_as_fee
 }
 
->>>>>>> 1581e21e
 
 if [ -z "${from_start_services:-}" ]; then
     echo "config Penpal for tests"
