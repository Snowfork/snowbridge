#!/usr/bin/env bash
set -eu

source scripts/set-env.sh
source scripts/xcm-helper.sh

register_weth_on_ah() {
    # register weth
    local call='0x3501020209079edaa8020300b8ea8cb425d85536b158d661da1ef0895bb92f1d00ce796ae65569a670d0c1cc1ac12515a3ce21b5fbf729d63d7b289baad070139d0104'
    send_governance_transact_from_relaychain $ASSET_HUB_PARAID "$call"
    # set metadata
    local call='0x3513020209079edaa8020300b8ea8cb425d85536b158d661da1ef0895bb92f1d105745544810574554481200'
    send_governance_transact_from_relaychain $ASSET_HUB_PARAID "$call"
    # Mint weth to Penpal Sovereign on AH
    local call="0x3506020209079edaa8020300b8ea8cb425d85536b158d661da1ef0895bb92f1d007369626cd00700000000000000000000000000000000000000000000000000001300002cf61a24a229"
    send_transact_through_bridge_from_relaychain $ASSET_HUB_PARAID "$call"
    # Mint weth to Ferdie
    local call='0x3506020209079edaa8020300b8ea8cb425d85536b158d661da1ef0895bb92f1d001cbd2d43530a44705ad088af313e18f80b53ef16b36177cd4b77b846f2a5f07c1300002cf61a24a229'
    send_transact_through_bridge_from_relaychain $ASSET_HUB_PARAID "$call"
}

register_weth_on_penpal() {
    # register weth
    local call='0x3301020209079edaa8020300b8ea8cb425d85536b158d661da1ef0895bb92f1d00d43593c715fdd31c61141abd04a99fd6822c8558854ccde39a5684e7a56da27d0104'
    send_governance_transact_from_relaychain $PENPAL_PARAID "$call"
    # set weth meta data
    local call='0x3313020209079edaa8020300b8ea8cb425d85536b158d661da1ef0895bb92f1d105745544810574554481200'
    send_governance_transact_from_relaychain $PENPAL_PARAID "$call"
    # Mint weth to ferdie
    local call='0x3306020209079edaa8020300b8ea8cb425d85536b158d661da1ef0895bb92f1d001cbd2d43530a44705ad088af313e18f80b53ef16b36177cd4b77b846f2a5f07c1300002cf61a24a229'
    send_transact_through_user_origin_from_relaychain $PENPAL_PARAID "$sudo_pubkey" "$call"
}

register_ether() {
    # register ether
    local call='0x3301020109079edaa80200d43593c715fdd31c61141abd04a99fd6822c8558854ccde39a5684e7a56da27d0104'
    send_governance_transact_from_relaychain $PENPAL_PARAID "$call"
    # set meta data
    local call='0x3313020109079edaa8021445746865721445746865721200'
    send_governance_transact_from_relaychain $PENPAL_PARAID "$call"
    # Mint Ether
    local call='0x3306020109079edaa802001cbd2d43530a44705ad088af313e18f80b53ef16b36177cd4b77b846f2a5f07c1300002cf61a24a229'
    send_transact_through_user_origin_from_relaychain $PENPAL_PARAID "$sudo_pubkey" "$call"
    # Mint Ether to Penpal Sovereign on AH
    local call="0x3506020109079edaa802007369626cd00700000000000000000000000000000000000000000000000000001300002cf61a24a229"
    send_transact_through_bridge_from_relaychain $ASSET_HUB_PARAID "$call"
}


register_pal() {
    # register pal-2
    local call='0x3501010300411f0432050800d43593c715fdd31c61141abd04a99fd6822c8558854ccde39a5684e7a56da27d0104'
    send_governance_transact_from_relaychain $ASSET_HUB_PARAID "$call"
    # set pal-2 metadata
    local call="0x3513010300411f043205081470616c2d321470616c2d320c00"
    send_governance_transact_from_relaychain $ASSET_HUB_PARAID "$call"
    # register pal-2 on bh
    local call='0x240105010300411f043205081470616c2d321470616c2d320c020109079edaa8020002286bee'
    send_governance_transact_from_relaychain $ASSET_HUB_PARAID "$call"
    # mint Pal-2 to Ferdie on AH
    local call='0x3506010300411f04320508001cbd2d43530a44705ad088af313e18f80b53ef16b36177cd4b77b846f2a5f07c0f0080c6a47e8d03'
    send_transact_through_user_origin_from_relaychain $ASSET_HUB_PARAID "$sudo_pubkey" "$call"
    # mint Pal-2 to Ferdie on Penpal
    local call='0x320608001cbd2d43530a44705ad088af313e18f80b53ef16b36177cd4b77b846f2a5f07c0b0030ef7dba02'
    send_transact_through_user_origin_from_relaychain $PENPAL_PARAID "$sudo_pubkey" "$call"
    # register native pal
    local call='0x3501010100411f00d43593c715fdd31c61141abd04a99fd6822c8558854ccde39a5684e7a56da27d0104'
    send_governance_transact_from_relaychain $ASSET_HUB_PARAID "$call"
    # mint pal
    local call='0x3506010100411f00d43593c715fdd31c61141abd04a99fd6822c8558854ccde39a5684e7a56da27d0f0080c6a47e8d03'
    send_transact_through_user_origin_from_relaychain $ASSET_HUB_PARAID "$sudo_pubkey" "$call"
    # Create Pool for Pal<->Wnd and add liquidity
    local call="0x38000100010100411f"
    send_transact_through_user_origin_from_relaychain $ASSET_HUB_PARAID "$sudo_pubkey" "$call"
    local call="0x38010100010100411f00a0724e18090000000000000000000000a0724e18090000000000000000000001000000000000000000000000000000010000000000000000000000000000001cbd2d43530a44705ad088af313e18f80b53ef16b36177cd4b77b846f2a5f07c"
    send_transact_through_user_origin_from_relaychain $ASSET_HUB_PARAID "$sudo_pubkey" "$call"
}

mint_wnd_as_fee() {
    # Mint Wnd
    local call='0x33060100001cbd2d43530a44705ad088af313e18f80b53ef16b36177cd4b77b846f2a5f07c1300002cf61a24a229'
    send_transact_through_user_origin_from_relaychain $PENPAL_PARAID "$sudo_pubkey" "$call"
}

add_liquidity() {
    # Create Pool for Here<->Wnd and add liquidity
    local call='0x350001000000'
    send_transact_through_user_origin_from_relaychain $PENPAL_PARAID "$sudo_pubkey" "$call"
    local call='0x35010100000000a0724e18090000000000000000000000a0724e18090000000000000000000001000000000000000000000000000000010000000000000000000000000000001cbd2d43530a44705ad088af313e18f80b53ef16b36177cd4b77b846f2a5f07c'
    send_transact_through_user_origin_from_relaychain $PENPAL_PARAID "$sudo_pubkey" "$call"
}

register_roc_on_ah() {
    # Set admin of Roc to Alice
    local call="0x3515020109006408de7737c59c238890533af25896a2c20608d8b380bb01029acb392781063e00d43593c715fdd31c61141abd04a99fd6822c8558854ccde39a5684e7a56da27d00d43593c715fdd31c61141abd04a99fd6822c8558854ccde39a5684e7a56da27d00d43593c715fdd31c61141abd04a99fd6822c8558854ccde39a5684e7a56da27d00d43593c715fdd31c61141abd04a99fd6822c8558854ccde39a5684e7a56da27d040100"
    send_governance_transact_from_relaychain $ASSET_HUB_PARAID "$call"
    # Register Roc on BH
    local call="0x240105020109006408de7737c59c238890533af25896a2c20608d8b380bb01029acb392781063e0c726f630c726f630c020109079edaa8020002286bee"
    send_governance_transact_from_relaychain $ASSET_HUB_PARAID "$call"
    # Mint Roc to Ferdie
    local call="0x3506020109006408de7737c59c238890533af25896a2c20608d8b380bb01029acb392781063e001cbd2d43530a44705ad088af313e18f80b53ef16b36177cd4b77b846f2a5f07c1300002cf61a24a229"
    send_transact_through_user_origin_from_relaychain $ASSET_HUB_PARAID "$sudo_pubkey" "$call"
}

configure_bridge() {
    # fund on penpal
    transfer_local_balance "$penpal_ws_url" "//Alice" "$assethub_sovereign_account" 1000000000000
    transfer_local_balance "$penpal_ws_url" "//Alice" "$checking_account" 1000000000000
    # config bridge sovereign as reserve
    local call='0x00040440770800eb78be69c327d8334d0927607220020109079edaa802'
    send_governance_transact_from_relaychain $PENPAL_PARAID "$call"
}

function transfer_local_balance() {
    local runtime_para_endpoint=$1
    local seed=$2
    local target_account=$3
    local amount=$4
    echo "  calling transfer_balance:"
    echo "      runtime_para_endpoint: ${runtime_para_endpoint}"
    echo "      seed: ${seed}"
    echo "      target_account: ${target_account}"
    echo "      amount: ${amount}"
    echo "--------------------------------------------------"

    call_polkadot_js_api \
        --ws "${runtime_para_endpoint}" \
        --seed "${seed?}" \
        tx.balances.transferAllowDeath \
            "${target_account}" \
            "${amount}"
}


configure_on_ah() {
<<<<<<< HEAD
    # Mint Ether to Alice
    local call="0x3506020109079edaa80200d43593c715fdd31c61141abd04a99fd6822c8558854ccde39a5684e7a56da27d1300002cf61a24a229"
    send_transact_through_bridge_from_relaychain $ASSET_HUB_PARAID "$call"
    # Mint Ether to Ferdie
    local call="0x3506020109079edaa802001cbd2d43530a44705ad088af313e18f80b53ef16b36177cd4b77b846f2a5f07c1300002cf61a24a229"
    send_transact_through_bridge_from_relaychain $ASSET_HUB_PARAID "$call"
=======
>>>>>>> a5aef58e
    # Create Pool for Ether<->Wnd and add liquidity
    local call="0x38000100020109079edaa802"
    send_transact_through_user_origin_from_relaychain $ASSET_HUB_PARAID "$sudo_pubkey" "$call"
    local call="0x38010100020109079edaa8020080c6a47e8d0300000000000000000000008d49fd1a0700000000000000000001000000000000000000000000000000010000000000000000000000000000001cbd2d43530a44705ad088af313e18f80b53ef16b36177cd4b77b846f2a5f07c"
    send_transact_through_user_origin_from_relaychain $ASSET_HUB_PARAID "$sudo_pubkey" "$call"
    # Register WETH
    register_weth_on_ah
     # register Wnd on Ethereum
    local call="0x24010501000c776e640c776e640c020109079edaa8020002286bee"
    send_governance_transact_from_relaychain $ASSET_HUB_PARAID "$call"
    # register Roc on AH and Ethereum
    register_roc_on_ah
}

configure_on_penpal() {
    configure_bridge
    register_ether
    register_weth_on_penpal
    register_pal
    mint_wnd_as_fee
}

function configure_all() {
    configure_on_ah
    configure_on_penpal
}


if [ -z "${from_start_services:-}" ]; then
    echo "config Penpal for tests"
    configure_all
    wait
fi<|MERGE_RESOLUTION|>--- conflicted
+++ resolved
@@ -133,15 +133,6 @@
 
 
 configure_on_ah() {
-<<<<<<< HEAD
-    # Mint Ether to Alice
-    local call="0x3506020109079edaa80200d43593c715fdd31c61141abd04a99fd6822c8558854ccde39a5684e7a56da27d1300002cf61a24a229"
-    send_transact_through_bridge_from_relaychain $ASSET_HUB_PARAID "$call"
-    # Mint Ether to Ferdie
-    local call="0x3506020109079edaa802001cbd2d43530a44705ad088af313e18f80b53ef16b36177cd4b77b846f2a5f07c1300002cf61a24a229"
-    send_transact_through_bridge_from_relaychain $ASSET_HUB_PARAID "$call"
-=======
->>>>>>> a5aef58e
     # Create Pool for Ether<->Wnd and add liquidity
     local call="0x38000100020109079edaa802"
     send_transact_through_user_origin_from_relaychain $ASSET_HUB_PARAID "$sudo_pubkey" "$call"
