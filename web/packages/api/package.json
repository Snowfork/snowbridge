--- conflicted
+++ resolved
@@ -1,10 +1,6 @@
 {
   "name": "@snowbridge/api",
-<<<<<<< HEAD
   "version": "0.1.26",
-=======
-  "version": "0.1.26-alpha.1",
->>>>>>> 7bd89745
   "description": "Snowbridge API client",
   "license": "Apache-2.0",
   "repository": {
@@ -38,11 +34,7 @@
     "@polkadot/util-crypto": "^13.2.3",
     "@snowbridge/contract-types": "workspace:*",
     "@typechain/ethers-v6": "^0.5.1",
-<<<<<<< HEAD
-    "ethers": "6.13.4",
-=======
     "ethers": "^6.13.5",
->>>>>>> 7bd89745
     "rxjs": "^7.8.1"
   }
 }