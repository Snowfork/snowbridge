--- conflicted
+++ resolved
@@ -1,10 +1,6 @@
 {
   "name": "@snowbridge/api",
-<<<<<<< HEAD
-  "version": "0.1.57",
-=======
   "version": "0.1.59",
->>>>>>> b2edc7d4
   "description": "Snowbridge API client",
   "license": "Apache-2.0",
   "repository": {
