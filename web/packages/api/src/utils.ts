import { Registry } from "@polkadot/types/types"
import { bnToU8a, hexToU8a, isHex, stringToU8a, u8aToHex } from "@polkadot/util"
import { blake2AsU8a, decodeAddress, keccak256AsU8a } from "@polkadot/util-crypto"
import { MultiAddressStruct } from "@snowbridge/contract-types/src/IGateway"
import { ethers } from "ethers"

export const paraIdToSovereignAccount = (type: "para" | "sibl", paraId: number): string => {
    const typeEncoded = stringToU8a(type)
    const paraIdEncoded = bnToU8a(paraId)
    const zeroPadding = new Uint8Array(32 - typeEncoded.length - paraIdEncoded.length).fill(0)
    const address = new Uint8Array([...typeEncoded, ...paraIdEncoded, ...zeroPadding])
    return u8aToHex(address)
}

export const paraIdToAgentId = (registry: Registry, paraId: number): string => {
    const typeEncoded = stringToU8a("SiblingChain")
    const paraIdEncoded = registry.createType("Compact<u32>", paraId).toU8a()
    const joined = new Uint8Array([...typeEncoded, ...paraIdEncoded, 0x00])
    const agentId = blake2AsU8a(joined, 256)
    return u8aToHex(agentId)
}

export const paraIdToChannelId = (paraId: number): string => {
    const typeEncoded = stringToU8a("para")
    const paraIdEncoded = bnToU8a(paraId, { bitLength: 32, isLe: false })
    const joined = new Uint8Array([...typeEncoded, ...paraIdEncoded])
    const channelId = keccak256AsU8a(joined)
    return u8aToHex(channelId)
}

export const forwardedTopicId = (messageId: string): string => {
    // From rust code
    // (b"forward_id_for", original_id).using_encoded(sp_io::hashing::blake2_256)
    const typeEncoded = stringToU8a("forward_id_for")
    const paraIdEncoded = hexToU8a(messageId)
    const joined = new Uint8Array([...typeEncoded, ...paraIdEncoded])
    const newTopicId = blake2AsU8a(joined, 256)
    return u8aToHex(newTopicId)
}

export const beneficiaryMultiAddress = (beneficiary: string) => {
    const abi = ethers.AbiCoder.defaultAbiCoder()

    let address: MultiAddressStruct
    let hexAddress: string
    if (isHex(beneficiary)) {
        hexAddress = beneficiary
        if (beneficiary.length === 42) {
            // 20 byte address
            address = {
                kind: 2,
                data: abi.encode(["bytes20"], [hexAddress]),
            }
        } else if (beneficiary.length === 66) {
            // 32 byte address
            address = {
                kind: 1,
                data: abi.encode(["bytes32"], [hexAddress]),
            }
        } else {
            throw new Error("Unknown Beneficiary address format.")
        }
    } else {
        // SS58 address
        hexAddress = u8aToHex(decodeAddress(beneficiary))
        address = {
            kind: 1,
            data: abi.encode(["bytes32"], [hexAddress]),
        }
    }
    return { address, hexAddress }
}

export const fetchBeaconSlot = async (
    beaconUrl: string,
    blockId: `0x${string}` | number
): Promise<{
    data: {
        message: {
            slot: number
            body: {
                execution_payload?: {
                    block_number: `${number}`
                    block_hash: `0x${string}`
                }
            }
        }
    }
}> => {
    let url = beaconUrl.trim()
    if (!url.endsWith("/")) {
        url += "/"
    }
    url += `eth/v2/beacon/blocks/${blockId}`
    let response = await fetch(url)
    if (!response.ok) {
        throw new Error(response.statusText)
    }
    return await response.json()
}

<<<<<<< HEAD
export const fetchFinalityUpdate = async (beaconUrl: string): Promise<number> => {
=======
export const fetchFinalityUpdate = async (
    beaconUrl: string
): Promise<{ finalized_slot: number; attested_slot: number }> => {
>>>>>>> d36a9169
    let url = beaconUrl.trim()
    if (!url.endsWith("/")) {
        url += "/"
    }
    url += `eth/v1/beacon/light_client/finality_update`
    let response = await fetch(url)
    if (!response.ok) {
        throw new Error(response.statusText)
    }
    let result: any = await response.json()
<<<<<<< HEAD
    return Number(result?.data?.finalized_header?.beacon?.slot)
=======
    return {
        finalized_slot: Number(result?.data?.finalized_header?.beacon?.slot),
        attested_slot: Number(result?.data?.attested_header?.beacon?.slot),
    }
>>>>>>> d36a9169
}<|MERGE_RESOLUTION|>--- conflicted
+++ resolved
@@ -99,13 +99,9 @@
     return await response.json()
 }
 
-<<<<<<< HEAD
-export const fetchFinalityUpdate = async (beaconUrl: string): Promise<number> => {
-=======
 export const fetchFinalityUpdate = async (
     beaconUrl: string
 ): Promise<{ finalized_slot: number; attested_slot: number }> => {
->>>>>>> d36a9169
     let url = beaconUrl.trim()
     if (!url.endsWith("/")) {
         url += "/"
@@ -116,12 +112,8 @@
         throw new Error(response.statusText)
     }
     let result: any = await response.json()
-<<<<<<< HEAD
-    return Number(result?.data?.finalized_header?.beacon?.slot)
-=======
     return {
         finalized_slot: Number(result?.data?.finalized_header?.beacon?.slot),
         attested_slot: Number(result?.data?.attested_header?.beacon?.slot),
     }
->>>>>>> d36a9169
 }