import { DOT_LOCATION, erc20Location } from "../xcmBuilder"
<<<<<<< HEAD
import { AssetMap, PNAMap } from "../types"
=======
import { AssetMap, PNAMap } from "../assets_v2"
>>>>>>> b2edc7d4
import { ParachainBase } from "./parachainBase"

export const MUSE_CHAIN_ID = 11155111 // Sepolia
export const MUSE_TOKEN_ID = "0xb34a6924a02100ba6ef12af1c798285e8f7a16ee"
export const MYTHOS_CHAIN_ID = 1 // Ethereum Mainnet
export const MYTHOS_TOKEN_ID = "0xba41ddf06b7ffd89d1267b5a93bfef2424eb2003"

export class MythosParachain extends ParachainBase {
    getXC20DOT() {
        return undefined
    }

    async getLocationBalance(location: any, account: string, _pnaAssetId?: any): Promise<bigint> {
        if (
            this.specName === "muse" &&
            JSON.stringify(location) == JSON.stringify(erc20Location(MUSE_CHAIN_ID, MUSE_TOKEN_ID))
        ) {
            return await this.getNativeBalance(account)
        } else if (
            this.specName === "mythos" &&
            JSON.stringify(location) ==
                JSON.stringify(erc20Location(MYTHOS_CHAIN_ID, MYTHOS_TOKEN_ID))
        ) {
            return await this.getNativeBalance(account)
        } else {
            throw Error(
                `Cannot get balance for spec ${this.specName}. Location = ${JSON.stringify(
                    location
                )}`
            )
        }
    }

    getDotBalance(_account: string): Promise<bigint> {
        throw Error(`Cannot get DOT balance for spec ${this.specName}.`)
    }

    async getAssets(_ethChainId: number, _pnas: PNAMap): Promise<AssetMap> {
        const assets: AssetMap = {}
        if (this.specName === "muse") {
            assets[MUSE_TOKEN_ID.toLowerCase()] = {
                token: MUSE_TOKEN_ID.toLowerCase(),
                name: "Muse",
                minimumBalance: 10_000_000_000_000_000n,
                symbol: "MUSE",
                decimals: 18,
                isSufficient: true,
            }
        } else if (this.specName === "mythos") {
            assets[MYTHOS_TOKEN_ID.toLowerCase()] = {
                token: MYTHOS_TOKEN_ID.toLowerCase(),
                name: "Mythos",
                minimumBalance: 10_000_000_000_000_000n,
                symbol: "MYTH",
                decimals: 18,
                isSufficient: true,
            }
        } else {
            throw Error(
                `Cannot get balance for spec ${this.specName}. Location = ${JSON.stringify(
                    location
                )}`
            )
        }
        return assets
    }

    async calculateXcmFee(destinationXcm: any, asset: any): Promise<bigint> {
        if (JSON.stringify(asset) == JSON.stringify(DOT_LOCATION)) {
            console.warn(
                `${this.specName} does not support calculating fee for asset '${JSON.stringify(
                    asset
                )}'. Using default.`
            )
            return this.specName === "muse" ? 200_000_000_000n : 150_000_000n
        }
        return await this.calculateXcmFee(destinationXcm, asset)
    }
}<|MERGE_RESOLUTION|>--- conflicted
+++ resolved
@@ -1,9 +1,5 @@
 import { DOT_LOCATION, erc20Location } from "../xcmBuilder"
-<<<<<<< HEAD
-import { AssetMap, PNAMap } from "../types"
-=======
 import { AssetMap, PNAMap } from "../assets_v2"
->>>>>>> b2edc7d4
 import { ParachainBase } from "./parachainBase"
 
 export const MUSE_CHAIN_ID = 11155111 // Sepolia
