--- conflicted
+++ resolved
@@ -8,11 +8,8 @@
 import { GenericChain } from "./generic"
 import { AssetHubKusamaParachain } from "./assethubKusama"
 import { AcalaParachain } from "./acala"
-<<<<<<< HEAD
+import { FrequencyParachain } from "./frequency"
 import { PenpalParachain } from "./penpal"
-=======
-import { FrequencyParachain } from "./frequency"
->>>>>>> 78bba702
 
 export async function paraImplementation(provider: ApiPromise): Promise<ParachainBase> {
     let parachainId = 0
