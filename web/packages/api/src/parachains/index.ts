--- conflicted
+++ resolved
@@ -8,10 +8,7 @@
 import { GenericChain } from "./generic"
 import { AssetHubKusamaParachain } from "./assethubKusama"
 import { AcalaParachain } from "./acala"
-<<<<<<< HEAD
-=======
 import { FrequencyParachain } from "./frequency"
->>>>>>> ea620f82
 import { PenpalParachain } from "./penpal"
 
 export async function paraImplementation(provider: ApiPromise): Promise<ParachainBase> {
