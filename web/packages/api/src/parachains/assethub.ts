--- conflicted
+++ resolved
@@ -151,10 +151,7 @@
                         ])
                     ).map((encoded) => encoded.toPrimitive() as any)
                     if (!assetInfo) {
-<<<<<<< HEAD
-=======
                         // Query assets using XCM V5, if XCM V4 did not return anything
->>>>>>> ea620f82
                         assetType = this.provider.registry.createType(
                             "StagingXcmV5Location",
                             locationOnAH
