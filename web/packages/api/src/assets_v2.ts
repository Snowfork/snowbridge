import { AbstractProvider, Contract, ethers } from "ethers"
import { ApiPromise, HttpProvider, WsProvider } from "@polkadot/api"
import { isFunction } from "@polkadot/util"
import { SnowbridgeEnvironment } from "./environment"
import { Context } from "./index"
import {
    buildParachainERC20ReceivedXcmOnDestination,
    DOT_LOCATION, dotLocationOnKusamaAssetHubLocation,
    erc20Location,
} from "./xcmBuilder"
import { IGatewayV1__factory as IGateway__factory } from "@snowbridge/contract-types"
import { convertToXcmV3X1, getMoonbeamLocationBalance, toMoonbeamXC20 } from "./parachains/moonbeam"
import { MUSE_TOKEN_ID, MYTHOS_TOKEN_ID, getMythosLocationBalance } from "./parachains/mythos"

export type ERC20Metadata = {
    token: string
    name: string
    symbol: string
    decimals: number
    foreignId?: string
}

export type EthereumChain = {
    chainId: number
    id: string
    evmParachainId?: number
    assets: ERC20MetadataMap
    precompile?: `0x${string}`
    xcDOT?: string
    xcTokenMap?: XC20TokenMap
}

export type AccountType = "AccountId20" | "AccountId32"

export type SubstrateAccount = {
    nonce: bigint
    consumers: bigint
    providers: bigint
    sufficients: bigint
    data: {
        free: bigint
        reserved: bigint
        frozen: bigint
    }
}

export type ChainProperties = {
    tokenSymbols: string
    tokenDecimals: number
    ss58Format: number
    isEthereum: boolean
    accountType: AccountType
    evmChainId?: number
    name: string
    specName: string
    specVersion: number
}

export type Parachain = {
    parachainId: number
    info: ChainProperties
    features: {
        hasPalletXcm: boolean
        hasDryRunApi: boolean
        hasTxPaymentApi: boolean
        hasXcmPaymentApi: boolean
        hasDryRunRpc: boolean
        hasDotBalance: boolean
    }
    assets: AssetMap
    estimatedExecutionFeeDOT: bigint
    estimatedDeliveryFeeDOT: bigint
    xcDOT?: string
}

export type Asset = {
    token: string
    name: string
    minimumBalance: bigint
    symbol: string
    decimals: number
    isSufficient: boolean
    xc20?: string
    // Location on source Parachain
    location?: any
    // Location reanchored on AH
    locationOnAH?: any
    // Location reanchored on Ethereum
    locationOnEthereum?: any
    // For chains that use `Assets` pallet to manage local assets
    // the asset_id is normally represented as u32, but on Moonbeam,
    // it is u128, so use string here to avoid overflow
    assetId?: string
    // Identifier of the PNA
    foreignId?: string
}

export type RegistryOptions = {
    environment: string
    gatewayAddress: string
    ethChainId: number
    assetHubParaId: number
    bridgeHubParaId: number
    parachains: (string | ApiPromise)[]
    ethchains: (string | AbstractProvider)[]
    relaychain: string | ApiPromise
    bridgeHub: string | ApiPromise
    kusama?: KusamaOptions
    precompiles?: PrecompileMap
    assetOverrides?: AssetOverrideMap
    destinationFeeOverrides?: FeeOverrideMap
}

export type KusamaOptions = {
    assetHubParaId: number
    bridgeHubParaId: number
    assetHub: string | ApiPromise
}

export type AssetRegistry = {
    environment: string
    gatewayAddress: string
    ethChainId: number
    assetHubParaId: number
    bridgeHubParaId: number
    relaychain: ChainProperties
    bridgeHub: ChainProperties
    ethereumChains: {
        [chainId: string]: EthereumChain
    }
    parachains: ParachainMap,
    kusama: KusamaConfig | undefined
}

type KusamaConfig = {
    assetHubParaId: number
    bridgeHubParaId: number
    parachains: ParachainMap
}

interface AssetMap {
    [token: string]: Asset
}

interface ParachainMap {
    [paraId: string]: Parachain
}

interface PrecompileMap {
    [chainId: string]: `0x${string}`
}

interface AssetOverrideMap {
    [paraId: string]: Asset[]
}

interface FeeOverrideMap {
    [paraId: string]: bigint
}

interface XC20TokenMap {
    [xc20: string]: string
}

interface ERC20MetadataMap {
    [token: string]: ERC20Metadata
}

export type SourceType = "substrate" | "ethereum"

export type Path = {
    type: SourceType
    id: string
    source: number
    destination: number
    asset: string
}

export type Source = {
    type: SourceType
    id: string
    key: string
    destinations: { [destination: string]: string[] }
}

export type TransferLocation = {
    id: string
    name: string
    key: string
    type: SourceType
    parachain?: Parachain
    ethChain?: EthereumChain
}

export const ETHER_TOKEN_ADDRESS = "0x0000000000000000000000000000000000000000"

export async function buildRegistry(options: RegistryOptions): Promise<AssetRegistry> {
    const {
        environment,
        parachains,
        ethchains,
        ethChainId,
        gatewayAddress,
        assetHubParaId,
        bridgeHubParaId,
        relaychain,
        bridgeHub,
        kusama,
        precompiles,
        destinationFeeOverrides,
    } = options

    let relayInfo: ChainProperties
    {
        let provider: ApiPromise
        if (typeof relaychain === "string") {
            provider = await ApiPromise.create({
                noInitWarn: true,
                provider: relaychain.startsWith("http")
                    ? new HttpProvider(relaychain)
                    : new WsProvider(relaychain),
            })
        } else {
            provider = relaychain
        }

        relayInfo = await chainProperties(provider)

        if (typeof relaychain === "string") {
            await provider.disconnect()
        }
    }

    let bridgeHubInfo: ChainProperties
    {
        let provider: ApiPromise
        if (typeof bridgeHub === "string") {
            provider = await ApiPromise.create({
                noInitWarn: true,
                provider: bridgeHub.startsWith("http")
                    ? new HttpProvider(bridgeHub)
                    : new WsProvider(bridgeHub),
            })
        } else {
            provider = bridgeHub
        }
        bridgeHubInfo = await chainProperties(provider)

        if (typeof bridgeHub === "string") {
            await provider.disconnect()
        }
    }

    // Connect to all substrate parachains.
    const providers: {
        [paraIdKey: string]: { parachainId: number; provider: ApiPromise; managed: boolean }
    } = {}
    {
        for (const { parachainId, provider, managed } of await Promise.all(
            parachains.map(async (parachain) => {
                let provider: ApiPromise
                let managed = false
                if (typeof parachain === "string") {
                    provider = await ApiPromise.create({
                        noInitWarn: true,
                        provider: parachain.startsWith("http")
                            ? new HttpProvider(parachain)
                            : new WsProvider(parachain),
                    })
                    managed = true
                } else {
                    provider = parachain
                }
                const parachainId = await getParachainId(provider)
                return { parachainId, provider, managed }
            })
        )) {
            providers[parachainId.toString()] = { parachainId, provider, managed }
        }
        if (!(assetHubParaId.toString() in providers)) {
            throw Error(
                `Could not resolve asset hub para id ${assetHubParaId} in the list of parachains provided.`
            )
        }
    }

    // Connect to all eth connections
    const ethProviders: {
        [chainId: string]: {
            chainId: number
            provider: AbstractProvider
            managed: boolean
            name: string
        }
    } = {}
    {
        for (const result of await Promise.all(
            ethchains.map(async (ethChain) => {
                let provider: AbstractProvider
                let managed = false
                if (typeof ethChain === "string") {
                    provider = ethers.getDefaultProvider(ethChain)
                    managed = true
                } else {
                    provider = ethChain
                }
                const network = await provider.getNetwork()
                return { chainId: Number(network.chainId), provider, managed, name: network.name }
            })
        )) {
            ethProviders[result.chainId.toString()] = result
        }
        if (!(ethChainId.toString() in ethProviders)) {
            throw Error(`Cannot find ethereum chain ${ethChainId} in the list of ethereum chains.`)
        }
    }

    const pnaOverrides = await indexPNAs(
        environment,
        bridgeHub as ApiPromise,
        providers[assetHubParaId].provider,
        ethProviders[ethChainId].provider,
        gatewayAddress,
        assetHubParaId
    )
    const assetOverrides = { ...options.assetOverrides, ...pnaOverrides }

    // Index parachains
    const paras: ParachainMap = {}
    for (const { parachainId, para } of await Promise.all(
        Object.keys(providers).map(async (parachainIdKey) => {
            const { parachainId, provider } = providers[parachainIdKey]
            const para = await indexParachain(
                provider,
                providers[assetHubParaId.toString()].provider,
                ethChainId,
                parachainId,
                assetHubParaId,
                assetOverrides ?? {},
                destinationFeeOverrides ?? {}
            )
            return { parachainId, para }
        })
    )) {
        paras[parachainId.toString()] = para
    }

    // Index Ethereum chain
    const ethChains: { [chainId: string]: EthereumChain } = {}
    for (const ethChainInfo of await Promise.all(
        Object.keys(ethProviders).map(async (ethChainKey) => {
            return indexEthChain(
                ethProviders[ethChainKey].provider,
                ethProviders[ethChainKey].chainId,
                ethProviders[ethChainKey].name,
                ethChainId,
                gatewayAddress,
                assetHubParaId,
                paras,
                precompiles ?? {}
            )
        })
    )) {
        ethChains[ethChainInfo.chainId.toString()] = ethChainInfo
    }

    // Dispose of all substrate connections
    await Promise.all(
        Object.keys(providers)
            .filter((parachainKey) => providers[parachainKey].managed)
            .map(async (parachainKey) => await providers[parachainKey].provider.disconnect())
    )

    // Dispose all eth connections
    Object.keys(ethProviders)
        .filter((parachainKey) => ethProviders[parachainKey].managed)
        .forEach((parachainKey) => ethProviders[parachainKey].provider.destroy())

    let kusamaConfig: KusamaConfig | undefined;
    if (kusama) {
        let kusamaAssetHub = kusama.assetHub;
        let provider: ApiPromise
        if (typeof kusamaAssetHub === "string") {
            provider = await ApiPromise.create({
                noInitWarn: true,
                provider: kusamaAssetHub.startsWith("http")
                    ? new HttpProvider(kusamaAssetHub)
                    : new WsProvider(kusamaAssetHub),
            })
        } else {
            provider = kusamaAssetHub
        }

        const kusamaPnaOverrides = await indexKusamaPNAs(
            bridgeHub as ApiPromise,
            providers[assetHubParaId].provider,
            provider,
            ethProviders[ethChainId].provider,
            gatewayAddress,
            assetHubParaId
        )
        let assetOverrides = { ...options.assetOverrides, ...kusamaPnaOverrides }

        const para = await indexParachain(
            provider,
            provider,
            ethChainId,
            kusama.assetHubParaId,
            kusama.assetHubParaId,
            assetOverrides ?? {},
            destinationFeeOverrides ?? {}
        )

        const kusamaParas: ParachainMap = {}
        kusamaParas[kusama.assetHubParaId] = para

        kusamaConfig = {
            parachains: kusamaParas,
            assetHubParaId: kusama.assetHubParaId,
            bridgeHubParaId: kusama.bridgeHubParaId,
        }
    }

    return {
        environment,
        ethChainId,
        gatewayAddress,
        assetHubParaId,
        bridgeHubParaId,
        relaychain: relayInfo,
        bridgeHub: bridgeHubInfo,
        ethereumChains: ethChains,
        parachains: paras,
        kusama: kusamaConfig,
    }
}

export function getEthereumTransferLocation(
    registry: AssetRegistry,
    ethChain: EthereumChain
): TransferLocation {
    if (!ethChain.evmParachainId) {
        return {
            id: "ethereum",
            name: "Ethereum",
            type: "ethereum",
            key: ethChain.chainId.toString(),
            ethChain,
        }
    } else {
        const evmChain = registry.parachains[ethChain.evmParachainId]
        return {
            id: ethChain.id,
            name: `${evmChain.info.name} (EVM)`,
            key: ethChain.chainId.toString(),
            type: "ethereum",
            ethChain,
            parachain: evmChain,
        }
    }
}

export function getSubstrateTransferLocation(parachain: Parachain): TransferLocation {
    return {
        id: parachain.info.specName,
        name: parachain.info.name,
        key: parachain.parachainId.toString(),
        type: "substrate",
        parachain,
    }
}

export function getTransferLocation(
    registry: AssetRegistry,
    sourceType: string,
    sourceKey: string
): TransferLocation {
    if (sourceType === "ethereum") {
        return getEthereumTransferLocation(registry, registry.ethereumChains[sourceKey])
    } else {
        return getSubstrateTransferLocation(registry.parachains[sourceKey])
    }
}

export function getTransferLocations(
    registry: AssetRegistry,
    filter?: (path: Path) => boolean
): Source[] {
    const ethChain = registry.ethereumChains[registry.ethChainId]
    const parachains = Object.keys(registry.parachains)
        .filter((p) => p !== registry.bridgeHubParaId.toString())
        .map((p) => registry.parachains[p])

    const pathFilter = filter ?? defaultPathFilter(registry.environment)

    const locations: Path[] = []
    for (const parachain of parachains) {
        const sourceAssets = Object.keys(ethChain.assets)
        const destinationAssets = Object.keys(parachain.assets)
        const commonAssets = new Set(
            sourceAssets.filter((sa) => destinationAssets.find((da) => da === sa))
        )
        for (const asset of commonAssets) {
            const p1: Path = {
                type: "ethereum",
                id: "ethereum",
                source: ethChain.chainId,
                destination: parachain.parachainId,
                asset,
            }
            if (pathFilter(p1)) {
                locations.push(p1)
            }
            const p2: Path = {
                type: "substrate",
                id: parachain.info.specName,
                source: parachain.parachainId,
                destination: ethChain.chainId,
                asset,
            }
            if (pathFilter(p2)) {
                locations.push(p2)
            }
            if (parachain.info.evmChainId && registry.ethereumChains[parachain.info.evmChainId]) {
                const p3: Path = {
                    type: "ethereum",
                    id: `${parachain.info.specName}_evm`,
                    source: parachain.info.evmChainId,
                    destination: ethChain.chainId,
                    asset,
                }
                if (pathFilter(p3)) {
                    locations.push(p3)
                }
            }
        }
    }
    const results: Source[] = []
    for (const location of locations) {
        let source = results.find(
            (s) =>
                s.type === location.type &&
                s.id === location.id &&
                s.key === location.source.toString()
        )
        if (!source) {
            source = {
                type: location.type,
                id: location.id,
                key: location.source.toString(),
                destinations: {},
            }
            results.push(source)
        }
        let destination: string[] = source.destinations[location.destination]
        if (!destination) {
            destination = []
            source.destinations[location.destination] = destination
        }
        destination.push(location.asset)
    }
    return results
}

export function fromEnvironment(
    { name, config, kusamaConfig, ethChainId }: SnowbridgeEnvironment,
    ethereumApiKey?: string
): RegistryOptions {
    let result: RegistryOptions = {
        environment: name,
        assetHubParaId: config.ASSET_HUB_PARAID,
        bridgeHubParaId: config.BRIDGE_HUB_PARAID,
        bridgeHub: config.PARACHAINS[config.BRIDGE_HUB_PARAID.toString()],
        relaychain: config.RELAY_CHAIN_URL,
        ethChainId,
        gatewayAddress: config.GATEWAY_CONTRACT,
        ethchains: Object.values(config.ETHEREUM_CHAINS).map((x) => x(ethereumApiKey ?? "")),
        parachains: Object.keys(config.PARACHAINS)
            .filter((paraId) => paraId !== config.BRIDGE_HUB_PARAID.toString())
            .map((paraId) => config.PARACHAINS[paraId]),
    }
    if (kusamaConfig) {
        result.kusama = {
            assetHubParaId: kusamaConfig.ASSET_HUB_PARAID,
            bridgeHubParaId: kusamaConfig.BRIDGE_HUB_PARAID,
            assetHub: kusamaConfig.PARACHAINS[config.ASSET_HUB_PARAID.toString()]
        }
    }
    addOverrides(name, result)
    return result
}

export async function fromContext(context: Context): Promise<RegistryOptions> {
    const { assetHubParaId, bridgeHubParaId } = context.config.polkadot
    const [bridgeHub, relaychain, network, gatewayAddress, parachains] = await Promise.all([
        context.bridgeHub(),
        context.relaychain(),
        context.ethereum().getNetwork(),
        context.gateway().getAddress(),
        Promise.all(
            context
                .parachains()
                .filter((paraId) => paraId !== context.config.polkadot.bridgeHubParaId)
                .map((paraId) => context.parachain(paraId))
        ),
    ])

    let result: RegistryOptions = {
        environment: context.config.environment,
        assetHubParaId,
        bridgeHubParaId,
        bridgeHub,
        relaychain,
        ethChainId: Number(network.chainId),
        gatewayAddress,
        ethchains: context.ethChains().map((ethChainId) => context.ethChain(ethChainId)),
        parachains,
    }

    if (context.config.kusama) {
        const [kusamaAssetHub] = await Promise.all([
            context.kusamaAssetHub(),
        ])

        if (kusamaAssetHub) {
            const { assetHubParaId, bridgeHubParaId } = context.config.kusama;
            result.kusama = {
                assetHubParaId,
                bridgeHubParaId,
                assetHub: kusamaAssetHub
            }
        }
    }

    addOverrides(context.config.environment, result)
    return result
}

export async function getNativeAccount(
    provider: ApiPromise,
    account: string
): Promise<SubstrateAccount> {
    const accountData = (await provider.query.system.account(account)).toPrimitive() as any
    return {
        nonce: BigInt(accountData.nonce),
        consumers: BigInt(accountData.consumers),
        providers: BigInt(accountData.providers),
        sufficients: BigInt(accountData.sufficients),
        data: {
            free: BigInt(accountData.data.free),
            reserved: BigInt(accountData.data.reserved),
            frozen: BigInt(accountData.data.frozen),
        },
    }
}

export async function getNativeBalance(provider: ApiPromise, account: string): Promise<bigint> {
    const accountData = await getNativeAccount(provider, account)
    return accountData.data.free
}

export async function getLocationBalance(
    provider: ApiPromise,
    specName: string,
    location: any,
    account: string,
    pnaAssetId?: any
): Promise<bigint> {
    switch (specName) {
        case "basilisk":
        case "hydradx": {
            const paraAssetId = (
                await provider.query.assetRegistry.locationAssets(convertToXcmV3X1(location))
            ).toPrimitive()
            if (!paraAssetId) {
                throw Error(`DOT not registered for spec ${specName}.`)
            }
            const accountData = (
                await provider.query.tokens.accounts(account, paraAssetId)
            ).toPrimitive() as any
            return BigInt(accountData?.free ?? 0n)
        }
        case "penpal-parachain":
        case "asset-hub-paseo":
        case "westmint":
        case "statemint": {
            let accountData: any
            if (pnaAssetId) {
                accountData = (
                    await provider.query.assets.account(pnaAssetId, account)
                ).toPrimitive() as any
            } else {
                accountData = (
                    await provider.query.foreignAssets.account(location, account)
                ).toPrimitive() as any
            }
            return BigInt(accountData?.balance ?? 0n)
        }
        case "statemine": {
            let accountData = (
                await provider.query.foreignAssets.account(location, account)
            ).toPrimitive() as any
            return BigInt(accountData?.balance ?? 0n)
        }
        case "bifrost":
        case "bifrost_paseo":
        case "bifrost_polkadot": {
            const paraAssetId = (
                await provider.query.assetRegistry.locationToCurrencyIds(location)
            ).toPrimitive()
            if (!paraAssetId) {
                throw Error(`DOT not registered for spec ${specName}.`)
            }
            const accountData = (
                await provider.query.tokens.accounts(account, paraAssetId)
            ).toPrimitive() as any
            return BigInt(accountData?.free ?? 0n)
        }
        case "moonriver":
        case "moonbeam": {
            return await getMoonbeamLocationBalance(
                pnaAssetId,
                location,
                provider,
                specName,
                account
            )
        }
        case "muse":
        case "mythos": {
            return await getMythosLocationBalance(
                location, provider, specName, account
            )
        }
        default:
            throw Error(`Cannot get balance for spec ${specName}. Location = ${JSON.stringify(location)}`)
    }
}

export function getDotBalance(
    provider: ApiPromise,
    specName: string,
    account: string
): Promise<bigint> {
    switch (specName) {
        case "asset-hub-paseo":
        case "westmint":
        case "statemint": {
            return getNativeBalance(provider, account)
        }
        case "statemine": {
            return getLocationBalance(provider, specName, dotLocationOnKusamaAssetHubLocation(), account)
        }
        default:
            return getLocationBalance(provider, specName, DOT_LOCATION, account)
    }
}

export function getTokenBalance(
    provider: ApiPromise,
    specName: string,
    account: string,
    ethChainId: number,
    tokenAddress: string,
    asset?: Asset
) {
    return getLocationBalance(
        provider,
        specName,
        asset?.location ?? erc20Location(ethChainId, tokenAddress),
        account,
        asset?.assetId
    )
}

export async function getParachainId(parachain: ApiPromise): Promise<number> {
    const sourceParachainEncoded = await parachain.query.parachainInfo.parachainId()
    return Number(sourceParachainEncoded.toPrimitive())
}

export async function calculateDestinationFee(provider: ApiPromise, destinationXcm: any) {
    const weight = (
        await provider.call.xcmPaymentApi.queryXcmWeight(destinationXcm)
    ).toPrimitive() as any
    if (!weight.ok) {
        throw Error(`Can not query XCM Weight.`)
    }

    let feeInDot: any
    feeInDot = (
        await provider.call.xcmPaymentApi.queryWeightToAssetFee(weight.ok, {
            v4: { parents: 1, interior: "Here" },
        })
    ).toPrimitive() as any
    // For compatibility with Westend, which has XCMV5 enabled.
    if (!feeInDot.ok) {
        feeInDot = (
            await provider.call.xcmPaymentApi.queryWeightToAssetFee(weight.ok, {
                v5: { parents: 1, interior: "Here" },
            })
        ).toPrimitive() as any
        if (!feeInDot.ok) throw Error(`Can not convert weight to fee in DOT.`)
    }
    const executionFee = BigInt(feeInDot.ok.toString())

    return executionFee
}

export async function quoteFeeSwap(
    provider: ApiPromise,
    asset1: any,
    asset2: any,
    amount: bigint,
) {
    const result = await provider.call.assetConversionApi.quotePriceExactTokensForTokens(
        asset1,
        asset2,
        amount,
        true
    );

    const resultPrimitive = result.toPrimitive() as any;

    if (!resultPrimitive) {
        throw Error(`Cannot get swap quote.`);
    }

    return BigInt(resultPrimitive);
}

export async function calculateDeliveryFee(
    provider: ApiPromise,
    parachainId: number,
    destinationXcm: any
) {
    const result = (
        await provider.call.xcmPaymentApi.queryDeliveryFees(
            { v4: { parents: 1, interior: { x1: [{ parachain: parachainId }] } } },
            destinationXcm
        )
    ).toPrimitive() as any
    if (!result.ok) {
        throw Error(`Can not query XCM Weight.`)
    }
    let dotAsset = undefined
    for (const asset of result.ok.v4) {
        if (asset.id.parents === 1 && asset.id.interior.here === null) {
            dotAsset = asset
        }
    }
    if (!dotAsset) {
        console.info("Could not find DOT in result", result)
        throw Error(`Can not query XCM Weight.`)
    }

    const deliveryFee = BigInt(dotAsset.fun.fungible.toString())

    return deliveryFee
}

export function padFeeByPercentage(fee: bigint, padPercent: bigint) {
    if (padPercent < 0 || padPercent > 100) {
        throw Error(`padPercent ${padPercent} not in range of 0 to 100.`)
    }
    return fee * ((100n + padPercent) / 100n)
}

async function chainProperties(provider: ApiPromise): Promise<ChainProperties> {
    const [properties, name] = await Promise.all([
        provider.rpc.system.properties(),
        provider.rpc.system.chain(),
    ])
    const tokenSymbols = properties.tokenSymbol.unwrapOrDefault().at(0)?.toString()
    const tokenDecimals = properties.tokenDecimals.unwrapOrDefault().at(0)?.toNumber()
    const isEthereum = properties.isEthereum.toPrimitive()
    const ss58Format =
        (provider.consts.system.ss58Prefix.toPrimitive() as number) ??
        properties.ss58Format.unwrapOr(null)?.toNumber()
    const { specName, specVersion } = provider.consts.system.version.toJSON() as any
    const accountType = provider.registry.getDefinition("AccountId")

    let evmChainId: number | undefined
    if (provider.query.evmChainId) {
        evmChainId = Number((await provider.query.evmChainId.chainId()).toPrimitive())
    } else if (provider.query.ethereumChainId) {
        evmChainId = Number((await provider.query.ethereumChainId.chainId()).toPrimitive())
    } else {
        evmChainId = undefined
    }

    if (accountType !== "AccountId20" && accountType !== "AccountId32") {
        throw Error(`Unknown account type ${accountType} for runtime ${specName}.`)
    }
    return {
        tokenSymbols: String(tokenSymbols),
        tokenDecimals: Number(tokenDecimals),
        ss58Format,
        isEthereum,
        accountType,
        evmChainId,
        name: name.toPrimitive(),
        specName,
        specVersion,
    }
}

async function indexParachainAssets(provider: ApiPromise, ethChainId: number, specName: string) {
    const assets: AssetMap = {}
    let xcDOT: string | undefined
    switch (specName) {
        case "basilisk":
        case "hydradx": {
            const entries = await provider.query.assetRegistry.assetLocations.entries()
            for (const [id, value] of entries) {
                const location: any = value.toJSON()
                const token = getTokenFromLocation(location, ethChainId)
                if (!token) {
                    continue
                }

                const assetId = Number(id.args.at(0)?.toString())
                const asset: any = (
                    await provider.query.assetRegistry.assets(assetId)
                ).toPrimitive()

                assets[token] = {
                    token,
                    name: String(asset.name ?? ""),
                    minimumBalance: BigInt(asset.existentialDeposit),
                    symbol: String(asset.symbol ?? ""),
                    decimals: Number(asset.decimals),
                    isSufficient: Boolean(asset.isSufficient),
                }
            }
            break
        }
        case "asset-hub-paseo":
        case "westmint":
        case "penpal-parachain":
        case "statemine":
        case "statemint": {
            const entries = await provider.query.foreignAssets.asset.entries()
            for (const [key, value] of entries) {
                const location: any = key.args.at(0)?.toJSON()
                if (!location) {
                    console.warn(`Could not convert ${key.toHuman()} to location for ${specName}.`)
                    continue
                }
                const token = getTokenFromLocation(location, ethChainId)
                if (!token) {
                    continue
                }

                const asset: any = value.toJSON()
                const assetMetadata: any = (
                    await provider.query.foreignAssets.metadata(location)
                ).toPrimitive()

                assets[token] = {
                    token,
                    name: String(assetMetadata.name),
                    minimumBalance: BigInt(asset.minBalance),
                    symbol: String(assetMetadata.symbol),
                    decimals: Number(assetMetadata.decimals),
                    isSufficient: Boolean(asset.isSufficient),
                }
            }
            break
        }
        case "bifrost":
        case "bifrost_paseo":
        case "bifrost_polkadot": {
            const entries = await provider.query.assetRegistry.currencyIdToLocations.entries()
            for (const [key, value] of entries) {
                const location: any = value.toJSON()
                const token = getTokenFromLocation(location, ethChainId)
                if (!token) {
                    continue
                }

                const assetId: any = key.args.at(0)
                const asset: any = (
                    await provider.query.assetRegistry.currencyMetadatas(assetId)
                ).toPrimitive()

                assets[token] = {
                    token,
                    name: String(asset.name),
                    minimumBalance: BigInt(asset.minimalBalance),
                    symbol: String(asset.symbol),
                    decimals: Number(asset.decimals),
                    isSufficient: false,
                }
            }
            break
        }
        case "moonriver":
        case "moonbeam": {
            const entries = await provider.query.assetManager.assetIdType.entries()
            for (const [key, value] of entries) {
                const location = (value.toJSON() as any).xcm

                const assetId = BigInt(key.args.at(0)?.toPrimitive() as any)
                const xc20 = toMoonbeamXC20(assetId)

                if (location.parents === 1 && location.interior.here !== undefined) {
                    xcDOT = xc20
                }
                const token = getTokenFromLocation(location, ethChainId)
                if (!token) {
                    continue
                }

                const asset: any = (await provider.query.assets.asset(assetId)).toPrimitive()
                const metadata: any = (await provider.query.assets.metadata(assetId)).toPrimitive()

                assets[token] = {
                    token,
                    name: String(metadata.name),
                    minimumBalance: BigInt(asset.minBalance),
                    symbol: String(metadata.symbol),
                    decimals: Number(metadata.decimals),
                    isSufficient: Boolean(asset.isSufficient),
                    xc20,
                }
            }
            const foreignEntries = await provider.query.evmForeignAssets.assetsById.entries()
            for (const [key, value] of foreignEntries) {
                const location = value.toJSON() as any

                const assetId = BigInt(key.args.at(0)?.toPrimitive() as any)
                const xc20 = toMoonbeamXC20(assetId)

                const token = getTokenFromLocation(location, ethChainId)
                if (!token) {
                    continue
                }
                // we found the asset in pallet-assets so we can skip evmForeignAssets.
                if (assets[token]) {
                    continue
                }

                const asset: any = (await provider.query.assets.asset(assetId)).toPrimitive()
                const metadata: any = (await provider.query.assets.metadata(assetId)).toPrimitive()

                assets[token] = {
                    token,
                    name: String(metadata.name),
                    minimumBalance: BigInt(asset?.minBalance ?? 1),
                    symbol: String(metadata.symbol),
                    decimals: Number(metadata.decimals),
                    isSufficient: Boolean(asset?.isSufficient ?? false),
                    xc20,
                }
            }
            break
        }
    }
    return {
        assets,
        xcDOT,
    }
}

async function indexParachain(
    provider: ApiPromise,
    assetHub: ApiPromise,
    ethChainId: number,
    parachainId: number,
    assetHubParaId: number,
    assetOverrides: AssetOverrideMap,
    destinationFeeOverrides: FeeOverrideMap
): Promise<Parachain> {
    const info = await chainProperties(provider)

    const { assets, xcDOT } = await indexParachainAssets(provider, ethChainId, info.specName)
    const parachainIdKey = parachainId.toString()
    if (parachainIdKey in assetOverrides) {
        for (const asset of assetOverrides[parachainIdKey]) {
            assets[asset.token.toLowerCase()] = asset
        }
    }

    if (Object.keys(assets).length === 0) {
        console.warn(
            `Cannot discover assets for ${info.specName} (parachain ${parachainId}). Please add a handler for that runtime or add overrides.`
        )
    }

    const hasPalletXcm = isFunction(provider.tx.polkadotXcm.transferAssetsUsingTypeAndThen)
    const hasDryRunRpc = isFunction(provider.rpc.system?.dryRun)
    const hasDryRunApi =
        isFunction(provider.call.dryRunApi?.dryRunCall) &&
        isFunction(provider.call.dryRunApi?.dryRunXcm)
    const hasTxPaymentApi = isFunction(provider.call.transactionPaymentApi?.queryInfo)
    const hasXcmPaymentApi =
        isFunction(provider.call.xcmPaymentApi?.queryXcmWeight) &&
        isFunction(provider.call.xcmPaymentApi?.queryDeliveryFees) &&
        isFunction(provider.call.xcmPaymentApi?.queryWeightToAssetFee)

    // test getting balances
    let hasDotBalance = true;
    try {
        await getDotBalance(
            provider,
            info.specName,
            info.accountType === "AccountId32" ? "0x0000000000000000000000000000000000000000000000000000000000000000" : "0x0000000000000000000000000000000000000000"
        )
    } catch(err) {
        console.warn(`Spec ${info.specName} does not support dot ${err}`)
        hasDotBalance = false
    }

    await getNativeBalance(
        provider,
        info.accountType === "AccountId32" ? "0x0000000000000000000000000000000000000000000000000000000000000000" : "0x0000000000000000000000000000000000000000"
    )

    let estimatedExecutionFeeDOT = 0n
    let estimatedDeliveryFeeDOT = 0n
    if (parachainId !== assetHubParaId) {
        const destinationXcm = buildParachainERC20ReceivedXcmOnDestination(
            provider.registry,
            ethChainId,
            "0x0000000000000000000000000000000000000000",
            340282366920938463463374607431768211455n,
            340282366920938463463374607431768211455n,
            info.accountType === "AccountId32"
                ? "0x0000000000000000000000000000000000000000000000000000000000000000"
                : "0x0000000000000000000000000000000000000000",
            "0x0000000000000000000000000000000000000000000000000000000000000000"
        )
        estimatedDeliveryFeeDOT = await calculateDeliveryFee(assetHub, parachainId, destinationXcm)
        if (hasXcmPaymentApi) {
            estimatedExecutionFeeDOT = await calculateDestinationFee(provider, destinationXcm)
        } else {
            if (!(parachainIdKey in destinationFeeOverrides)) {
                throw Error(
                    `Parachain ${parachainId} cannot fetch the destination fee and needs a fee override.`
                )
            }
            estimatedExecutionFeeDOT = destinationFeeOverrides[parachainIdKey]
        }
    }
    return {
        parachainId,
        features: {
            hasPalletXcm,
            hasDryRunApi,
            hasTxPaymentApi,
            hasDryRunRpc,
            hasXcmPaymentApi,
            hasDotBalance,
        },
        info,
        xcDOT,
        assets,
        estimatedExecutionFeeDOT,
        estimatedDeliveryFeeDOT,
    }
}

async function indexEthChain(
    provider: AbstractProvider,
    networkChainId: number,
    networkName: string,
    ethChainId: number,
    gatewayAddress: string,
    assetHubParaId: number,
    parachains: ParachainMap,
    precompiles: PrecompileMap
): Promise<EthereumChain> {
    const id = networkName !== "unknown" ? networkName : undefined
    if (networkChainId == ethChainId) {
        // Asset Hub and get meta data
        const assetHub = parachains[assetHubParaId.toString()]
        const gateway = IGateway__factory.connect(gatewayAddress, provider)

        const assets: ERC20MetadataMap = {}
        for (const token in assetHub.assets) {
            if (!(await gateway.isTokenRegistered(token))) {
                console.warn(`Token ${token} is not registered with the gateway.`)
            }
            if (token === ETHER_TOKEN_ADDRESS) {
                assets[token] = {
                    token: assetHub.assets[token].token,
                    name: assetHub.assets[token].name,
                    symbol: assetHub.assets[token].symbol,
                    decimals: assetHub.assets[token].decimals,
                }
            } else {
                assets[token] = await assetErc20Metadata(provider, token, gatewayAddress)
            }
        }
        if ((await provider.getCode(gatewayAddress)) === undefined) {
            throw Error(
                `Could not fetch code for gatway address ${gatewayAddress} on ethereum chain ${networkChainId}.`
            )
        }
        return {
            chainId: networkChainId,
            assets,
            id: id ?? `chain_${networkChainId}`,
        }
    } else {
        let evmParachainChain: Parachain | undefined
        for (const paraId in parachains) {
            const parachain = parachains[paraId]
            if (parachain.info.evmChainId === networkChainId) {
                evmParachainChain = parachain
                break
            }
        }
        if (!evmParachainChain) {
            throw Error(`Could not find evm chain ${networkChainId} in the list of parachains.`)
        }
        const xcTokenMap: XC20TokenMap = {}
        const assets: ERC20MetadataMap = {}
        for (const token in evmParachainChain.assets) {
            const xc20 = evmParachainChain.assets[token].xc20
            if (!xc20) {
                continue
            }
            const asset = await assetErc20Metadata(provider, xc20.toLowerCase())
            xcTokenMap[token] = xc20
            assets[xc20] = asset
        }
        const paraId = evmParachainChain.parachainId.toString()
        if (!(paraId in precompiles)) {
            throw Error(
                `No precompile configured for parachain ${paraId} (ethereum chain ${networkChainId}).`
            )
        }
        const precompile = precompiles[paraId]
        if ((await provider.getCode(precompile)) === undefined) {
            throw Error(
                `Could not fetch code for ${precompile} on parachain ${paraId} (ethereum chain ${networkChainId}).`
            )
        }
        if (!evmParachainChain.xcDOT) {
            throw Error(`Could not DOT XC20 address for evm chain ${networkChainId}.`)
        }
        const xc20DOTAsset: ERC20Metadata = await assetErc20Metadata(
            provider,
            evmParachainChain.xcDOT
        )
        assets[evmParachainChain.xcDOT] = xc20DOTAsset

        return {
            chainId: networkChainId,
            evmParachainId: evmParachainChain.parachainId,
            assets,
            precompile,
            xcDOT: evmParachainChain.xcDOT,
            xcTokenMap,
            id: id ?? `evm_${evmParachainChain.info.specName}`,
        }
    }
}

const ERC20_METADATA_ABI = [
    {
        type: "function",
        name: "decimals",
        inputs: [],
        outputs: [
            {
                name: "",
                type: "uint8",
                internalType: "uint8",
            },
        ],
        stateMutability: "view",
    },
    {
        type: "function",
        name: "name",
        inputs: [],
        outputs: [
            {
                name: "",
                type: "string",
                internalType: "string",
            },
        ],
        stateMutability: "view",
    },
    {
        type: "function",
        name: "symbol",
        inputs: [],
        outputs: [
            {
                name: "",
                type: "string",
                internalType: "string",
            },
        ],
        stateMutability: "view",
    },
]

async function assetErc20Metadata(
    provider: AbstractProvider,
    token: string,
    gateway?: string
): Promise<ERC20Metadata> {
    const erc20Metadata = new Contract(token, ERC20_METADATA_ABI, provider)
    const [name, symbol, decimals] = await Promise.all([
        erc20Metadata.name(),
        erc20Metadata.symbol(),
        erc20Metadata.decimals(),
    ])
    let metadata: any = {
        token,
        name: String(name),
        symbol: String(symbol),
        decimals: Number(decimals),
    }
    if (gateway) {
        let gatewayCon = IGateway__factory.connect(gateway, provider)
        let tokenId = await gatewayCon.queryForeignTokenID(token)
        if (tokenId != "0x0000000000000000000000000000000000000000000000000000000000000000") {
            metadata.foreignId = tokenId
        }
    }
    return metadata
}

function getTokenFromLocation(location: any, chainId: number) {
    if (location.parents === 2) {
        // New XCM multi-location format. x1 is an array.
        if (
            location.interior.x1 &&
            location.interior.x1[0]?.globalConsensus?.ethereum?.chainId === chainId
        ) {
            return ETHER_TOKEN_ADDRESS
        }
        // Old XCM multi-location format. x1 is not an array.
        if (
            location.interior.x1 &&
            location.interior.x1.globalConsensus?.ethereum?.chainId === chainId
        ) {
            return ETHER_TOKEN_ADDRESS
        }
        if (
            location.interior.x2 &&
            location.interior.x2[0]?.globalConsensus?.ethereum?.chainId === chainId &&
            location.interior.x2[1].accountKey20
        ) {
            const token = String(location.interior.x2[1].accountKey20.key.toLowerCase())
            if (token !== ETHER_TOKEN_ADDRESS) {
                return token
            }
        }
    }
    return undefined
}

function addOverrides(envName: string, result: RegistryOptions) {
    switch (envName) {
        case "paseo_sepolia": {
            // Add override for mythos token and add precompile for moonbeam
            result.destinationFeeOverrides = {
                "3369": 200_000_000_000n,
            }
            result.assetOverrides = {
                "3369": [
                    {
                        token: MUSE_TOKEN_ID.toLowerCase(),
                        name: "Muse",
                        minimumBalance: 10_000_000_000_000_000n,
                        symbol: "MUSE",
                        decimals: 18,
                        isSufficient: true,
                    },
                ],
            }
            break
        }
        case "polkadot_mainnet": {
            // Add override for mythos token and add precompile for moonbeam
            result.precompiles = { "2004": "0x000000000000000000000000000000000000081a" }
            result.destinationFeeOverrides = {
                "3369": 100_000_000n,
            }
            result.assetOverrides = {
                "3369": [
                    {
                        token: MYTHOS_TOKEN_ID.toLowerCase(),
                        name: "Mythos",
                        minimumBalance: 10_000_000_000_000_000n,
                        symbol: "MYTH",
                        decimals: 18,
                        isSufficient: true,
                    },
                ],
            }
            break
        }
        case "westend_sepolia": {
            result.assetOverrides = {}
            break
        }
        case "local_e2e": {
            result.assetOverrides = {
                "1000": [
                    {
                        token: "0xDe45448Ca2d57797c0BEC0ee15A1E42334744219".toLowerCase(),
                        name: "wnd",
                        minimumBalance: 1n,
                        symbol: "wnd",
                        decimals: 18,
                        isSufficient: true,
                        location: DOT_LOCATION,
                    },
                    {
                        token: "0xD8597EB7eF761E3315623EdFEe9DEfcBACd72e8b".toLowerCase(),
                        name: "pal-2",
                        minimumBalance: 1n,
                        symbol: "pal-2",
                        decimals: 18,
                        isSufficient: true,
                        location: {
                            parents: 1,
                            interior: {
                                x3: [
                                    { parachain: 2000 },
                                    { palletInstance: 50 },
                                    { generalIndex: 2 },
                                ],
                            },
                        },
                    },
                ],
                "2000": [
                    {
                        token: "0xD8597EB7eF761E3315623EdFEe9DEfcBACd72e8b".toLowerCase(),
                        name: "pal-2",
                        minimumBalance: 1n,
                        symbol: "pal-2",
                        decimals: 18,
                        isSufficient: true,
                        assetId: "2",
                        location: {
                            parents: 0,
                            interior: { x2: [{ palletInstance: 50 }, { generalIndex: 2 }] },
                        },
                        locationOnAH: {
                            parents: 1,
                            interior: {
                                x3: [
                                    { parachain: 2000 },
                                    { palletInstance: 50 },
                                    { generalIndex: 2 },
                                ],
                            },
                        },
                        locationOnEthereum: {
                            parents: 1,
                            interior: {
                                x4: [
                                    {
                                        globalConsensus: {
                                            byGenesis:
                                                "0xe143f23803ac50e8f6f8e62695d1ce9e4e1d68aa36c1cd2cfd15340213f3423e",
                                        },
                                    },
                                    { parachain: 2000 },
                                    { palletInstance: 50 },
                                    { generalIndex: 2 },
                                ],
                            },
                        },
                    },
                ],
            }
            break
        }
    }
}

function defaultPathFilter(envName: string): (_: Path) => boolean {
    switch (envName) {
        case "westend_sepolia": {
            return (path: Path) => {
                // Frequency
                if (path.asset === "0x72c610e05eaafcdf1fa7a2da15374ee90edb1620") {
                    return false
                }
                return true
            }
        }
        case "paseo_sepolia":
            return (path: Path) => {
                // Disallow MUSE to any location but 3369
                if (
                    path.asset === MUSE_TOKEN_ID &&
                    (
                        (path.destination !== 3369 && path.type === "ethereum") || 
                        (path.source !== 3369 && path.type === "substrate")
                    )
                ) {
                    return false
                }
                return true
            }
        case "polkadot_mainnet":
            return (path: Path) => {
                // Disallow LDO token on mainnet. Transfer Gas is too high
                if (path.asset === "0x5a98fcbea516cf06857215779fd812ca3bef1b32") {
                    return false
                }
                // Disallow MYTH to any location but 3369
                if (
                    path.asset === MYTHOS_TOKEN_ID &&
                    (
                        (path.destination !== 3369 && path.type === "ethereum") || 
                        (path.source !== 3369 && path.type === "substrate")
                    )
                ) {
                    return false
                }

                // Disable stable coins in the UI from Ethereum to Polkadot
                if (
                    (path.asset === "0xa0b86991c6218b36c1d19d4a2e9eb0ce3606eb48" || // USDC
                        path.asset === "0xdac17f958d2ee523a2206206994597c13d831ec7" || // USDT
                        path.asset === "0x9d39a5de30e57443bff2a8307a4256c8797a3497" || // Staked USDe
                        path.asset === "0xa3931d71877c0e7a3148cb7eb4463524fec27fbd" || // Savings USD
                        path.asset === "0x6b175474e89094c44da98b954eedeac495271d0f") && // DAI
                    path.destination === 2034 // Hydration
                ) {
                    return false
                }
                return true
            }

        default:
            return (_: Path) => true
    }
}

async function indexPNAs(
    environment: string,
    bridgehub: ApiPromise,
    assethub: ApiPromise,
    ethereum: AbstractProvider,
    gatewayAddress: string,
    assetHubParaId: number
): Promise<AssetOverrideMap> {
    let pnas: Asset[] = []
    let gateway = IGateway__factory.connect(gatewayAddress, ethereum)
    const entries = await bridgehub.query.ethereumSystem.nativeToForeignId.entries()
    for (const [key, value] of entries) {
        const location: any = key.args.at(0)?.toJSON()
        if (!location) {
            console.warn(`Could not convert ${key.toHuman()} to location`)
            continue
        }
        const locationOnAH: any = bridgeablePNAsOnPolkadotAH(environment, location, assetHubParaId)
        if (!locationOnAH) {
            console.warn(`Location ${JSON.stringify(location)} is not bridgeable on assethub`)
            continue
        }
        const tokenId = (value.toPrimitive() as string).toLowerCase()
        const token = await gateway.tokenAddressOf(tokenId)
        const metadata = await assetErc20Metadata(ethereum, token, gatewayAddress)
        let metadataOnAH: any, assetId: any
        if (locationOnAH?.parents == 0) {
            const assetId = locationOnAH?.interior?.x2[1]?.generalIndex
            metadataOnAH = (await assethub.query.assets.asset(assetId)).toJSON()
            metadataOnAH.assetId = assetId.toString()
        } else {
            if (
                locationOnAH?.parents == DOT_LOCATION.parents &&
                locationOnAH?.interior == DOT_LOCATION.interior
            ) {
                let existentialDeposit = assethub.consts.balances.existentialDeposit.toPrimitive()
                metadataOnAH = {
                    minBalance: existentialDeposit,
                    isSufficient: true,
                }
            } else {
                const assetType = assethub.registry.createType("StagingXcmV4Location", locationOnAH)
                metadataOnAH = (await assethub.query.foreignAssets.asset(assetType)).toJSON()
            }
        }
        const assetInfo: Asset = {
            token,
            name: metadata.name,
            symbol: metadata.symbol,
            decimals: metadata.decimals,
            locationOnEthereum: location,
            location: locationOnAH,
            locationOnAH,
            foreignId: tokenId,
            minimumBalance: metadataOnAH?.minBalance as bigint,
            isSufficient: metadataOnAH?.isSufficient as boolean,
            assetId: metadataOnAH?.assetId,
        }
        pnas.push(assetInfo)
    }
    let assetOverrides: any = {}
    assetOverrides[assetHubParaId.toString()] = pnas
    return assetOverrides
}

async function indexKusamaPNAs(
    bridgehub: ApiPromise,
    polkadotAssethub: ApiPromise,
    kusamaAssethub: ApiPromise,
    ethereum: AbstractProvider,
    gatewayAddress: string,
    assetHubParaId: number
): Promise<AssetOverrideMap> {
    let pnas: Asset[] = []
    let gateway = IGateway__factory.connect(gatewayAddress, ethereum)
    const entries = await bridgehub.query.ethereumSystem.nativeToForeignId.entries()
    for (const [key, value] of entries) {
        const location: any = key.args.at(0)?.toJSON()
        if (!location) {
            console.warn(`Could not convert ${key.toHuman()} to location`)
            continue
        }

        const locationOnAHKusama: any = bridgeablePNAsOnKusamaAH(location, assetHubParaId)
        const locationOnAHPolkadot: any = bridgeablePNAsOnPolkadotAH("", location, assetHubParaId)
        if (!locationOnAHKusama) {
            console.warn(`Location ${JSON.stringify(location)} is not bridgeable on assethub`)
            continue
        }
        // Check if asset is registered on Kusama Assethub, if is not native KSM
        if (locationOnAHKusama?.parents != DOT_LOCATION.parents &&
            locationOnAHKusama?.interior != DOT_LOCATION.interior) {
            const assetType = kusamaAssethub.registry.createType("StagingXcmV4Location", locationOnAHKusama)
            let assetOnKusama = (await kusamaAssethub.query.foreignAssets.asset(assetType)).toJSON();;
            if (!assetOnKusama) {
                console.warn(`Location ${JSON.stringify(locationOnAHKusama)} is not a registered asset on Kusama Assethub`)
                continue
            }
        }

        const tokenId = (value.toPrimitive() as string).toLowerCase()
        const token = await gateway.tokenAddressOf(tokenId)
        const metadata = await assetErc20Metadata(ethereum, token, gatewayAddress)
        let metadataOnAH: any, assetId: any
        if (locationOnAHKusama?.parents == 0) {
            // skip any Kusama native assets for now
            continue
        } else {
            // Also skip KSM for now.
            if (
                locationOnAHKusama?.parents == DOT_LOCATION.parents &&
                locationOnAHKusama?.interior == DOT_LOCATION.interior
            ) {
                continue
            } else if (
                locationOnAHPolkadot?.parents == DOT_LOCATION.parents &&
                locationOnAHPolkadot?.interior == DOT_LOCATION.interior
            ){
                let existentialDeposit = polkadotAssethub.consts.balances.existentialDeposit.toPrimitive()
                metadataOnAH = {
                    minBalance: existentialDeposit,
                    isSufficient: true,
                }
            }
        }
        const assetInfo: Asset = {
            token,
            name: metadata.name,
            symbol: metadata.symbol,
            decimals: metadata.decimals,
            locationOnEthereum: location,
            location: locationOnAHKusama,
            locationOnAH: locationOnAHKusama,
            foreignId: tokenId,
            minimumBalance: metadataOnAH?.minBalance as bigint,
            isSufficient: metadataOnAH?.isSufficient as boolean,
            assetId: metadataOnAH?.assetId,
        }
        pnas.push(assetInfo)
    }
    let assetOverrides: any = {}
    assetOverrides[assetHubParaId.toString()] = pnas
    return assetOverrides
}

export const WESTEND_GENESIS = "0xe143f23803ac50e8f6f8e62695d1ce9e4e1d68aa36c1cd2cfd15340213f3423e"

// Currently, the bridgeable assets are limited to KSM, DOT, native assets on AH
// and TEER
function bridgeablePNAsOnPolkadotAH(environment: string, location: any, assetHubParaId: number): any {
    if (location.parents != 1) {
        return
    }
    // KSM
    if (location.interior.x1 && location.interior.x1[0]?.globalConsensus?.kusama !== undefined) {
        return {
            parents: 2,
            interior: {
                x1: [
                    {
                        globalConsensus: {
                            kusama: null,
                        },
                    },
                ],
            },
        }
    }
    // DOT
    else if (
        location.interior.x1 &&
        location.interior.x1[0]?.globalConsensus?.polkadot !== undefined
    ) {
        return DOT_LOCATION
    }
    // Native assets from AH
    else if (
        location.interior.x4 &&
        location.interior.x4[0]?.globalConsensus?.polkadot !== undefined &&
        location.interior.x4[1]?.parachain == assetHubParaId
    ) {
        return {
            parents: 0,
            interior: {
                x2: [
                    {
                        palletInstance: location.interior.x4[2]?.palletInstance,
                    },
                    {
                        generalIndex: location.interior.x4[3]?.generalIndex,
                    },
                ],
            },
        }
    }
    // Others from 3rd Parachains, only TEER for now
    else if (
        location.interior.x2 &&
        location.interior.x2[0]?.globalConsensus?.polkadot !== undefined &&
        location.interior.x2[1]?.parachain == 2039
    ) {
        return {
            parents: 1,
            interior: {
                x1: [
                    {
                        parachain: 2039,
                    },
                ],
            },
        }
    }
    // Add assets for Westend
    switch (environment) {
        case "westend_sepolia": {
            if (
                location.interior.x1 &&
                location.interior.x1[0]?.globalConsensus?.byGenesis === WESTEND_GENESIS
            ) {
                return DOT_LOCATION
            } else if (
                location.interior.x2 &&
                location.interior.x2[0]?.globalConsensus?.byGenesis === WESTEND_GENESIS &&
                location.interior.x2[1]?.parachain != undefined
            ) {
                return {
                    parents: 1,
                    interior: {
                        x1: [
                            {
                                parachain: location.interior.x2[1]?.parachain,
                            },
                        ],
                    },
                }
            }
        }
    }
}

<<<<<<< HEAD
function bridgeablePNAsOnKusamaAH(location: any, assetHubParaId: number): any {
    if (location.parents != 1) {
        return
    }
    // KSM
    if (location.interior.x1 && location.interior.x1[0]?.globalConsensus?.kusama !== undefined) {
        console.log("KSM");
        return {
            parents: 1,
            interior: "Here",
        }
    }
    // DOT
    else if (
        location.interior.x1 &&
        location.interior.x1[0]?.globalConsensus?.polkadot !== undefined
    ) {
        return {
            parents: 2,
            interior: {
                x1: [
                    {
                        globalConsensus: {
                            Polkadot: null,
                        },
                    },
                ],
            },
        }
    }
    // Native assets from AH
    else if (
        location.interior.x4 &&
        location.interior.x4[0]?.globalConsensus?.polkadot !== undefined &&
        location.interior.x4[1]?.parachain == assetHubParaId
    ) {
        return {
            parents: 2,
            interior: {
                x4: [
                    {
                        globalConsensus: {
                            Polkadot: null,
                        },
                    },
                    {
                        parachain: assetHubParaId,
                    },
                    {
                        palletInstance: location.interior.x4[2]?.palletInstance,
                    },
                    {
                        generalIndex: location.interior.x4[3]?.generalIndex,
                    },
                ],
            },
        }
    }
    // Others from 3rd Parachains, only TEER for now
    else if (
        location.interior.x2 &&
        location.interior.x2[0]?.globalConsensus?.polkadot !== undefined &&
        location.interior.x2[1]?.parachain == 2039
    ) {
        return {
            parents: 2,
            interior: {
                x2: [
                    {
                        globalConsensus: {
                            Polkadot: null,
                        },
                    },
                    {
                        parachain: 2039,
                    },
                ],
            },
        }
    }
=======
export async function getAssetHubConversationPalletSwap(assetHub: ApiPromise, asset1: any, asset2: any, exactAsset2Balance: bigint) {
    const result = await assetHub.call.assetConversionApi.quotePriceTokensForExactTokens(
        asset1,
        asset2,
        exactAsset2Balance,
        true
    )
    const asset1Balance = result.toPrimitive() as any
    if (asset1Balance == null) {
        throw Error(`No pool set up in asset conversion pallet for '${JSON.stringify(asset1)}' and '${JSON.stringify(asset2)}'.`)
    }
    return BigInt(asset1Balance) 
>>>>>>> f53df1f9
}<|MERGE_RESOLUTION|>--- conflicted
+++ resolved
@@ -1497,7 +1497,7 @@
                 if (
                     path.asset === MUSE_TOKEN_ID &&
                     (
-                        (path.destination !== 3369 && path.type === "ethereum") || 
+                        (path.destination !== 3369 && path.type === "ethereum") ||
                         (path.source !== 3369 && path.type === "substrate")
                     )
                 ) {
@@ -1515,7 +1515,7 @@
                 if (
                     path.asset === MYTHOS_TOKEN_ID &&
                     (
-                        (path.destination !== 3369 && path.type === "ethereum") || 
+                        (path.destination !== 3369 && path.type === "ethereum") ||
                         (path.source !== 3369 && path.type === "substrate")
                     )
                 ) {
@@ -1781,7 +1781,20 @@
     }
 }
 
-<<<<<<< HEAD
+export async function getAssetHubConversationPalletSwap(assetHub: ApiPromise, asset1: any, asset2: any, exactAsset2Balance: bigint) {
+    const result = await assetHub.call.assetConversionApi.quotePriceTokensForExactTokens(
+        asset1,
+        asset2,
+        exactAsset2Balance,
+        true
+    )
+    const asset1Balance = result.toPrimitive() as any
+    if (asset1Balance == null) {
+        throw Error(`No pool set up in asset conversion pallet for '${JSON.stringify(asset1)}' and '${JSON.stringify(asset2)}'.`)
+    }
+    return BigInt(asset1Balance)
+}
+
 function bridgeablePNAsOnKusamaAH(location: any, assetHubParaId: number): any {
     if (location.parents != 1) {
         return
@@ -1862,18 +1875,4 @@
             },
         }
     }
-=======
-export async function getAssetHubConversationPalletSwap(assetHub: ApiPromise, asset1: any, asset2: any, exactAsset2Balance: bigint) {
-    const result = await assetHub.call.assetConversionApi.quotePriceTokensForExactTokens(
-        asset1,
-        asset2,
-        exactAsset2Balance,
-        true
-    )
-    const asset1Balance = result.toPrimitive() as any
-    if (asset1Balance == null) {
-        throw Error(`No pool set up in asset conversion pallet for '${JSON.stringify(asset1)}' and '${JSON.stringify(asset2)}'.`)
-    }
-    return BigInt(asset1Balance) 
->>>>>>> f53df1f9
 }