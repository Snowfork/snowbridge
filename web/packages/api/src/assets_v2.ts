import { AbstractProvider, Contract, ethers } from "ethers"
import { ApiPromise, HttpProvider, WsProvider } from "@polkadot/api"
import { isFunction } from "@polkadot/util"
import { SnowbridgeEnvironment } from "./environment"
import { Context } from "./index"
import {
    buildParachainERC20ReceivedXcmOnDestination,
    DOT_LOCATION,
    dotLocationOnKusamaAssetHub,
    erc20Location,
} from "./xcmBuilder"
import { IGatewayV1__factory as IGateway__factory } from "@snowbridge/contract-types"
import {
    convertToXcmV3X1, getMoonbeamEvmAssetMetadata,
    getMoonbeamLocationBalance,
    toMoonbeamXC20
} from "./parachains/moonbeam"
import { MUSE_TOKEN_ID, MYTHOS_TOKEN_ID, getMythosLocationBalance } from "./parachains/mythos"

export type ERC20Metadata = {
    token: string
    name: string
    symbol: string
    decimals: number
    foreignId?: string
}

export type EthereumChain = {
    chainId: number
    id: string
    evmParachainId?: number
    assets: ERC20MetadataMap
    precompile?: `0x${string}`
    xcDOT?: string
    xcTokenMap?: XC20TokenMap
}

export type AccountType = "AccountId20" | "AccountId32"

export type SubstrateAccount = {
    nonce: bigint
    consumers: bigint
    providers: bigint
    sufficients: bigint
    data: {
        free: bigint
        reserved: bigint
        frozen: bigint
    }
}

export type ChainProperties = {
    tokenSymbols: string
    tokenDecimals: number
    ss58Format: number
    isEthereum: boolean
    accountType: AccountType
    evmChainId?: number
    name: string
    specName: string
    specVersion: number
}

export type Parachain = {
    parachainId: number
    info: ChainProperties
    features: {
        hasPalletXcm: boolean
        hasDryRunApi: boolean
        hasTxPaymentApi: boolean
        hasXcmPaymentApi: boolean
        hasDryRunRpc: boolean
        hasDotBalance: boolean
    }
    assets: AssetMap
    estimatedExecutionFeeDOT: bigint
    estimatedDeliveryFeeDOT: bigint
    xcDOT?: string
}

export type Asset = {
    token: string
    name: string
    minimumBalance: bigint
    symbol: string
    decimals: number
    isSufficient: boolean
    xc20?: string
    // Location on source Parachain
    location?: any
    // Location reanchored on AH
    locationOnAH?: any
    // Location reanchored on Ethereum
    locationOnEthereum?: any
    // For chains that use `Assets` pallet to manage local assets
    // the asset_id is normally represented as u32, but on Moonbeam,
    // it is u128, so use string here to avoid overflow
    assetId?: string
    // Identifier of the PNA
    foreignId?: string
}

export type RegistryOptions = {
    environment: string
    gatewayAddress: string
    ethChainId: number
    assetHubParaId: number
    bridgeHubParaId: number
    parachains: (string | ApiPromise)[]
    ethchains: (string | AbstractProvider)[]
    relaychain: string | ApiPromise
    bridgeHub: string | ApiPromise
    kusama?: KusamaOptions
    precompiles?: PrecompileMap
    assetOverrides?: AssetOverrideMap
    destinationFeeOverrides?: FeeOverrideMap
}

export type KusamaOptions = {
    assetHubParaId: number
    bridgeHubParaId: number
    assetHub: string | ApiPromise
}

export type AssetRegistry = {
    environment: string
    gatewayAddress: string
    ethChainId: number
    assetHubParaId: number
    bridgeHubParaId: number
    relaychain: ChainProperties
    bridgeHub: ChainProperties
    ethereumChains: {
        [chainId: string]: EthereumChain
    }
    parachains: ParachainMap
    kusama: KusamaConfig | undefined
}

type KusamaConfig = {
    assetHubParaId: number
    bridgeHubParaId: number
    parachains: ParachainMap
}

interface AssetMap {
    [token: string]: Asset
}

interface ParachainMap {
    [paraId: string]: Parachain
}

interface PrecompileMap {
    [chainId: string]: `0x${string}`
}

interface AssetOverrideMap {
    [paraId: string]: Asset[]
}

interface FeeOverrideMap {
    [paraId: string]: bigint
}

interface XC20TokenMap {
    [xc20: string]: string
}

interface ERC20MetadataMap {
    [token: string]: ERC20Metadata
}

export type SourceType = "substrate" | "ethereum"

export type Path = {
    type: SourceType
    id: string
    source: number
    destination: number
    asset: string
}

export type Source = {
    type: SourceType
    id: string
    key: string
    destinations: { [destination: string]: string[] }
}

export type TransferLocation = {
    id: string
    name: string
    key: string
    type: SourceType
    parachain?: Parachain
    ethChain?: EthereumChain
}

export const ETHER_TOKEN_ADDRESS = "0x0000000000000000000000000000000000000000"

export async function buildRegistry(options: RegistryOptions): Promise<AssetRegistry> {
    const {
        environment,
        parachains,
        ethchains,
        ethChainId,
        gatewayAddress,
        assetHubParaId,
        bridgeHubParaId,
        relaychain,
        bridgeHub,
        kusama,
        precompiles,
        destinationFeeOverrides,
    } = options

    let relayInfo: ChainProperties
    {
        let provider: ApiPromise
        if (typeof relaychain === "string") {
            provider = await ApiPromise.create({
                noInitWarn: true,
                provider: relaychain.startsWith("http")
                    ? new HttpProvider(relaychain)
                    : new WsProvider(relaychain),
            })
        } else {
            provider = relaychain
        }

        relayInfo = await chainProperties(provider)

        if (typeof relaychain === "string") {
            await provider.disconnect()
        }
    }

    let bridgeHubInfo: ChainProperties
    {
        let provider: ApiPromise
        if (typeof bridgeHub === "string") {
            provider = await ApiPromise.create({
                noInitWarn: true,
                provider: bridgeHub.startsWith("http")
                    ? new HttpProvider(bridgeHub)
                    : new WsProvider(bridgeHub),
            })
        } else {
            provider = bridgeHub
        }
        bridgeHubInfo = await chainProperties(provider)

        if (typeof bridgeHub === "string") {
            await provider.disconnect()
        }
    }

    // Connect to all substrate parachains.
    const providers: {
        [paraIdKey: string]: { parachainId: number; provider: ApiPromise; managed: boolean }
    } = {}
    {
        for (const { parachainId, provider, managed } of await Promise.all(
            parachains.map(async (parachain) => {
                let provider: ApiPromise
                let managed = false
                if (typeof parachain === "string") {
                    provider = await ApiPromise.create({
                        noInitWarn: true,
                        provider: parachain.startsWith("http")
                            ? new HttpProvider(parachain)
                            : new WsProvider(parachain),
                    })
                    managed = true
                } else {
                    provider = parachain
                }
                const parachainId = await getParachainId(provider)
                return { parachainId, provider, managed }
            })
        )) {
            providers[parachainId.toString()] = { parachainId, provider, managed }
        }
        if (!(assetHubParaId.toString() in providers)) {
            throw Error(
                `Could not resolve asset hub para id ${assetHubParaId} in the list of parachains provided.`
            )
        }
    }

    // Connect to all eth connections
    const ethProviders: {
        [chainId: string]: {
            chainId: number
            provider: AbstractProvider
            managed: boolean
            name: string
        }
    } = {}
    {
        for (const result of await Promise.all(
            ethchains.map(async (ethChain) => {
                let provider: AbstractProvider
                let managed = false
                if (typeof ethChain === "string") {
                    provider = ethers.getDefaultProvider(ethChain)
                    managed = true
                } else {
                    provider = ethChain
                }
                const network = await provider.getNetwork()
                return { chainId: Number(network.chainId), provider, managed, name: network.name }
            })
        )) {
            ethProviders[result.chainId.toString()] = result
        }
        if (!(ethChainId.toString() in ethProviders)) {
            throw Error(`Cannot find ethereum chain ${ethChainId} in the list of ethereum chains.`)
        }
    }

    const pnaOverrides = await indexPNAs(
        environment,
        bridgeHub as ApiPromise,
        providers[assetHubParaId].provider,
        ethProviders[ethChainId].provider,
        gatewayAddress,
        assetHubParaId
    )
    const assetOverrides = { ...options.assetOverrides, ...pnaOverrides }

    // Index parachains
    const paras: ParachainMap = {}
    for (const { parachainId, para } of await Promise.all(
        Object.keys(providers).map(async (parachainIdKey) => {
            const { parachainId, provider } = providers[parachainIdKey]
            const para = await indexParachain(
                provider,
                providers[assetHubParaId.toString()].provider,
                ethChainId,
                parachainId,
                assetHubParaId,
                assetOverrides ?? {},
                destinationFeeOverrides ?? {}
            )
            return { parachainId, para }
        })
    )) {
        paras[parachainId.toString()] = para
    }

    // Index Ethereum chain
    const ethChains: { [chainId: string]: EthereumChain } = {}
    for (const ethChainInfo of await Promise.all(
        Object.keys(ethProviders).map(async (ethChainKey) => {
            return indexEthChain(
                ethProviders[ethChainKey].provider,
                ethProviders[ethChainKey].chainId,
                ethProviders[ethChainKey].name,
                ethChainId,
                gatewayAddress,
                assetHubParaId,
                paras,
                precompiles ?? {}
            )
        })
    )) {
        ethChains[ethChainInfo.chainId.toString()] = ethChainInfo
    }

    // Dispose of all substrate connections
    await Promise.all(
        Object.keys(providers)
            .filter((parachainKey) => providers[parachainKey].managed)
            .map(async (parachainKey) => await providers[parachainKey].provider.disconnect())
    )

    // Dispose all eth connections
    Object.keys(ethProviders)
        .filter((parachainKey) => ethProviders[parachainKey].managed)
        .forEach((parachainKey) => ethProviders[parachainKey].provider.destroy())

    let kusamaConfig: KusamaConfig | undefined
    if (kusama) {
        let kusamaAssetHub = kusama.assetHub
        let provider: ApiPromise
        if (typeof kusamaAssetHub === "string") {
            provider = await ApiPromise.create({
                noInitWarn: true,
                provider: kusamaAssetHub.startsWith("http")
                    ? new HttpProvider(kusamaAssetHub)
                    : new WsProvider(kusamaAssetHub),
            })
        } else {
            provider = kusamaAssetHub
        }

        const kusamaPnaOverrides = await indexKusamaPNAs(
            bridgeHub as ApiPromise,
            providers[assetHubParaId].provider,
            provider,
            ethProviders[ethChainId].provider,
            gatewayAddress,
            assetHubParaId
        )
        let assetOverrides = { ...options.assetOverrides, ...kusamaPnaOverrides }

        const para = await indexParachain(
            provider,
            provider,
            ethChainId,
            kusama.assetHubParaId,
            kusama.assetHubParaId,
            assetOverrides ?? {},
            destinationFeeOverrides ?? {}
        )

        const kusamaParas: ParachainMap = {}
        kusamaParas[kusama.assetHubParaId] = para

        kusamaConfig = {
            parachains: kusamaParas,
            assetHubParaId: kusama.assetHubParaId,
            bridgeHubParaId: kusama.bridgeHubParaId,
        }
    }

    return {
        environment,
        ethChainId,
        gatewayAddress,
        assetHubParaId,
        bridgeHubParaId,
        relaychain: relayInfo,
        bridgeHub: bridgeHubInfo,
        ethereumChains: ethChains,
        parachains: paras,
        kusama: kusamaConfig,
    }
}

export function getEthereumTransferLocation(
    registry: AssetRegistry,
    ethChain: EthereumChain
): TransferLocation {
    if (!ethChain.evmParachainId) {
        return {
            id: "ethereum",
            name: "Ethereum",
            type: "ethereum",
            key: ethChain.chainId.toString(),
            ethChain,
        }
    } else {
        const evmChain = registry.parachains[ethChain.evmParachainId]
        return {
            id: ethChain.id,
            name: `${evmChain.info.name} (EVM)`,
            key: ethChain.chainId.toString(),
            type: "ethereum",
            ethChain,
            parachain: evmChain,
        }
    }
}

export function getSubstrateTransferLocation(parachain: Parachain): TransferLocation {
    return {
        id: parachain.info.specName,
        name: parachain.info.name,
        key: parachain.parachainId.toString(),
        type: "substrate",
        parachain,
    }
}

export function getTransferLocation(
    registry: AssetRegistry,
    sourceType: string,
    sourceKey: string
): TransferLocation {
    if (sourceType === "ethereum") {
        return getEthereumTransferLocation(registry, registry.ethereumChains[sourceKey])
    } else {
        return getSubstrateTransferLocation(registry.parachains[sourceKey])
    }
}

export function getTransferLocations(
    registry: AssetRegistry,
    filter?: (path: Path) => boolean
): Source[] {
    const ethChain = registry.ethereumChains[registry.ethChainId]
    const parachains = Object.keys(registry.parachains)
        .filter((p) => p !== registry.bridgeHubParaId.toString())
        .map((p) => registry.parachains[p])

    const pathFilter = filter ?? defaultPathFilter(registry.environment)

    const locations: Path[] = []
    for (const parachain of parachains) {
        const sourceAssets = Object.keys(ethChain.assets)
        const destinationAssets = Object.keys(parachain.assets)
        const commonAssets = new Set(
            sourceAssets.filter((sa) => destinationAssets.find((da) => da === sa))
        )
        for (const asset of commonAssets) {
            const p1: Path = {
                type: "ethereum",
                id: "ethereum",
                source: ethChain.chainId,
                destination: parachain.parachainId,
                asset,
            }
            if (pathFilter(p1)) {
                locations.push(p1)
            }
            const p2: Path = {
                type: "substrate",
                id: parachain.info.specName,
                source: parachain.parachainId,
                destination: ethChain.chainId,
                asset,
            }
            if (pathFilter(p2)) {
                locations.push(p2)
            }
            if (parachain.info.evmChainId && registry.ethereumChains[parachain.info.evmChainId]) {
                const p3: Path = {
                    type: "ethereum",
                    id: `${parachain.info.specName}_evm`,
                    source: parachain.info.evmChainId,
                    destination: ethChain.chainId,
                    asset,
                }
                if (pathFilter(p3)) {
                    locations.push(p3)
                }
            }
        }
    }
    const results: Source[] = []
    for (const location of locations) {
        let source = results.find(
            (s) =>
                s.type === location.type &&
                s.id === location.id &&
                s.key === location.source.toString()
        )
        if (!source) {
            source = {
                type: location.type,
                id: location.id,
                key: location.source.toString(),
                destinations: {},
            }
            results.push(source)
        }
        let destination: string[] = source.destinations[location.destination]
        if (!destination) {
            destination = []
            source.destinations[location.destination] = destination
        }
        destination.push(location.asset)
    }
    return results
}

export function fromEnvironment(
    { name, config, kusamaConfig, ethChainId }: SnowbridgeEnvironment,
    ethereumApiKey?: string
): RegistryOptions {
    let result: RegistryOptions = {
        environment: name,
        assetHubParaId: config.ASSET_HUB_PARAID,
        bridgeHubParaId: config.BRIDGE_HUB_PARAID,
        bridgeHub: config.PARACHAINS[config.BRIDGE_HUB_PARAID.toString()],
        relaychain: config.RELAY_CHAIN_URL,
        ethChainId,
        gatewayAddress: config.GATEWAY_CONTRACT,
        ethchains: Object.values(config.ETHEREUM_CHAINS).map((x) => x(ethereumApiKey ?? "")),
        parachains: Object.keys(config.PARACHAINS)
            .filter((paraId) => paraId !== config.BRIDGE_HUB_PARAID.toString())
            .map((paraId) => config.PARACHAINS[paraId]),
    }
    if (kusamaConfig) {
        result.kusama = {
            assetHubParaId: kusamaConfig.ASSET_HUB_PARAID,
            bridgeHubParaId: kusamaConfig.BRIDGE_HUB_PARAID,
            assetHub: kusamaConfig.PARACHAINS[config.ASSET_HUB_PARAID.toString()],
        }
    }
    addOverrides(name, result)
    return result
}

export async function fromContext(context: Context): Promise<RegistryOptions> {
    const { assetHubParaId, bridgeHubParaId } = context.config.polkadot
    const [bridgeHub, relaychain, network, gatewayAddress, parachains] = await Promise.all([
        context.bridgeHub(),
        context.relaychain(),
        context.ethereum().getNetwork(),
        context.gateway().getAddress(),
        Promise.all(
            context
                .parachains()
                .filter((paraId) => paraId !== context.config.polkadot.bridgeHubParaId)
                .map((paraId) => context.parachain(paraId))
        ),
    ])

    let result: RegistryOptions = {
        environment: context.config.environment,
        assetHubParaId,
        bridgeHubParaId,
        bridgeHub,
        relaychain,
        ethChainId: Number(network.chainId),
        gatewayAddress,
        ethchains: context.ethChains().map((ethChainId) => context.ethChain(ethChainId)),
        parachains,
    }

    if (context.config.kusama) {
        const kusamaAssetHub = await context.kusamaAssetHub()

        if (kusamaAssetHub) {
            const { assetHubParaId, bridgeHubParaId } = context.config.kusama
            result.kusama = {
                assetHubParaId,
                bridgeHubParaId,
                assetHub: kusamaAssetHub,
            }
        }
    }

    addOverrides(context.config.environment, result)
    return result
}

export async function getNativeAccount(
    provider: ApiPromise,
    account: string
): Promise<SubstrateAccount> {
    const accountData = (await provider.query.system.account(account)).toPrimitive() as any
    return {
        nonce: BigInt(accountData.nonce),
        consumers: BigInt(accountData.consumers),
        providers: BigInt(accountData.providers),
        sufficients: BigInt(accountData.sufficients),
        data: {
            free: BigInt(accountData.data.free),
            reserved: BigInt(accountData.data.reserved),
            frozen: BigInt(accountData.data.frozen),
        },
    }
}

export async function getNativeBalance(provider: ApiPromise, account: string): Promise<bigint> {
    const accountData = await getNativeAccount(provider, account)
    return accountData.data.free
}

export async function getLocationBalance(
    provider: ApiPromise,
    specName: string,
    location: any,
    account: string,
    pnaAssetId?: any
): Promise<bigint> {
    switch (specName) {
        case "basilisk":
        case "hydradx": {
            const paraAssetId = (
                await provider.query.assetRegistry.locationAssets(convertToXcmV3X1(location))
            ).toPrimitive()
            if (!paraAssetId) {
                throw Error(`DOT not registered for spec ${specName}.`)
            }
            const accountData = (
                await provider.query.tokens.accounts(account, paraAssetId)
            ).toPrimitive() as any
            return BigInt(accountData?.free ?? 0n)
        }
        case "penpal-parachain":
        case "asset-hub-paseo":
        case "westmint":
        case "statemine":
        case "statemint": {
            let accountData: any
            if (pnaAssetId) {
                accountData = (
                    await provider.query.assets.account(pnaAssetId, account)
                ).toPrimitive() as any
            } else {
                accountData = (
                    await provider.query.foreignAssets.account(location, account)
                ).toPrimitive() as any
            }
            return BigInt(accountData?.balance ?? 0n)
        }
        case "bifrost":
        case "bifrost_paseo":
        case "bifrost_polkadot": {
            const paraAssetId = (
                await provider.query.assetRegistry.locationToCurrencyIds(location)
            ).toPrimitive()
            if (!paraAssetId) {
                throw Error(`DOT not registered for spec ${specName}.`)
            }
            const accountData = (
                await provider.query.tokens.accounts(account, paraAssetId)
            ).toPrimitive() as any
            return BigInt(accountData?.free ?? 0n)
        }
        case "moonriver":
        case "moonbeam": {
            return await getMoonbeamLocationBalance(
                pnaAssetId,
                location,
                provider,
                specName,
                account
            )
        }
        case "muse":
        case "mythos": {
            return await getMythosLocationBalance(location, provider, specName, account)
        }
        default:
            throw Error(
                `Cannot get balance for spec ${specName}. Location = ${JSON.stringify(location)}`
            )
    }
}

export function getDotBalance(
    provider: ApiPromise,
    specName: string,
    account: string
): Promise<bigint> {
    switch (specName) {
        case "asset-hub-paseo":
        case "westmint":
        case "statemint": {
            return getNativeBalance(provider, account)
        }
        case "statemine": {
            return getLocationBalance(provider, specName, dotLocationOnKusamaAssetHub, account)
        }
        default:
            return getLocationBalance(provider, specName, DOT_LOCATION, account)
    }
}

export function getTokenBalance(
    provider: ApiPromise,
    specName: string,
    account: string,
    ethChainId: number,
    tokenAddress: string,
    asset?: Asset
) {
    return getLocationBalance(
        provider,
        specName,
        asset?.location ?? erc20Location(ethChainId, tokenAddress),
        account,
        asset?.assetId
    )
}

export async function getParachainId(parachain: ApiPromise): Promise<number> {
    const sourceParachainEncoded = await parachain.query.parachainInfo.parachainId()
    return Number(sourceParachainEncoded.toPrimitive())
}

export async function calculateDestinationFee(provider: ApiPromise, destinationXcm: any) {
    const weight = (
        await provider.call.xcmPaymentApi.queryXcmWeight(destinationXcm)
    ).toPrimitive() as any
    if (!weight.ok) {
        throw Error(`Can not query XCM Weight.`)
    }

    let feeInDot: any
    feeInDot = (
        await provider.call.xcmPaymentApi.queryWeightToAssetFee(weight.ok, {
            v4: { parents: 1, interior: "Here" },
        })
    ).toPrimitive() as any
    // For compatibility with Westend, which has XCMV5 enabled.
    if (!feeInDot.ok) {
        feeInDot = (
            await provider.call.xcmPaymentApi.queryWeightToAssetFee(weight.ok, {
                v5: { parents: 1, interior: "Here" },
            })
        ).toPrimitive() as any
        if (!feeInDot.ok) throw Error(`Can not convert weight to fee in DOT.`)
    }
    const executionFee = BigInt(feeInDot.ok.toString())

    return executionFee
}

export async function quoteFeeSwap(provider: ApiPromise, asset1: any, asset2: any, amount: bigint) {
    const result = await provider.call.assetConversionApi.quotePriceTokensForExactTokens(
        asset1,
        asset2,
        amount,
        true
    )

    const resultPrimitive = result.toPrimitive() as any

    if (!resultPrimitive) {
        throw Error(`Cannot get swap quote.`)
    }

    return BigInt(resultPrimitive)
}

export async function calculateDeliveryFee(
    provider: ApiPromise,
    parachainId: number,
    destinationXcm: any
) {
    const result = (
        await provider.call.xcmPaymentApi.queryDeliveryFees(
            { v4: { parents: 1, interior: { x1: [{ parachain: parachainId }] } } },
            destinationXcm
        )
    ).toPrimitive() as any
    if (!result.ok) {
        throw Error(`Can not query XCM Weight.`)
    }
    let dotAsset = undefined
    for (const asset of result.ok.v4) {
        if (asset.id.parents === 1 && asset.id.interior.here === null) {
            dotAsset = asset
        }
    }
    if (!dotAsset) {
        console.info("Could not find DOT in result", result)
        throw Error(`Can not query XCM Weight.`)
    }

    const deliveryFee = BigInt(dotAsset.fun.fungible.toString())

    return deliveryFee
}

export function padFeeByPercentage(fee: bigint, padPercent: bigint) {
    if (padPercent < 0 || padPercent > 100) {
        throw Error(`padPercent ${padPercent} not in range of 0 to 100.`)
    }
    console.log("PAD: ", fee * ((100n + padPercent) / 100n))
    return fee * ((100n + padPercent) / 100n)
}

async function chainProperties(provider: ApiPromise): Promise<ChainProperties> {
    const [properties, name] = await Promise.all([
        provider.rpc.system.properties(),
        provider.rpc.system.chain(),
    ])
    const tokenSymbols = properties.tokenSymbol.unwrapOrDefault().at(0)?.toString()
    const tokenDecimals = properties.tokenDecimals.unwrapOrDefault().at(0)?.toNumber()
    const isEthereum = properties.isEthereum.toPrimitive()
    const ss58Format =
        (provider.consts.system.ss58Prefix.toPrimitive() as number) ??
        properties.ss58Format.unwrapOr(null)?.toNumber()
    const { specName, specVersion } = provider.consts.system.version.toJSON() as any
    const accountType = provider.registry.getDefinition("AccountId")

    let evmChainId: number | undefined
    if (provider.query.evmChainId) {
        evmChainId = Number((await provider.query.evmChainId.chainId()).toPrimitive())
    } else if (provider.query.ethereumChainId) {
        evmChainId = Number((await provider.query.ethereumChainId.chainId()).toPrimitive())
    } else {
        evmChainId = undefined
    }

    if (accountType !== "AccountId20" && accountType !== "AccountId32") {
        throw Error(`Unknown account type ${accountType} for runtime ${specName}.`)
    }
    return {
        tokenSymbols: String(tokenSymbols),
        tokenDecimals: Number(tokenDecimals),
        ss58Format,
        isEthereum,
        accountType,
        evmChainId,
        name: name.toPrimitive(),
        specName,
        specVersion,
    }
}

async function indexParachainAssets(provider: ApiPromise, ethChainId: number, specName: string) {
    const assets: AssetMap = {}
    let xcDOT: string | undefined
    switch (specName) {
        case "basilisk":
        case "hydradx": {
            const entries = await provider.query.assetRegistry.assetLocations.entries()
            for (const [id, value] of entries) {
                const location: any = value.toJSON()
                const token = getTokenFromLocation(location, ethChainId)
                if (!token) {
                    continue
                }

                const assetId = Number(id.args.at(0)?.toString())
                const asset: any = (
                    await provider.query.assetRegistry.assets(assetId)
                ).toPrimitive()

                assets[token] = {
                    token,
                    name: String(asset.name ?? ""),
                    minimumBalance: BigInt(asset.existentialDeposit),
                    symbol: String(asset.symbol ?? ""),
                    decimals: Number(asset.decimals),
                    isSufficient: Boolean(asset.isSufficient),
                }
            }
            break
        }
        case "asset-hub-paseo":
        case "westmint":
        case "penpal-parachain":
        case "statemine":
        case "statemint": {
            const entries = await provider.query.foreignAssets.asset.entries()
            for (const [key, value] of entries) {
                const location: any = key.args.at(0)?.toJSON()
                if (!location) {
                    console.warn(`Could not convert ${key.toHuman()} to location for ${specName}.`)
                    continue
                }
                const token = getTokenFromLocation(location, ethChainId)
                if (!token) {
                    continue
                }

                const asset: any = value.toJSON()
                const assetMetadata: any = (
                    await provider.query.foreignAssets.metadata(location)
                ).toPrimitive()

                assets[token] = {
                    token,
                    name: String(assetMetadata.name),
                    minimumBalance: BigInt(asset.minBalance),
                    symbol: String(assetMetadata.symbol),
                    decimals: Number(assetMetadata.decimals),
                    isSufficient: Boolean(asset.isSufficient),
                }
            }
            break
        }
        case "bifrost":
        case "bifrost_paseo":
        case "bifrost_polkadot": {
            const entries = await provider.query.assetRegistry.currencyIdToLocations.entries()
            for (const [key, value] of entries) {
                const location: any = value.toJSON()
                const token = getTokenFromLocation(location, ethChainId)
                if (!token) {
                    continue
                }

                const assetId: any = key.args.at(0)
                const asset: any = (
                    await provider.query.assetRegistry.currencyMetadatas(assetId)
                ).toPrimitive()

                assets[token] = {
                    token,
                    name: String(asset.name),
                    minimumBalance: BigInt(asset.minimalBalance),
                    symbol: String(asset.symbol),
                    decimals: Number(asset.decimals),
                    isSufficient: false,
                }
            }
            break
        }
        case "moonriver":
        case "moonbeam": {
            const foreignEntries = await provider.query.evmForeignAssets.assetsById.entries()
            for (const [key, value] of foreignEntries) {
                const location = value.toJSON() as any

                const assetId = BigInt(key.args.at(0)?.toPrimitive() as any)
                const xc20 = toMoonbeamXC20(assetId)

                if (location.parents === 1 && location.interior.here !== undefined) {
                    xcDOT = xc20
                }
                const token = getTokenFromLocation(location, ethChainId)
                if (!token) {
                    continue
                }
                // we found the asset in pallet-assets so we can skip evmForeignAssets.
                if (assets[token]) {
                    continue
                }

                const symbol = await getMoonbeamEvmAssetMetadata(provider, "symbol", xc20)
                const name = await getMoonbeamEvmAssetMetadata(provider, "name", xc20)
                const decimals = await getMoonbeamEvmAssetMetadata(provider, "decimals", xc20)

                assets[token] = {
                    token,
                    name: String(name),
                    minimumBalance: 1n,
                    symbol: String(symbol),
                    decimals: Number(decimals),
                    isSufficient: true,
                    xc20,
                }
            }
            break
        }
    }
    return {
        assets,
        xcDOT,
    }
}

async function indexParachain(
    provider: ApiPromise,
    assetHub: ApiPromise,
    ethChainId: number,
    parachainId: number,
    assetHubParaId: number,
    assetOverrides: AssetOverrideMap,
    destinationFeeOverrides: FeeOverrideMap
): Promise<Parachain> {
    const info = await chainProperties(provider)

    const { assets, xcDOT } = await indexParachainAssets(provider, ethChainId, info.specName)
    const parachainIdKey = parachainId.toString()
    if (parachainIdKey in assetOverrides) {
        for (const asset of assetOverrides[parachainIdKey]) {
            assets[asset.token.toLowerCase()] = asset
        }
    }

    if (Object.keys(assets).length === 0) {
        console.warn(
            `Cannot discover assets for ${info.specName} (parachain ${parachainId}). Please add a handler for that runtime or add overrides.`
        )
    }

    const hasPalletXcm = isFunction(provider.tx.polkadotXcm.transferAssetsUsingTypeAndThen)
    const hasDryRunRpc = isFunction(provider.rpc.system?.dryRun)
    const hasDryRunApi =
        isFunction(provider.call.dryRunApi?.dryRunCall) &&
        isFunction(provider.call.dryRunApi?.dryRunXcm)
    const hasTxPaymentApi = isFunction(provider.call.transactionPaymentApi?.queryInfo)
    const hasXcmPaymentApi =
        isFunction(provider.call.xcmPaymentApi?.queryXcmWeight) &&
        isFunction(provider.call.xcmPaymentApi?.queryDeliveryFees) &&
        isFunction(provider.call.xcmPaymentApi?.queryWeightToAssetFee)

    // test getting balances
    let hasDotBalance = true
    try {
        await getDotBalance(
            provider,
            info.specName,
            info.accountType === "AccountId32"
                ? "0x0000000000000000000000000000000000000000000000000000000000000000"
                : "0x0000000000000000000000000000000000000000"
        )
    } catch (err) {
        console.warn(`Spec ${info.specName} does not support dot ${err}`)
        hasDotBalance = false
    }

    await getNativeBalance(
        provider,
        info.accountType === "AccountId32"
            ? "0x0000000000000000000000000000000000000000000000000000000000000000"
            : "0x0000000000000000000000000000000000000000"
    )

    let estimatedExecutionFeeDOT = 0n
    let estimatedDeliveryFeeDOT = 0n
    if (parachainId !== assetHubParaId) {
        const destinationXcm = buildParachainERC20ReceivedXcmOnDestination(
            provider.registry,
            ethChainId,
            "0x0000000000000000000000000000000000000000",
            340282366920938463463374607431768211455n,
            340282366920938463463374607431768211455n,
            info.accountType === "AccountId32"
                ? "0x0000000000000000000000000000000000000000000000000000000000000000"
                : "0x0000000000000000000000000000000000000000",
            "0x0000000000000000000000000000000000000000000000000000000000000000"
        )
        estimatedDeliveryFeeDOT = await calculateDeliveryFee(assetHub, parachainId, destinationXcm)
        if (hasXcmPaymentApi) {
            estimatedExecutionFeeDOT = await calculateDestinationFee(provider, destinationXcm)
        } else {
            if (!(parachainIdKey in destinationFeeOverrides)) {
                throw Error(
                    `Parachain ${parachainId} cannot fetch the destination fee and needs a fee override.`
                )
            }
            estimatedExecutionFeeDOT = destinationFeeOverrides[parachainIdKey]
        }
    }
    return {
        parachainId,
        features: {
            hasPalletXcm,
            hasDryRunApi,
            hasTxPaymentApi,
            hasDryRunRpc,
            hasXcmPaymentApi,
            hasDotBalance,
        },
        info,
        xcDOT,
        assets,
        estimatedExecutionFeeDOT,
        estimatedDeliveryFeeDOT,
    }
}

async function indexEthChain(
    provider: AbstractProvider,
    networkChainId: number,
    networkName: string,
    ethChainId: number,
    gatewayAddress: string,
    assetHubParaId: number,
    parachains: ParachainMap,
    precompiles: PrecompileMap
): Promise<EthereumChain> {
    const id = networkName !== "unknown" ? networkName : undefined
    if (networkChainId == ethChainId) {
        // Asset Hub and get meta data
        const assetHub = parachains[assetHubParaId.toString()]
        const gateway = IGateway__factory.connect(gatewayAddress, provider)

        const assets: ERC20MetadataMap = {}
        for (const token in assetHub.assets) {
            if (!(await gateway.isTokenRegistered(token))) {
                console.warn(`Token ${token} is not registered with the gateway.`)
            }
            if (token === ETHER_TOKEN_ADDRESS) {
                assets[token] = {
                    token: assetHub.assets[token].token,
                    name: assetHub.assets[token].name,
                    symbol: assetHub.assets[token].symbol,
                    decimals: assetHub.assets[token].decimals,
                }
            } else {
                assets[token] = await assetErc20Metadata(provider, token, gatewayAddress)
            }
        }
        if ((await provider.getCode(gatewayAddress)) === undefined) {
            throw Error(
                `Could not fetch code for gatway address ${gatewayAddress} on ethereum chain ${networkChainId}.`
            )
        }
        return {
            chainId: networkChainId,
            assets,
            id: id ?? `chain_${networkChainId}`,
        }
    } else {
        let evmParachainChain: Parachain | undefined
        for (const paraId in parachains) {
            const parachain = parachains[paraId]
            if (parachain.info.evmChainId === networkChainId) {
                evmParachainChain = parachain
                break
            }
        }
        if (!evmParachainChain) {
            throw Error(`Could not find evm chain ${networkChainId} in the list of parachains.`)
        }
        const xcTokenMap: XC20TokenMap = {}
        const assets: ERC20MetadataMap = {}
        for (const token in evmParachainChain.assets) {
            const xc20 = evmParachainChain.assets[token].xc20
            if (!xc20) {
                continue
            }
            const asset = await assetErc20Metadata(provider, xc20.toLowerCase())
            xcTokenMap[token] = xc20
            assets[xc20] = asset
        }
        const paraId = evmParachainChain.parachainId.toString()
        if (!(paraId in precompiles)) {
            throw Error(
                `No precompile configured for parachain ${paraId} (ethereum chain ${networkChainId}).`
            )
        }
        const precompile = precompiles[paraId]
        if ((await provider.getCode(precompile)) === undefined) {
            throw Error(
                `Could not fetch code for ${precompile} on parachain ${paraId} (ethereum chain ${networkChainId}).`
            )
        }
        if (!evmParachainChain.xcDOT) {
            throw Error(`Could not find DOT XC20 address for evm chain ${networkChainId}.`)
        }
        const xc20DOTAsset: ERC20Metadata = await assetErc20Metadata(
            provider,
            evmParachainChain.xcDOT
        )
        assets[evmParachainChain.xcDOT] = xc20DOTAsset

        return {
            chainId: networkChainId,
            evmParachainId: evmParachainChain.parachainId,
            assets,
            precompile,
            xcDOT: evmParachainChain.xcDOT,
            xcTokenMap,
            id: id ?? `evm_${evmParachainChain.info.specName}`,
        }
    }
}

const ERC20_METADATA_ABI = [
    {
        type: "function",
        name: "decimals",
        inputs: [],
        outputs: [
            {
                name: "",
                type: "uint8",
                internalType: "uint8",
            },
        ],
        stateMutability: "view",
    },
    {
        type: "function",
        name: "name",
        inputs: [],
        outputs: [
            {
                name: "",
                type: "string",
                internalType: "string",
            },
        ],
        stateMutability: "view",
    },
    {
        type: "function",
        name: "symbol",
        inputs: [],
        outputs: [
            {
                name: "",
                type: "string",
                internalType: "string",
            },
        ],
        stateMutability: "view",
    },
]

async function assetErc20Metadata(
    provider: AbstractProvider,
    token: string,
    gateway?: string
): Promise<ERC20Metadata> {
    const erc20Metadata = new Contract(token, ERC20_METADATA_ABI, provider)
    const [name, symbol, decimals] = await Promise.all([
        erc20Metadata.name(),
        erc20Metadata.symbol(),
        erc20Metadata.decimals(),
    ])
    let metadata: any = {
        token,
        name: String(name),
        symbol: String(symbol),
        decimals: Number(decimals),
    }
    if (gateway) {
        let gatewayCon = IGateway__factory.connect(gateway, provider)
        let tokenId = await gatewayCon.queryForeignTokenID(token)
        if (tokenId != "0x0000000000000000000000000000000000000000000000000000000000000000") {
            metadata.foreignId = tokenId
        }
    }
    return metadata
}

function getTokenFromLocation(location: any, chainId: number) {
    if (location.parents === 2) {
        // New XCM multi-location format. x1 is an array.
        if (
            location.interior.x1 &&
            location.interior.x1[0]?.globalConsensus?.ethereum?.chainId === chainId
        ) {
            return ETHER_TOKEN_ADDRESS
        }
        // Old XCM multi-location format. x1 is not an array.
        if (
            location.interior.x1 &&
            location.interior.x1.globalConsensus?.ethereum?.chainId === chainId
        ) {
            return ETHER_TOKEN_ADDRESS
        }
        if (
            location.interior.x2 &&
            location.interior.x2[0]?.globalConsensus?.ethereum?.chainId === chainId &&
            location.interior.x2[1].accountKey20
        ) {
            const token = String(location.interior.x2[1].accountKey20.key.toLowerCase())
            if (token !== ETHER_TOKEN_ADDRESS) {
                return token
            }
        }
    }
    return undefined
}

function addOverrides(envName: string, result: RegistryOptions) {
    switch (envName) {
        case "paseo_sepolia": {
            // Add override for mythos token and add precompile for moonbeam
            result.destinationFeeOverrides = {
                "3369": 200_000_000_000n,
            }
            result.assetOverrides = {
                "3369": [
                    {
                        token: MUSE_TOKEN_ID.toLowerCase(),
                        name: "Muse",
                        minimumBalance: 10_000_000_000_000_000n,
                        symbol: "MUSE",
                        decimals: 18,
                        isSufficient: true,
                    },
                ],
            }
            break
        }
        case "polkadot_mainnet": {
            // Add override for mythos token and add precompile for moonbeam
            result.precompiles = { "2004": "0x000000000000000000000000000000000000081a" }
            result.destinationFeeOverrides = {
                "3369": 100_000_000n,
            }
            result.assetOverrides = {
                "3369": [
                    {
                        token: MYTHOS_TOKEN_ID.toLowerCase(),
                        name: "Mythos",
                        minimumBalance: 10_000_000_000_000_000n,
                        symbol: "MYTH",
                        decimals: 18,
                        isSufficient: true,
                    },
                ],
            }
            break
        }
        case "westend_sepolia": {
            result.assetOverrides = {}
            break
        }
        case "local_e2e": {
            result.assetOverrides = {
                "1000": [
                    {
                        token: "0xDe45448Ca2d57797c0BEC0ee15A1E42334744219".toLowerCase(),
                        name: "wnd",
                        minimumBalance: 1n,
                        symbol: "wnd",
                        decimals: 18,
                        isSufficient: true,
                        location: DOT_LOCATION,
                    },
                    {
                        token: "0xD8597EB7eF761E3315623EdFEe9DEfcBACd72e8b".toLowerCase(),
                        name: "pal-2",
                        minimumBalance: 1n,
                        symbol: "pal-2",
                        decimals: 18,
                        isSufficient: true,
                        location: {
                            parents: 1,
                            interior: {
                                x3: [
                                    { parachain: 2000 },
                                    { palletInstance: 50 },
                                    { generalIndex: 2 },
                                ],
                            },
                        },
                    },
                ],
                "2000": [
                    {
                        token: "0xD8597EB7eF761E3315623EdFEe9DEfcBACd72e8b".toLowerCase(),
                        name: "pal-2",
                        minimumBalance: 1n,
                        symbol: "pal-2",
                        decimals: 18,
                        isSufficient: true,
                        assetId: "2",
                        location: {
                            parents: 0,
                            interior: { x2: [{ palletInstance: 50 }, { generalIndex: 2 }] },
                        },
                        locationOnAH: {
                            parents: 1,
                            interior: {
                                x3: [
                                    { parachain: 2000 },
                                    { palletInstance: 50 },
                                    { generalIndex: 2 },
                                ],
                            },
                        },
                        locationOnEthereum: {
                            parents: 1,
                            interior: {
                                x4: [
                                    {
                                        globalConsensus: {
                                            byGenesis:
                                                "0xe143f23803ac50e8f6f8e62695d1ce9e4e1d68aa36c1cd2cfd15340213f3423e",
                                        },
                                    },
                                    { parachain: 2000 },
                                    { palletInstance: 50 },
                                    { generalIndex: 2 },
                                ],
                            },
                        },
                    },
                ],
            }
            break
        }
    }
}

function defaultPathFilter(envName: string): (_: Path) => boolean {
    switch (envName) {
        case "westend_sepolia": {
            return (path: Path) => {
                // Frequency
                if (path.asset === "0x72c610e05eaafcdf1fa7a2da15374ee90edb1620") {
                    return false
                }
                return true
            }
        }
        case "paseo_sepolia":
            return (path: Path) => {
                // Disallow MUSE to any location but 3369
                if (
                    path.asset === MUSE_TOKEN_ID &&
<<<<<<< HEAD
                    ((path.destination !== 3369 && path.type === "ethereum") ||
                        (path.source !== 3369 && path.type === "substrate"))
=======
                    (
                        (path.destination !== 3369 && path.type === "ethereum") ||
                        (path.source !== 3369 && path.type === "substrate")
                    )
>>>>>>> 5808ed7d
                ) {
                    return false
                }
                return true
            }
        case "polkadot_mainnet":
            return (path: Path) => {
                // Disallow LDO token on mainnet. Transfer Gas is too high
                if (path.asset === "0x5a98fcbea516cf06857215779fd812ca3bef1b32") {
                    return false
                }
                // Disallow MYTH to any location but 3369
                if (
                    path.asset === MYTHOS_TOKEN_ID &&
<<<<<<< HEAD
                    ((path.destination !== 3369 && path.type === "ethereum") ||
                        (path.source !== 3369 && path.type === "substrate"))
=======
                    (
                        // TODO: Disable Mythos to Eth until mythos is ready to enable
                        (path.destination !== 3369)
                    )
>>>>>>> 5808ed7d
                ) {
                    return false
                }

                // Disable stable coins in the UI from Ethereum to Polkadot
                if (
                    (path.asset === "0xa0b86991c6218b36c1d19d4a2e9eb0ce3606eb48" || // USDC
                        path.asset === "0xdac17f958d2ee523a2206206994597c13d831ec7" || // USDT
                        path.asset === "0x9d39a5de30e57443bff2a8307a4256c8797a3497" || // Staked USDe
                        path.asset === "0xa3931d71877c0e7a3148cb7eb4463524fec27fbd" || // Savings USD
                        path.asset === "0x6b175474e89094c44da98b954eedeac495271d0f") && // DAI
                    path.destination === 2034 // Hydration
                ) {
                    return false
                }
                return true
            }

        default:
            return (_: Path) => true
    }
}

async function indexPNAs(
    environment: string,
    bridgehub: ApiPromise,
    assethub: ApiPromise,
    ethereum: AbstractProvider,
    gatewayAddress: string,
    assetHubParaId: number
): Promise<AssetOverrideMap> {
    let pnas: Asset[] = []
    let gateway = IGateway__factory.connect(gatewayAddress, ethereum)
    const entries = await bridgehub.query.ethereumSystem.nativeToForeignId.entries()
    for (const [key, value] of entries) {
        const location: any = key.args.at(0)?.toJSON()
        if (!location) {
            console.warn(`Could not convert ${key.toHuman()} to location`)
            continue
        }
        const locationOnAH: any = bridgeablePNAsOnPolkadotAH(environment, location, assetHubParaId)
        if (!locationOnAH) {
            console.warn(`Location ${JSON.stringify(location)} is not bridgeable on assethub`)
            continue
        }
        const tokenId = (value.toPrimitive() as string).toLowerCase()
        const token = await gateway.tokenAddressOf(tokenId)
        const metadata = await assetErc20Metadata(ethereum, token, gatewayAddress)
        let metadataOnAH: any, assetId: any
        if (locationOnAH?.parents == 0) {
            const assetId = locationOnAH?.interior?.x2[1]?.generalIndex
            metadataOnAH = (await assethub.query.assets.asset(assetId)).toJSON()
            metadataOnAH.assetId = assetId.toString()
        } else {
            if (
                locationOnAH?.parents == DOT_LOCATION.parents &&
                locationOnAH?.interior == DOT_LOCATION.interior
            ) {
                let existentialDeposit = assethub.consts.balances.existentialDeposit.toPrimitive()
                metadataOnAH = {
                    minBalance: existentialDeposit,
                    isSufficient: true,
                }
            } else {
                const assetType = assethub.registry.createType("StagingXcmV4Location", locationOnAH)
                metadataOnAH = (await assethub.query.foreignAssets.asset(assetType)).toJSON()
            }
        }
        const assetInfo: Asset = {
            token,
            name: metadata.name,
            symbol: metadata.symbol,
            decimals: metadata.decimals,
            locationOnEthereum: location,
            location: locationOnAH,
            locationOnAH,
            foreignId: tokenId,
            minimumBalance: metadataOnAH?.minBalance as bigint,
            isSufficient: metadataOnAH?.isSufficient as boolean,
            assetId: metadataOnAH?.assetId,
        }
        pnas.push(assetInfo)
    }
    let assetOverrides: any = {}
    assetOverrides[assetHubParaId.toString()] = pnas
    return assetOverrides
}

async function indexKusamaPNAs(
    bridgehub: ApiPromise,
    polkadotAssethub: ApiPromise,
    kusamaAssethub: ApiPromise,
    ethereum: AbstractProvider,
    gatewayAddress: string,
    assetHubParaId: number
): Promise<AssetOverrideMap> {
    let pnas: Asset[] = []
    let gateway = IGateway__factory.connect(gatewayAddress, ethereum)
    const entries = await bridgehub.query.ethereumSystem.nativeToForeignId.entries()
    for (const [key, value] of entries) {
        const location: any = key.args.at(0)?.toJSON()
        if (!location) {
            console.warn(`Could not convert ${key.toHuman()} to location`)
            continue
        }

        const locationOnAHKusama: any = bridgeablePNAsOnKusamaAH(location, assetHubParaId)
        const locationOnAHPolkadot: any = bridgeablePNAsOnPolkadotAH("", location, assetHubParaId)
        if (!locationOnAHKusama) {
            continue
        }
        // Check if asset is registered on Kusama Assethub, if is not native KSM
        if (
            locationOnAHKusama?.parents != DOT_LOCATION.parents &&
            locationOnAHKusama?.interior != DOT_LOCATION.interior
        ) {
            const assetType = kusamaAssethub.registry.createType(
                "StagingXcmV4Location",
                locationOnAHKusama
            )
            let assetOnKusama = (await kusamaAssethub.query.foreignAssets.asset(assetType)).toJSON()
            if (!assetOnKusama) {
                console.warn(
                    `Location ${JSON.stringify(
                        locationOnAHKusama
                    )} is not a registered asset on Kusama Assethub`
                )
                continue
            }
        }

        const tokenId = (value.toPrimitive() as string).toLowerCase()
        const token = await gateway.tokenAddressOf(tokenId)
        const metadata = await assetErc20Metadata(ethereum, token, gatewayAddress)
        let metadataOnAH: any, assetId: any
        if (locationOnAHKusama?.parents == 0) {
            // skip any Kusama native assets for now
            continue
        } else {
            if (
                locationOnAHKusama?.parents == DOT_LOCATION.parents &&
                locationOnAHKusama?.interior == DOT_LOCATION.interior
            ) {
                let existentialDeposit =
                    kusamaAssethub.consts.balances.existentialDeposit.toPrimitive()
                metadataOnAH = {
                    minBalance: existentialDeposit,
                    isSufficient: true,
                }
            } else if (
                locationOnAHPolkadot?.parents == DOT_LOCATION.parents &&
                locationOnAHPolkadot?.interior == DOT_LOCATION.interior
            ) {
                let existentialDeposit =
                    polkadotAssethub.consts.balances.existentialDeposit.toPrimitive()
                metadataOnAH = {
                    minBalance: existentialDeposit,
                    isSufficient: true,
                }
            }
        }
        const assetInfo: Asset = {
            token,
            name: metadata.name,
            symbol: metadata.symbol,
            decimals: metadata.decimals,
            locationOnEthereum: location,
            location: locationOnAHKusama,
            locationOnAH: locationOnAHKusama,
            foreignId: tokenId,
            minimumBalance: metadataOnAH?.minBalance as bigint,
            isSufficient: metadataOnAH?.isSufficient as boolean,
            assetId: metadataOnAH?.assetId,
        }
        pnas.push(assetInfo)
    }
    let assetOverrides: any = {}
    assetOverrides[assetHubParaId.toString()] = pnas
    return assetOverrides
}

export const WESTEND_GENESIS = "0xe143f23803ac50e8f6f8e62695d1ce9e4e1d68aa36c1cd2cfd15340213f3423e"

// Currently, the bridgeable assets are limited to KSM, DOT, native assets on AH
// and TEER
function bridgeablePNAsOnPolkadotAH(
    environment: string,
    location: any,
    assetHubParaId: number
): any {
    if (location.parents != 1) {
        return
    }
    // KSM
    if (location.interior.x1 && location.interior.x1[0]?.globalConsensus?.kusama !== undefined) {
        return {
            parents: 2,
            interior: {
                x1: [
                    {
                        globalConsensus: {
                            kusama: null,
                        },
                    },
                ],
            },
        }
    }
    // DOT
    else if (
        location.interior.x1 &&
        location.interior.x1[0]?.globalConsensus?.polkadot !== undefined
    ) {
        return DOT_LOCATION
    }
    // Native assets from AH
    else if (
        location.interior.x4 &&
        location.interior.x4[0]?.globalConsensus?.polkadot !== undefined &&
        location.interior.x4[1]?.parachain == assetHubParaId
    ) {
        return {
            parents: 0,
            interior: {
                x2: [
                    {
                        palletInstance: location.interior.x4[2]?.palletInstance,
                    },
                    {
                        generalIndex: location.interior.x4[3]?.generalIndex,
                    },
                ],
            },
        }
    }
    // Others from 3rd Parachains, only TEER for now
    else if (
        location.interior.x2 &&
        location.interior.x2[0]?.globalConsensus?.polkadot !== undefined &&
        location.interior.x2[1]?.parachain == 2039
    ) {
        return {
            parents: 1,
            interior: {
                x1: [
                    {
                        parachain: 2039,
                    },
                ],
            },
        }
    }
    // Add assets for Westend
    switch (environment) {
        case "westend_sepolia": {
            if (
                location.interior.x1 &&
                location.interior.x1[0]?.globalConsensus?.byGenesis === WESTEND_GENESIS
            ) {
                return DOT_LOCATION
            } else if (
                location.interior.x2 &&
                location.interior.x2[0]?.globalConsensus?.byGenesis === WESTEND_GENESIS &&
                location.interior.x2[1]?.parachain != undefined
            ) {
                return {
                    parents: 1,
                    interior: {
                        x1: [
                            {
                                parachain: location.interior.x2[1]?.parachain,
                            },
                        ],
                    },
                }
            }
        }
    }
}

export async function getAssetHubConversationPalletSwap(
    assetHub: ApiPromise,
    asset1: any,
    asset2: any,
    exactAsset2Balance: bigint
) {
    const result = await assetHub.call.assetConversionApi.quotePriceTokensForExactTokens(
        asset1,
        asset2,
        exactAsset2Balance,
        true
    )
    const asset1Balance = result.toPrimitive() as any
    if (asset1Balance == null) {
        throw Error(
            `No pool set up in asset conversion pallet for '${JSON.stringify(
                asset1
            )}' and '${JSON.stringify(asset2)}'.`
        )
    }
    return BigInt(asset1Balance)
}

function bridgeablePNAsOnKusamaAH(location: any, assetHubParaId: number): any {
    if (location.parents != 1) {
        return
    }
    // KSM
    if (location.interior.x1 && location.interior.x1[0]?.globalConsensus?.kusama !== undefined) {
        console.log("KSM")
        return {
            parents: 1,
            interior: "Here",
        }
    }
    // DOT
    else if (
        location.interior.x1 &&
        location.interior.x1[0]?.globalConsensus?.polkadot !== undefined
    ) {
        return {
            parents: 2,
            interior: {
                x1: [
                    {
                        globalConsensus: {
                            Polkadot: null,
                        },
                    },
                ],
            },
        }
    }
    // Native assets from AH
    else if (
        location.interior.x4 &&
        location.interior.x4[0]?.globalConsensus?.polkadot !== undefined &&
        location.interior.x4[1]?.parachain == assetHubParaId
    ) {
        return {
            parents: 2,
            interior: {
                x4: [
                    {
                        globalConsensus: {
                            Polkadot: null,
                        },
                    },
                    {
                        parachain: assetHubParaId,
                    },
                    {
                        palletInstance: location.interior.x4[2]?.palletInstance,
                    },
                    {
                        generalIndex: location.interior.x4[3]?.generalIndex,
                    },
                ],
            },
        }
    }
    // Others from 3rd Parachains, only TEER for now
    else if (
        location.interior.x2 &&
        location.interior.x2[0]?.globalConsensus?.polkadot !== undefined &&
        location.interior.x2[1]?.parachain == 2039
    ) {
        return {
            parents: 2,
            interior: {
                x2: [
                    {
                        globalConsensus: {
                            Polkadot: null,
                        },
                    },
                    {
                        parachain: 2039,
                    },
                ],
            },
        }
    }
<<<<<<< HEAD
=======
    return BigInt(asset1Balance)
>>>>>>> 5808ed7d
}<|MERGE_RESOLUTION|>--- conflicted
+++ resolved
@@ -1470,15 +1470,10 @@
                 // Disallow MUSE to any location but 3369
                 if (
                     path.asset === MUSE_TOKEN_ID &&
-<<<<<<< HEAD
-                    ((path.destination !== 3369 && path.type === "ethereum") ||
-                        (path.source !== 3369 && path.type === "substrate"))
-=======
                     (
                         (path.destination !== 3369 && path.type === "ethereum") ||
                         (path.source !== 3369 && path.type === "substrate")
                     )
->>>>>>> 5808ed7d
                 ) {
                     return false
                 }
@@ -1493,15 +1488,10 @@
                 // Disallow MYTH to any location but 3369
                 if (
                     path.asset === MYTHOS_TOKEN_ID &&
-<<<<<<< HEAD
-                    ((path.destination !== 3369 && path.type === "ethereum") ||
-                        (path.source !== 3369 && path.type === "substrate"))
-=======
                     (
                         // TODO: Disable Mythos to Eth until mythos is ready to enable
                         (path.destination !== 3369)
                     )
->>>>>>> 5808ed7d
                 ) {
                     return false
                 }
@@ -1885,8 +1875,4 @@
             },
         }
     }
-<<<<<<< HEAD
-=======
-    return BigInt(asset1Balance)
->>>>>>> 5808ed7d
 }