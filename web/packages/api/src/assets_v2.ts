--- conflicted
+++ resolved
@@ -157,11 +157,7 @@
     [paraId: string]: Asset[]
 }
 
-<<<<<<< HEAD
-interface XC20TokenMap {
-=======
 export interface XC20TokenMap {
->>>>>>> b2edc7d4
     [xc20: string]: string
 }
 
@@ -642,16 +638,6 @@
     return result
 }
 
-<<<<<<< HEAD
-export function padFeeByPercentage(fee: bigint, padPercent: bigint) {
-    if (padPercent < 0 || padPercent > 100) {
-        throw Error(`padPercent ${padPercent} not in range of 0 to 100.`)
-    }
-    return fee * ((100n + padPercent) / 100n)
-}
-
-=======
->>>>>>> b2edc7d4
 async function indexParachain(
     parachain: ParachainBase,
     assetHub: ParachainBase,
@@ -919,84 +905,6 @@
         case "polkadot_mainnet": {
             // Add override for mythos token and add precompile for moonbeam
             result.precompiles = { "2004": "0x000000000000000000000000000000000000081a" }
-<<<<<<< HEAD
-            break
-        }
-        case "local_e2e": {
-            result.assetOverrides = {
-                "1000": [
-                    {
-                        token: "0xDe45448Ca2d57797c0BEC0ee15A1E42334744219".toLowerCase(),
-                        name: "wnd",
-                        minimumBalance: 1n,
-                        symbol: "wnd",
-                        decimals: 18,
-                        isSufficient: true,
-                        location: DOT_LOCATION,
-                    },
-                    {
-                        token: "0xD8597EB7eF761E3315623EdFEe9DEfcBACd72e8b".toLowerCase(),
-                        name: "pal-2",
-                        minimumBalance: 1n,
-                        symbol: "pal-2",
-                        decimals: 18,
-                        isSufficient: true,
-                        location: {
-                            parents: 1,
-                            interior: {
-                                x3: [
-                                    { parachain: 2000 },
-                                    { palletInstance: 50 },
-                                    { generalIndex: 2 },
-                                ],
-                            },
-                        },
-                    },
-                ],
-                "2000": [
-                    {
-                        token: "0xD8597EB7eF761E3315623EdFEe9DEfcBACd72e8b".toLowerCase(),
-                        name: "pal-2",
-                        minimumBalance: 1n,
-                        symbol: "pal-2",
-                        decimals: 18,
-                        isSufficient: true,
-                        assetId: "2",
-                        location: {
-                            parents: 0,
-                            interior: { x2: [{ palletInstance: 50 }, { generalIndex: 2 }] },
-                        },
-                        locationOnAH: {
-                            parents: 1,
-                            interior: {
-                                x3: [
-                                    { parachain: 2000 },
-                                    { palletInstance: 50 },
-                                    { generalIndex: 2 },
-                                ],
-                            },
-                        },
-                        locationOnEthereum: {
-                            parents: 1,
-                            interior: {
-                                x4: [
-                                    {
-                                        globalConsensus: {
-                                            byGenesis:
-                                                "0xe143f23803ac50e8f6f8e62695d1ce9e4e1d68aa36c1cd2cfd15340213f3423e",
-                                        },
-                                    },
-                                    { parachain: 2000 },
-                                    { palletInstance: 50 },
-                                    { generalIndex: 2 },
-                                ],
-                            },
-                        },
-                    },
-                ],
-            }
-=======
->>>>>>> b2edc7d4
             break
         }
     }
@@ -1061,11 +969,7 @@
     gatewayAddress: string
 ): Promise<PNAMap> {
     let gateway = IGateway__factory.connect(gatewayAddress, ethereum)
-<<<<<<< HEAD
-    const entries = await bridgehub.query.ethereumSystem.nativeToForeignId.entries()
-=======
     const entries = await bridgehub.query.ethereumSystem.foreignToNativeId.entries()
->>>>>>> b2edc7d4
     const pnas: { [token: string]: { token: string; foreignId: string; ethereumlocation: any } } =
         {}
     for (const [key, value] of entries) {
@@ -1074,11 +978,7 @@
             console.warn(`Could not convert ${key.toHuman()} to location`)
             continue
         }
-<<<<<<< HEAD
-        const tokenId = (value.toPrimitive() as string).toLowerCase()
-=======
         const tokenId = (key.args.at(0)?.toPrimitive() as string).toLowerCase()
->>>>>>> b2edc7d4
         const token = await gateway.tokenAddressOf(tokenId)
         pnas[token.toLowerCase()] = {
             token: token.toLowerCase(),
