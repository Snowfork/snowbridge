--- conflicted
+++ resolved
@@ -603,7 +603,13 @@
         }
         case "moonriver":
         case "moonbeam": {
-            return await getMoonbeamLocationBalance(pnaAssetId, location, provider, specName, account)
+            return await getMoonbeamLocationBalance(
+                pnaAssetId,
+                location,
+                provider,
+                specName,
+                account
+            )
         }
         default:
             throw Error(`Cannot get DOT balance for spec ${specName}.`)
@@ -873,7 +879,7 @@
             }
             const foreignEntries = await provider.query.evmForeignAssets.assetsById.entries()
             for (const [key, value] of foreignEntries) {
-                const location = (value.toJSON() as any)
+                const location = value.toJSON() as any
 
                 const assetId = BigInt(key.args.at(0)?.toPrimitive() as any)
                 const xc20 = toMoonbeamXC20(assetId)
@@ -1382,7 +1388,87 @@
     }
 }
 
-<<<<<<< HEAD
+function toMoonbeamXC20(assetId: bigint) {
+    const xc20 = assetId.toString(16).toLowerCase()
+    return "0xffffffff" + xc20
+}
+
+const MOONBEAM_ERC20_ABI = [
+    "function name() view returns (string)",
+    "function symbol() view returns (string)",
+    "function decimals() view returns (uint8)",
+    "function balanceOf(address) view returns (uint256)",
+]
+const MOONBEAM_ERC20 = new ethers.Interface(MOONBEAM_ERC20_ABI)
+
+async function getMoonbeamLocationBalance(
+    pnaAssetId: any,
+    location: any,
+    provider: ApiPromise,
+    specName: string,
+    account: string
+) {
+    // For PNA, use assetId directly; for ENA, query assetId by Multilocation
+    let paraAssetId = pnaAssetId
+    if (!paraAssetId) {
+        // Moonbeam only supports v3 xcm locations on asset Manager. Deep clone the location because
+        // we might modify it.
+        const assetManagerLocation = JSON.parse(JSON.stringify(location))
+        // In xcm v3 x1 is not an array, so we unwrap the array here.
+        if (location.interior.x1) {
+            assetManagerLocation.interior.x1 = assetManagerLocation.interior.x1[0]
+        }
+        paraAssetId = (
+            await provider.query.assetManager.assetTypeId({ xcm: assetManagerLocation })
+        ).toPrimitive()
+    }
+
+    // If we cannot find the asset in asset manager look in foreign assets.
+    if (!paraAssetId) {
+        // evmForeignAssets uses xcm v4 so we use the original location.
+        paraAssetId = (
+            (await provider.query.evmForeignAssets.assetsByLocation(location)).toPrimitive() as any
+        )[0]
+        const xc20 = toMoonbeamXC20(BigInt(paraAssetId))
+        return await getMoonbeamEvmForeignAssetBalance(provider, xc20, account)
+    }
+
+    if (!paraAssetId) {
+        throw Error(`Asset not registered for spec ${specName}.`)
+    }
+
+    const accountData = (
+        await provider.query.assets.account(paraAssetId, account)
+    ).toPrimitive() as any
+    return BigInt(accountData?.balance ?? 0n)
+}
+
+async function getMoonbeamEvmForeignAssetBalance(api: ApiPromise, token: string, account: string) {
+    const method = "balanceOf"
+    const data = MOONBEAM_ERC20.encodeFunctionData(method, [account])
+    const result = await api.call.ethereumRuntimeRPCApi.call(
+        "0x0000000000000000000000000000000000000000",
+        token,
+        data,
+        0n,
+        500_000n,
+        null,
+        null,
+        null,
+        false,
+        null
+    )
+    const resultJson = result.toPrimitive() as any
+    if (!(resultJson?.ok?.exitReason?.succeed === "Returned")) {
+        console.error(resultJson)
+        throw Error(
+            `Could not fetch balance for ${token}: ${JSON.stringify(resultJson?.ok?.exitReason)}`
+        )
+    }
+    const retVal = MOONBEAM_ERC20.decodeFunctionResult(method, resultJson?.ok?.value)
+    return BigInt(retVal[0])
+}
+
 async function indexPNAs(
     bridgehub: ApiPromise,
     assethub: ApiPromise,
@@ -1511,77 +1597,4 @@
             },
         }
     }
-=======
-function toMoonbeamXC20(assetId: bigint) {
-    const xc20 = assetId.toString(16).toLowerCase()
-    return "0xffffffff" + xc20
-}
-
-const MOONBEAM_ERC20_ABI = [
-    "function name() view returns (string)",
-    "function symbol() view returns (string)",
-    "function decimals() view returns (uint8)",
-    "function balanceOf(address) view returns (uint256)"
-];
-const MOONBEAM_ERC20 = new ethers.Interface(MOONBEAM_ERC20_ABI)
-
-async function getMoonbeamLocationBalance(pnaAssetId: any, location: any, provider: ApiPromise, specName: string, account: string) {
-    // For PNA, use assetId directly; for ENA, query assetId by Multilocation
-    let paraAssetId = pnaAssetId
-    if (!paraAssetId) {
-        // Moonbeam only supports v3 xcm locations on asset Manager. Deep clone the location because
-        // we might modify it.
-        const assetManagerLocation = JSON.parse(JSON.stringify(location))
-        // In xcm v3 x1 is not an array, so we unwrap the array here.
-        if (location.interior.x1) {
-            assetManagerLocation.interior.x1 = assetManagerLocation.interior.x1[0]
-        }
-        paraAssetId = (
-            await provider.query.assetManager.assetTypeId({ xcm: assetManagerLocation })
-        ).toPrimitive()
-    }
-
-    // If we cannot find the asset in asset manager look in foreign assets.
-    if (!paraAssetId) {
-        // evmForeignAssets uses xcm v4 so we use the original location.
-        paraAssetId = ((
-            await provider.query.evmForeignAssets.assetsByLocation(location)
-        ).toPrimitive() as any)[0]
-        const xc20 = toMoonbeamXC20(BigInt(paraAssetId))
-        return await getMoonbeamEvmForeignAssetBalance(provider, xc20, account)
-    }
-
-    if (!paraAssetId) {
-        throw Error(`Asset not registered for spec ${specName}.`)
-    }
-
-    const accountData = (
-        await provider.query.assets.account(paraAssetId, account)
-    ).toPrimitive() as any
-    return BigInt(accountData?.balance ?? 0n)
-}
-
-async function getMoonbeamEvmForeignAssetBalance(api: ApiPromise, token: string, account: string) {
-    const method = "balanceOf"
-    const data = MOONBEAM_ERC20.encodeFunctionData(method, [account]);
-    const result = await api.call.ethereumRuntimeRPCApi.call(
-        "0x0000000000000000000000000000000000000000",
-        token,
-        data,
-        0n,
-        500_000n,
-        null,
-        null,
-        null,
-        false,
-        null
-    )
-    const resultJson = result.toPrimitive() as any
-    if (!(resultJson?.ok?.exitReason?.succeed === "Returned")) {
-        console.error(resultJson)
-        throw Error(`Could not fetch balance for ${token}: ${JSON.stringify(resultJson?.ok?.exitReason)}`)
-    }
-    const retVal = MOONBEAM_ERC20.decodeFunctionResult(method, resultJson?.ok?.value);
-    return BigInt(retVal[0]);
->>>>>>> 43a91cee
 }