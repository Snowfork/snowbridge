--- conflicted
+++ resolved
@@ -8,18 +8,6 @@
 import { MUSE_TOKEN_ID, MYTHOS_TOKEN_ID } from "./parachains/mythos"
 import { paraImplementation } from "./parachains"
 import { ParachainBase } from "./parachains/parachainBase"
-<<<<<<< HEAD
-
-export type ERC20Metadata = {
-    token: string
-    name: string
-    symbol: string
-    decimals: number
-    foreignId?: string
-    // The gas cost of a local transfer
-    deliveryGas?: bigint
-}
-=======
 import {
     Asset,
     AssetRegistry,
@@ -32,7 +20,6 @@
     ParachainMap,
     XC20TokenMap,
 } from "@snowbridge/base-types"
->>>>>>> 1581e21e
 
 export type ERC20MetadataOverride = {
     name?: string
@@ -40,23 +27,6 @@
     decimals?: number
 }
 
-<<<<<<< HEAD
-export type EthereumChain = {
-    chainId: number
-    id: string
-    evmParachainId?: number
-    assets: ERC20MetadataMap
-    precompile?: `0x${string}`
-    xcDOT?: string
-    xcTokenMap?: XC20TokenMap
-    // The gas cost of v2_submit excludes command execution, mainly covers the verification
-    baseDeliveryGas?: bigint
-}
-
-export type AccountType = "AccountId20" | "AccountId32"
-
-=======
->>>>>>> 1581e21e
 export type SubstrateAccount = {
     nonce: bigint
     consumers: bigint
