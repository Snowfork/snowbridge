--- conflicted
+++ resolved
@@ -8,27 +8,6 @@
 import { MUSE_TOKEN_ID, MYTHOS_TOKEN_ID } from "./parachains/mythos"
 import { paraImplementation } from "./parachains"
 import { ParachainBase } from "./parachains/parachainBase"
-<<<<<<< HEAD
-import {
-    AssetOverrideMap,
-    AssetRegistry,
-    ChainProperties,
-    ERC20Metadata,
-    ERC20MetadataMap,
-    ETHER_TOKEN_ADDRESS,
-    EthereumChain,
-    Parachain,
-    ParachainMap,
-    Path,
-    PNAMap,
-    PrecompileMap,
-    RegistryOptions,
-    Source,
-    TransferLocation,
-    XC20TokenMap,
-    KusamaConfig,
-} from "./types"
-=======
 
 export type ERC20Metadata = {
     token: string
@@ -36,6 +15,8 @@
     symbol: string
     decimals: number
     foreignId?: string
+    // The gas cost of a local transfer
+    deliveryGas?: bigint
 }
 
 export type EthereumChain = {
@@ -46,6 +27,8 @@
     precompile?: `0x${string}`
     xcDOT?: string
     xcTokenMap?: XC20TokenMap
+    // The gas cost of v2_submit excludes command execution, mainly covers the verification
+    baseDeliveryGas?: bigint
 }
 
 export type AccountType = "AccountId20" | "AccountId32"
@@ -213,7 +196,6 @@
 }
 
 export const ETHER_TOKEN_ADDRESS = "0x0000000000000000000000000000000000000000"
->>>>>>> b2edc7d4
 
 export async function buildRegistry(options: RegistryOptions): Promise<AssetRegistry> {
     const {
@@ -660,16 +642,6 @@
     return result
 }
 
-<<<<<<< HEAD
-export function padFeeByPercentage(fee: bigint, padPercent: bigint) {
-    if (padPercent < 0 || padPercent > 100) {
-        throw Error(`padPercent ${padPercent} not in range of 0 to 100.`)
-    }
-    return fee * ((100n + padPercent) / 100n)
-}
-
-=======
->>>>>>> b2edc7d4
 async function indexParachain(
     parachain: ParachainBase,
     assetHub: ParachainBase,
