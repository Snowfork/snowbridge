import { ApiPromise } from "@polkadot/api"
import { AddressOrPair, SignerOptions, SubmittableExtrinsic } from "@polkadot/api/types"
import { Codec, ISubmittableResult } from "@polkadot/types/types"
import { BN, hexToU8a, isHex, stringToU8a, u8aToHex } from "@polkadot/util"
import { blake2AsHex, decodeAddress, xxhashAsHex } from "@polkadot/util-crypto"
import {
    bridgeLocation,
    buildResultXcmAssetHubERC20TransferFromParachain,
    buildAssetHubERC20TransferFromParachain,
    DOT_LOCATION,
    erc20Location,
    parachainLocation,
    buildParachainERC20ReceivedXcmOnDestination,
    buildResultXcmAssetHubPNATransferFromParachain,
    buildParachainPNAReceivedXcmOnDestination,
    buildAssetHubPNATransferFromParachain,
    buildExportXcmForPNA,
    buildExportXcmForERC20,
    HERE_LOCATION,
} from "./xcmBuilder"
import {
    Asset,
    AssetRegistry,
    ERC20Metadata,
<<<<<<< HEAD
    EthereumChain,
    getAssetHubConversationPalletSwap,
    padFeeByPercentage,
=======
>>>>>>> b2edc7d4
    Parachain,
    getAssetHubConversationPalletSwap,
} from "./assets_v2"
import { getOperatingStatus, OperationStatus } from "./status"
import { IGatewayV1 as IGateway } from "@snowbridge/contract-types"
import {
    CallDryRunEffects,
    EventRecord,
    XcmDryRunApiError,
    XcmDryRunEffects,
} from "@polkadot/types/interfaces"
import { Result } from "@polkadot/types"
<<<<<<< HEAD
import {
    AbstractProvider,
    Contract,
    ContractTransaction,
    FeeData,
    TransactionReceipt,
} from "ethers"
import { paraImplementation } from "./parachains"

const PALLET_XCM_PRECOMPILE = [
    {
        inputs: [
            {
                components: [
                    { internalType: "uint8", name: "parents", type: "uint8" },
                    { internalType: "bytes[]", name: "interior", type: "bytes[]" },
                ],
                internalType: "struct XCM.Location",
                name: "dest",
                type: "tuple",
            },
            {
                components: [
                    { internalType: "address", name: "asset", type: "address" },
                    { internalType: "uint256", name: "amount", type: "uint256" },
                ],
                internalType: "struct XCM.AssetAddressInfo[]",
                name: "assets",
                type: "tuple[]",
            },
            {
                internalType: "enum XCM.TransferType",
                name: "assetsTransferType",
                type: "uint8",
            },
            { internalType: "uint8", name: "remoteFeesIdIndex", type: "uint8" },
            {
                internalType: "enum XCM.TransferType",
                name: "feesTransferType",
                type: "uint8",
            },
            { internalType: "bytes", name: "customXcmOnDest", type: "bytes" },
        ],
        name: "transferAssetsUsingTypeAndThenAddress",
        outputs: [],
        stateMutability: "nonpayable",
        type: "function",
    },
]
=======
import { FeeData } from "ethers"
import { paraImplementation } from "./parachains"
import { padFeeByPercentage } from "./utils"
>>>>>>> b2edc7d4

export type Transfer = {
    input: {
        registry: AssetRegistry
        sourceAccount: string
        beneficiaryAccount: any
        tokenAddress: string
        amount: bigint
        fee: DeliveryFee
    }
    computed: {
        sourceParaId: number
        sourceAccountHex: string
        tokenErcMetadata: ERC20Metadata
        ahAssetMetadata: Asset
        sourceAssetMetadata: Asset
        sourceParachain: Parachain
        messageId?: string
    }
    tx: SubmittableExtrinsic<"promise", ISubmittableResult>
}

export type DeliveryFee = {
    snowbridgeDeliveryFeeDOT: bigint
    bridgeHubDeliveryFeeDOT: bigint
    assetHubExecutionFeeDOT: bigint
    returnToSenderExecutionFeeDOT: bigint
    returnToSenderDeliveryFeeDOT: bigint
    totalFeeInDot: bigint
    totalFeeInNative?: bigint
    assetHubExecutionFeeNative?: bigint
    returnToSenderExecutionFeeNative?: bigint
}

export type FeeInfo = {
    estimatedGas: bigint
    feeData: FeeData
    executionFee: bigint
    totalTxCost: bigint
}

export async function createTransfer(
    parachain: ApiPromise,
    registry: AssetRegistry,
    sourceAccount: string,
    beneficiaryAccount: string,
    tokenAddress: string,
    amount: bigint,
    fee: DeliveryFee
): Promise<Transfer> {
    const { ethChainId, assetHubParaId } = registry

    let sourceAccountHex = sourceAccount
    if (!isHex(sourceAccountHex)) {
        sourceAccountHex = u8aToHex(decodeAddress(sourceAccount))
    }

    const sourceParachainImpl = await paraImplementation(parachain)
    const { tokenErcMetadata, sourceParachain, ahAssetMetadata, sourceAssetMetadata } =
        resolveInputs(registry, tokenAddress, sourceParachainImpl.parachainId)

    let messageId: string | undefined
    let tx: SubmittableExtrinsic<"promise", ISubmittableResult>
    if (sourceParachainImpl.parachainId === assetHubParaId) {
        // For PNA from foreign consensus
        if (ahAssetMetadata.location?.parents == 2) {
            tx = createAssetHubTxForPNAFromForeignConsensus(
                parachain,
                ethChainId,
                beneficiaryAccount,
                amount,
                ahAssetMetadata
            )
        } else {
            tx = createAssetHubTx(
                parachain,
                ethChainId,
                tokenAddress,
                beneficiaryAccount,
                amount,
                ahAssetMetadata
            )
        }
    } else {
        messageId = await buildMessageId(
            parachain,
            sourceParachainImpl.parachainId,
            sourceAccountHex,
            tokenAddress,
            beneficiaryAccount,
            amount
        )
        if (sourceAssetMetadata.location) {
            tx = createPNASourceParachainTx(
                parachain,
                ethChainId,
                assetHubParaId,
                sourceAssetMetadata,
                beneficiaryAccount,
                amount,
                fee.totalFeeInNative ?? fee.totalFeeInDot,
                messageId,
                fee.totalFeeInNative !== undefined
            )
        } else {
            tx = createERC20SourceParachainTx(
                parachain,
                ethChainId,
                assetHubParaId,
                sourceAccountHex,
                tokenAddress,
                beneficiaryAccount,
                amount,
                fee.totalFeeInNative ?? fee.totalFeeInDot,
                messageId,
                sourceParachainImpl.parachainId,
                fee.returnToSenderExecutionFeeNative ?? fee.returnToSenderExecutionFeeDOT,
                fee.totalFeeInNative !== undefined
            )
        }
    }

    return {
        input: {
            registry,
            sourceAccount,
            beneficiaryAccount,
            tokenAddress,
            amount,
            fee,
        },
        computed: {
            sourceParaId: sourceParachainImpl.parachainId,
            sourceAccountHex,
            tokenErcMetadata,
            sourceParachain,
            ahAssetMetadata,
            sourceAssetMetadata,
            messageId,
        },
        tx,
    }
}

<<<<<<< HEAD
export async function createTransferEvm(
    parachain: ApiPromise,
    registry: AssetRegistry,
    sourceAccount: string,
    beneficiaryAccount: string,
    tokenAddress: string,
    amount: bigint,
    fee: DeliveryFee
): Promise<TransferEvm> {
    const { ethChainId, assetHubParaId } = registry

    let sourceAccountHex = sourceAccount
    if (!isHex(sourceAccountHex)) {
        sourceAccountHex = u8aToHex(decodeAddress(sourceAccount))
    }
    if (sourceAccountHex.length !== 42) {
        throw Error(`Source address ${sourceAccountHex} is not a 20 byte address.`)
    }

    const sourceParachainImpl = await paraImplementation(parachain)
    const { tokenErcMetadata, sourceParachain, ahAssetMetadata, sourceAssetMetadata } =
        resolveInputs(registry, tokenAddress, sourceParachainImpl.parachainId)
    if (!sourceParachain.info.evmChainId) {
        throw Error(`Parachain ${sourceParachainImpl.parachainId} is not an EVM chain.`)
    }
    if (!sourceParachain.xcDOT) {
        throw Error(`Parachain ${sourceParachainImpl.parachainId} does not support XC20 DOT.`)
    }
    const ethChain = registry.ethereumChains[sourceParachain.info.evmChainId.toString()]
    if (!ethChain) {
        throw Error(
            `Cannot find eth chain ${sourceParachain.info.evmChainId} for parachain ${sourceParachainImpl.parachainId}.`
        )
    }
    if (!ethChain.precompile) {
        throw Error(`No precompile for eth chain ${sourceParachain.info.evmChainId}.`)
    }
    if (!ethChain.xcDOT) {
        throw Error(`No XC20 DOT for eth chain ${sourceParachain.info.evmChainId}.`)
    }
    if (!ethChain.xcTokenMap || !ethChain.xcTokenMap[tokenAddress]) {
        throw Error(`No XC20 token for token address ${tokenAddress}.`)
    }

    const xcTokenAddress = ethChain.xcTokenMap[tokenAddress]
    const contract = new Contract(ethChain.precompile, PALLET_XCM_PRECOMPILE)

    const messageId = await buildMessageId(
        parachain,
        sourceParachainImpl.parachainId,
        sourceAccountHex,
        tokenAddress,
        beneficiaryAccount,
        amount
    )
    const customXcm = buildAssetHubERC20TransferFromParachain(
        parachain.registry,
        ethChainId,
        sourceAccount,
        beneficiaryAccount,
        tokenAddress,
        messageId,
        sourceParachainImpl.parachainId,
        fee.returnToSenderExecutionFeeDOT,
        DOT_LOCATION // TODO: Support Native fee for EVM chains
    )

    const tx = await contract[
        "transferAssetsUsingTypeAndThenAddress((uint8,bytes[]),(address,uint256)[],uint8,uint8,uint8,bytes)"
    ].populateTransaction(
        // This represents (1,X1(Parachain(1000)))
        [1, ["0x00" + numberToHex(assetHubParaId, 32).slice(2)]],
        // Assets including fee and the ERC20 asset, with fee be the first
        [
            [ethChain.xcDOT, fee.totalFeeInDot],
            [xcTokenAddress, amount],
        ],
        // The TransferType corresponding to asset being sent, 2 represents `DestinationReserve`
        2,
        // index for the fee
        0,
        // The TransferType corresponding to fee asset
        2,
        customXcm.toHex()
    )

    tx.from = sourceAccountHex
    return {
        input: {
            registry,
            sourceAccount,
            beneficiaryAccount,
            tokenAddress,
            amount,
            fee,
        },
        computed: {
            sourceParaId: sourceParachainImpl.parachainId,
            sourceAccountHex,
            tokenErcMetadata,
            sourceParachain,
            ahAssetMetadata,
            sourceAssetMetadata,
            messageId,
            ethChain,
            xcTokenAddress,
        },
        tx,
    }
}

=======
>>>>>>> b2edc7d4
export async function getDeliveryFee(
    connections: { assetHub: ApiPromise; source: ApiPromise },
    parachain: number,
    registry: AssetRegistry,
    tokenAddress: string,
    padPercentage?: bigint,
    defaultFee?: bigint
): Promise<DeliveryFee> {
    const { assetHub, source } = connections
    // Fees stored in 0x5fbc5c7ba58845ad1f1a9a7c5bc12fad
    const feePadPercentage = padPercentage ?? 33n
    const feeStorageKey = xxhashAsHex(":BridgeHubEthereumBaseFee:", 128, true)
    const feeStorageItem = await assetHub.rpc.state.getStorage(feeStorageKey)
    let leFee = new BN((feeStorageItem as Codec).toHex().replace("0x", ""), "hex", "le")

    let snowbridgeDeliveryFeeDOT = 0n
    if (leFee.eqn(0)) {
        console.warn("Asset Hub onchain BridgeHubEthereumBaseFee not set. Using default fee.")
        snowbridgeDeliveryFeeDOT = defaultFee ?? 3_833_568_200_000n
    } else {
        snowbridgeDeliveryFeeDOT = BigInt(leFee.toString())
    }

    const { sourceAssetMetadata, sourceParachain } = resolveInputs(
        registry,
        tokenAddress,
        parachain
    )

    let xcm: any, forwardedXcm: any

    if (sourceAssetMetadata.location) {
        xcm = buildResultXcmAssetHubPNATransferFromParachain(
            assetHub.registry,
            registry.ethChainId,
            sourceAssetMetadata.locationOnAH,
            sourceAssetMetadata.locationOnEthereum,
            "0x0000000000000000000000000000000000000000000000000000000000000000",
            "0x0000000000000000000000000000000000000000",
            "0x0000000000000000000000000000000000000000000000000000000000000000",
            340282366920938463463374607431768211455n,
            340282366920938463463374607431768211455n,
            340282366920938463463374607431768211455n
        )
        forwardedXcm = buildExportXcmForPNA(
            assetHub.registry,
            registry.ethChainId,
            sourceAssetMetadata.locationOnEthereum,
            "0x0000000000000000000000000000000000000000",
            "0x0000000000000000000000000000000000000000000000000000000000000000",
            340282366920938463463374607431768211455n,
            340282366920938463463374607431768211455n,
            1000
        )
    } else {
        if (sourceParachain.features.hasDotBalance) {
            xcm = buildResultXcmAssetHubERC20TransferFromParachain(
                assetHub.registry,
                registry.ethChainId,
                "0x0000000000000000000000000000000000000000000000000000000000000000",
                "0x0000000000000000000000000000000000000000",
                "0x0000000000000000000000000000000000000000",
                "0x0000000000000000000000000000000000000000000000000000000000000000",
                340282366920938463463374607431768211455n,
                340282366920938463463374607431768211455n,
                340282366920938463463374607431768211455n,
                parachain,
                340282366920938463463374607431768211455n,
                DOT_LOCATION,
                DOT_LOCATION
            )
        } else {
            xcm = buildResultXcmAssetHubERC20TransferFromParachain(
                assetHub.registry,
                registry.ethChainId,
                "0x0000000000000000000000000000000000000000000000000000000000000000",
                "0x0000000000000000000000000000000000000000",
                "0x0000000000000000000000000000000000000000",
                "0x0000000000000000000000000000000000000000000000000000000000000000",
                340282366920938463463374607431768211455n,
                340282366920938463463374607431768211455n,
                340282366920938463463374607431768211455n,
                parachain,
                340282366920938463463374607431768211455n,
                HERE_LOCATION,
                parachainLocation(sourceParachain.parachainId)
            )
        }
        forwardedXcm = buildExportXcmForERC20(
            assetHub.registry,
            registry.ethChainId,
            tokenAddress,
            "0x0000000000000000000000000000000000000000",
            "0x0000000000000000000000000000000000000000000000000000000000000000",
            340282366920938463463374607431768211455n,
            340282366920938463463374607431768211455n,
            1000
        )
    }

    let assetHubExecutionFeeDOT = 0n
    let returnToSenderExecutionFeeDOT = 0n
    let returnToSenderDeliveryFeeDOT = 0n
    const ahParachain = registry.parachains[registry.assetHubParaId]
    const assetHubImpl = await paraImplementation(assetHub)
    const bridgeHubDeliveryFeeDOT = await assetHubImpl.calculateDeliveryFeeInDOT(
        registry.bridgeHubParaId,
        forwardedXcm
    )
    if (parachain !== registry.assetHubParaId) {
        let returnToSenderXcm: any
        if (sourceAssetMetadata.location) {
            returnToSenderXcm = buildParachainPNAReceivedXcmOnDestination(
                source.registry,
                sourceAssetMetadata.location,
                340282366920938463463374607431768211455n,
                340282366920938463463374607431768211455n,
                "0x0000000000000000000000000000000000000000000000000000000000000000",
                "0x0000000000000000000000000000000000000000000000000000000000000000"
            )
        } else {
            returnToSenderXcm = buildParachainERC20ReceivedXcmOnDestination(
                source.registry,
                registry.ethChainId,
                "0x0000000000000000000000000000000000000000",
                340282366920938463463374607431768211455n,
                340282366920938463463374607431768211455n,
                "0x0000000000000000000000000000000000000000000000000000000000000000",
                "0x0000000000000000000000000000000000000000000000000000000000000000"
            )
        }

        returnToSenderDeliveryFeeDOT = await assetHubImpl.calculateDeliveryFeeInDOT(
            parachain,
            returnToSenderXcm
        )
        const sourceParachainImpl = await paraImplementation(source)
        returnToSenderExecutionFeeDOT = padFeeByPercentage(
            await sourceParachainImpl.calculateXcmFee(returnToSenderXcm, DOT_LOCATION),
            feePadPercentage
        )
        assetHubExecutionFeeDOT = padFeeByPercentage(
            await assetHubImpl.calculateXcmFee(xcm, DOT_LOCATION),
            feePadPercentage
        )
    }

    const totalFeeInDot =
        snowbridgeDeliveryFeeDOT +
        assetHubExecutionFeeDOT +
        returnToSenderExecutionFeeDOT +
        returnToSenderDeliveryFeeDOT +
        bridgeHubDeliveryFeeDOT

    // calculate the cost of swapping for DOT
    let totalFeeInNative: bigint | undefined = undefined
    let assetHubExecutionFeeNative: bigint | undefined = undefined
    let returnToSenderExecutionFeeNative: bigint | undefined = undefined
    if (!registry.parachains[parachain].features.hasDotBalance) {
        const paraLoc = parachainLocation(parachain)
        const [
            totalFeeInNativeRes,
            assetHubExecutionFeeNativeRes,
            returnToSenderExecutionFeeNativeRes,
        ] = await Promise.all([
            getAssetHubConversationPalletSwap(assetHub, paraLoc, DOT_LOCATION, totalFeeInDot),
            getAssetHubConversationPalletSwap(
                assetHub,
                paraLoc,
                DOT_LOCATION,
                assetHubExecutionFeeDOT
            ),
            getAssetHubConversationPalletSwap(
                assetHub,
                paraLoc,
                DOT_LOCATION,
                returnToSenderExecutionFeeDOT
            ),
        ])
        totalFeeInNative = totalFeeInNativeRes
        assetHubExecutionFeeNative = assetHubExecutionFeeNativeRes
        returnToSenderExecutionFeeNative = returnToSenderExecutionFeeNativeRes
    }

    return {
        snowbridgeDeliveryFeeDOT,
        assetHubExecutionFeeDOT,
        bridgeHubDeliveryFeeDOT,
        returnToSenderDeliveryFeeDOT,
        returnToSenderExecutionFeeDOT,
        totalFeeInDot,
        totalFeeInNative,
        assetHubExecutionFeeNative,
        returnToSenderExecutionFeeNative,
    }
}

export enum ValidationKind {
    Warning,
    Error,
}

export enum ValidationReason {
    BridgeStatusNotOperational,
    InsufficientTokenBalance,
    FeeEstimationError,
    InsufficientDotFee,
    InsufficientNativeFee,
    DryRunApiNotAvailable,
    DryRunFailed,
}

export type ValidationLog = {
    kind: ValidationKind
    reason: ValidationReason
    message: string
}

export type ValidationResult = {
    logs: ValidationLog[]
    success: boolean
    data: {
        bridgeStatus: OperationStatus
        nativeBalance: bigint
        dotBalance?: bigint
        sourceExecutionFee: bigint
        tokenBalance: bigint
        sourceDryRunError: any
        assetHubDryRunError: any
    }
    transfer: Transfer
}

export async function validateTransfer(
    connections: {
        sourceParachain: ApiPromise
        assetHub: ApiPromise
        gateway: IGateway
        bridgeHub: ApiPromise
    },
    transfer: Transfer
): Promise<ValidationResult> {
    const { sourceParachain, gateway, bridgeHub, assetHub } = connections
    const { registry, fee, tokenAddress, amount, beneficiaryAccount } = transfer.input
    const {
        sourceAccountHex,
        sourceParaId,
        sourceParachain: source,
        sourceAssetMetadata,
    } = transfer.computed
    const { tx } = transfer

    const logs: ValidationLog[] = []
    const sourceParachainImpl = await paraImplementation(sourceParachain)
    const nativeBalance = await sourceParachainImpl.getNativeBalance(sourceAccountHex)
    let dotBalance: bigint | undefined = undefined
    if (source.features.hasDotBalance) {
        dotBalance = await sourceParachainImpl.getDotBalance(sourceAccountHex)
    }
    let tokenBalance: any
    let isNativeBalance = false
    // For DOT on AH, get it from the native balance pallet.
    if (
        sourceParaId == registry.assetHubParaId &&
        transfer.computed.ahAssetMetadata.location?.parents == DOT_LOCATION.parents &&
        transfer.computed.ahAssetMetadata.location?.interior == DOT_LOCATION.interior
    ) {
        tokenBalance = await sourceParachainImpl.getNativeBalance(sourceAccountHex)
        isNativeBalance = true
    } else {
        tokenBalance = await sourceParachainImpl.getTokenBalance(
            sourceAccountHex,
            registry.ethChainId,
            tokenAddress,
            sourceAssetMetadata
        )
        isNativeBalance =
            sourceAssetMetadata.decimals === source.info.tokenDecimals &&
            sourceAssetMetadata.symbol == source.info.tokenSymbols
    }
    let nativeBalanceCheckFailed = false
    if (isNativeBalance && fee.totalFeeInNative) {
        nativeBalanceCheckFailed = true
        if (amount + fee.totalFeeInNative > tokenBalance) {
            logs.push({
                kind: ValidationKind.Error,
                reason: ValidationReason.InsufficientTokenBalance,
                message: "Insufficient token balance to submit transaction.",
            })
        }
    } else {
        if (amount > tokenBalance) {
            logs.push({
                kind: ValidationKind.Error,
                reason: ValidationReason.InsufficientTokenBalance,
                message: "Insufficient token balance to submit transaction.",
            })
        }
    }

    let sourceDryRunError
    let assetHubDryRunError
    if (source.features.hasDryRunApi) {
        // do the dry run, get the forwarded xcm and dry run that
        const dryRunSource = await dryRunOnSourceParachain(
            sourceParachain,
            registry.assetHubParaId,
            registry.bridgeHubParaId,
            transfer.tx,
            sourceAccountHex
        )
        if (!dryRunSource.success) {
            logs.push({
                kind: ValidationKind.Error,
                reason: ValidationReason.DryRunFailed,
                message: "Dry run call on source failed.",
            })
            sourceDryRunError = dryRunSource.error
        }

        if (dryRunSource.success && sourceParaId !== registry.assetHubParaId) {
            if (!dryRunSource.assetHubForwarded) {
                logs.push({
                    kind: ValidationKind.Error,
                    reason: ValidationReason.DryRunFailed,
                    message: "Dry run call did not provide a forwared xcm.",
                })
            } else {
                const dryRunResultAssetHub = await dryRunAssetHub(
                    assetHub,
                    sourceParaId,
                    registry.bridgeHubParaId,
                    dryRunSource.assetHubForwarded[1][0]
                )
                if (!dryRunResultAssetHub.success) {
                    logs.push({
                        kind: ValidationKind.Error,
                        reason: ValidationReason.DryRunFailed,
                        message: "Dry run failed on Asset Hub.",
                    })
                    assetHubDryRunError = dryRunResultAssetHub.errorMessage
                }
            }
        }
    } else {
        logs.push({
            kind: ValidationKind.Warning,
            reason: ValidationReason.DryRunApiNotAvailable,
            message: "Source parachain can not dry run call. Cannot verify success.",
        })
        if (sourceParaId !== registry.assetHubParaId) {
            let dryRunResultAssetHub: any
            if (sourceAssetMetadata.location) {
                dryRunResultAssetHub = await dryRunAssetHub(
                    assetHub,
                    sourceParaId,
                    registry.bridgeHubParaId,
                    buildResultXcmAssetHubPNATransferFromParachain(
                        sourceParachain.registry,
                        registry.ethChainId,
                        sourceAssetMetadata.locationOnAH,
                        sourceAssetMetadata.locationOnEthereum,
                        sourceAccountHex,
                        beneficiaryAccount,
                        "0x0000000000000000000000000000000000000000000000000000000000000000",
                        amount,
                        fee.totalFeeInDot,
                        fee.assetHubExecutionFeeDOT
                    )
                )
            } else {
                if (!source.features.hasDotBalance && fee.totalFeeInNative) {
                    dryRunResultAssetHub = await dryRunAssetHub(
                        assetHub,
                        sourceParaId,
                        registry.bridgeHubParaId,
                        buildResultXcmAssetHubERC20TransferFromParachain(
                            sourceParachain.registry,
                            registry.ethChainId,
                            sourceAccountHex,
                            beneficiaryAccount,
                            tokenAddress,
                            "0x0000000000000000000000000000000000000000000000000000000000000000",
                            amount,
                            fee.totalFeeInNative,
                            fee.assetHubExecutionFeeNative ?? 0n,
                            sourceParaId,
                            fee.returnToSenderExecutionFeeNative ?? 0n,
                            HERE_LOCATION,
                            parachainLocation(sourceParaId)
                        )
                    )
                } else {
                    dryRunResultAssetHub = await dryRunAssetHub(
                        assetHub,
                        sourceParaId,
                        registry.bridgeHubParaId,
                        buildResultXcmAssetHubERC20TransferFromParachain(
                            sourceParachain.registry,
                            registry.ethChainId,
                            sourceAccountHex,
                            beneficiaryAccount,
                            tokenAddress,
                            "0x0000000000000000000000000000000000000000000000000000000000000000",
                            amount,
                            fee.totalFeeInDot,
                            fee.assetHubExecutionFeeDOT,
                            sourceParaId,
                            fee.returnToSenderExecutionFeeDOT,
                            DOT_LOCATION,
                            DOT_LOCATION
                        )
                    )
                }
            }
            if (!dryRunResultAssetHub.success) {
                logs.push({
                    kind: ValidationKind.Error,
                    reason: ValidationReason.DryRunFailed,
                    message: "Dry run failed on Asset Hub.",
                })
                assetHubDryRunError = dryRunResultAssetHub.errorMessage
            }
        }
    }

    const paymentInfo = await tx.paymentInfo(sourceAccountHex)
    const sourceExecutionFee = paymentInfo["partialFee"].toBigInt()

    // recheck total after fee estimation
    if (isNativeBalance && fee.totalFeeInNative && !nativeBalanceCheckFailed) {
        if (amount + fee.totalFeeInNative + sourceExecutionFee > tokenBalance) {
            logs.push({
                kind: ValidationKind.Error,
                reason: ValidationReason.InsufficientTokenBalance,
                message: "Insufficient token balance to submit transaction.",
            })
        }
    }

    if (sourceParaId === registry.assetHubParaId) {
        if (!dotBalance) {
            logs.push({
                kind: ValidationKind.Error,
                reason: ValidationReason.InsufficientDotFee,
                message: "Could not determine the DOT balance",
            })
        } else if (sourceExecutionFee + fee.totalFeeInDot > dotBalance) {
            logs.push({
                kind: ValidationKind.Error,
                reason: ValidationReason.InsufficientDotFee,
                message: "Insufficient DOT balance to submit transaction on the source parachain.",
            })
        }
    } else {
        if (dotBalance && fee.totalFeeInDot > dotBalance) {
            logs.push({
                kind: ValidationKind.Error,
                reason: ValidationReason.InsufficientDotFee,
                message: "Insufficient DOT balance to submit transaction on the source parachain.",
            })
        } else if (
            fee.totalFeeInNative &&
            fee.totalFeeInNative + sourceExecutionFee > nativeBalance &&
            !nativeBalanceCheckFailed
        ) {
            logs.push({
                kind: ValidationKind.Error,
                reason: ValidationReason.InsufficientNativeFee,
                message:
                    "Insufficient native balance to submit transaction on the source parachain.",
            })
        }
        if (sourceExecutionFee > nativeBalance) {
            logs.push({
                kind: ValidationKind.Error,
                reason: ValidationReason.InsufficientNativeFee,
                message:
                    "Insufficient native balance to submit transaction on the source parachain.",
            })
        }
    }
    const bridgeStatus = await getOperatingStatus({ gateway, bridgeHub })
    if (bridgeStatus.toEthereum.outbound !== "Normal") {
        logs.push({
            kind: ValidationKind.Error,
            reason: ValidationReason.BridgeStatusNotOperational,
            message: "Bridge operations have been paused by onchain governance.",
        })
    }

    const success = logs.find((l) => l.kind === ValidationKind.Error) === undefined

    return {
        logs,
        success,
        data: {
            bridgeStatus,
            nativeBalance,
            dotBalance,
            sourceExecutionFee,
            tokenBalance,
            sourceDryRunError,
            assetHubDryRunError,
        },
        transfer,
    }
}

<<<<<<< HEAD
export async function validateTransferEvm(
    connections: {
        sourceParachain: ApiPromise
        sourceEthChain: AbstractProvider
        assetHub: ApiPromise
        gateway: IGateway
        bridgeHub: ApiPromise
    },
    transfer: TransferEvm
): Promise<ValidationResultEvm> {
    const { sourceParachain, gateway, bridgeHub, assetHub, sourceEthChain } = connections
    const { registry, fee, tokenAddress, amount, beneficiaryAccount } = transfer.input
    const {
        sourceAccountHex,
        sourceParaId,
        sourceParachain: source,
        messageId,
        sourceAssetMetadata,
    } = transfer.computed
    const { tx } = transfer

    const sourceParachainImpl = await paraImplementation(sourceParachain)
    const logs: ValidationLog[] = []
    let dotBalance: bigint | undefined = undefined
    if (source.features.hasDotBalance) {
        dotBalance = await sourceParachainImpl.getDotBalance(sourceAccountHex)
    }
    let isNativeBalanceTransfer =
        sourceAssetMetadata.decimals === source.info.tokenDecimals &&
        sourceAssetMetadata.symbol == source.info.tokenSymbols
    const [nativeBalance, tokenBalance] = await Promise.all([
        sourceParachainImpl.getNativeBalance(sourceAccountHex),
        sourceParachainImpl.getTokenBalance(sourceAccountHex, registry.ethChainId, tokenAddress),
    ])

    let nativeBalanceCheckFailed = false
    if (
        isNativeBalanceTransfer &&
        fee.totalFeeInNative &&
        amount + fee.totalFeeInNative > tokenBalance
    ) {
        nativeBalanceCheckFailed = true
        logs.push({
            kind: ValidationKind.Error,
            reason: ValidationReason.InsufficientTokenBalance,
            message: "Insufficient token balance to submit transaction.",
        })
    } else if (amount > tokenBalance) {
        logs.push({
            kind: ValidationKind.Error,
            reason: ValidationReason.InsufficientTokenBalance,
            message: "Insufficient token balance to submit transaction.",
        })
    }

    // Create a mock tx that calls the substrate extrinsic on pallet-xcm with the same parameters so that we can dry run.
    const mockTx = createERC20SourceParachainTx(
        sourceParachain,
        registry.ethChainId,
        registry.assetHubParaId,
        sourceAccountHex,
        tokenAddress,
        beneficiaryAccount,
        amount,
        fee.totalFeeInDot,
        messageId,
        sourceParaId,
        fee.returnToSenderExecutionFeeDOT,
        fee.totalFeeInNative !== undefined
    )

    let sourceDryRunError
    let assetHubDryRunError
    if (source.features.hasDryRunApi) {
        // do the dry run, get the forwarded xcm and dry run that
        const dryRunSource = await dryRunOnSourceParachain(
            sourceParachain,
            registry.assetHubParaId,
            registry.bridgeHubParaId,
            mockTx,
            sourceAccountHex
        )
        if (!dryRunSource.success) {
            logs.push({
                kind: ValidationKind.Error,
                reason: ValidationReason.DryRunFailed,
                message: "Dry run call on source failed.",
            })
            sourceDryRunError = dryRunSource.error
        }

        if (dryRunSource.success && sourceParaId !== registry.assetHubParaId) {
            if (!dryRunSource.assetHubForwarded) {
                logs.push({
                    kind: ValidationKind.Error,
                    reason: ValidationReason.DryRunFailed,
                    message: "Dry run call did not provide a forwared xcm.",
                })
            } else {
                const dryRunResultAssetHub = await dryRunAssetHub(
                    assetHub,
                    sourceParaId,
                    registry.bridgeHubParaId,
                    dryRunSource.assetHubForwarded[1][0]
                )
                if (!dryRunResultAssetHub.success) {
                    logs.push({
                        kind: ValidationKind.Error,
                        reason: ValidationReason.DryRunFailed,
                        message: "Dry run failed on Asset Hub.",
                    })
                    assetHubDryRunError = dryRunResultAssetHub.errorMessage
                }
            }
        }
    } else {
        logs.push({
            kind: ValidationKind.Warning,
            reason: ValidationReason.DryRunApiNotAvailable,
            message: "Source parachain can not dry run call. Cannot verify success.",
        })
        if (sourceParaId !== registry.assetHubParaId) {
            const dryRunResultAssetHub = await dryRunAssetHub(
                assetHub,
                sourceParaId,
                registry.bridgeHubParaId,
                buildResultXcmAssetHubERC20TransferFromParachain(
                    sourceParachain.registry,
                    registry.ethChainId,
                    sourceAccountHex,
                    beneficiaryAccount,
                    tokenAddress,
                    "0x0000000000000000000000000000000000000000000000000000000000000000",
                    amount,
                    fee.totalFeeInDot,
                    fee.assetHubExecutionFeeDOT,
                    sourceParaId,
                    fee.returnToSenderExecutionFeeDOT,
                    DOT_LOCATION, // TODO: Support native fee for EVM
                    DOT_LOCATION
                )
            )
            if (!dryRunResultAssetHub.success) {
                logs.push({
                    kind: ValidationKind.Error,
                    reason: ValidationReason.DryRunFailed,
                    message: "Dry run failed on Asset Hub.",
                })
                assetHubDryRunError = dryRunResultAssetHub.errorMessage
            }
        }
    }

    if (!dotBalance) {
        logs.push({
            kind: ValidationKind.Error,
            reason: ValidationReason.InsufficientDotFee,
            message: "Could not determine the DOT balance",
        })
    } else if (fee.totalFeeInDot > dotBalance) {
        logs.push({
            kind: ValidationKind.Error,
            reason: ValidationReason.InsufficientDotFee,
            message: "Insufficient DOT balance to submit transaction on the source parachain.",
        })
    }

    let feeInfo: FeeInfo | undefined
    if (logs.length === 0) {
        const [estimatedGas, feeData] = await Promise.all([
            sourceEthChain.estimateGas(tx),
            sourceEthChain.getFeeData(),
        ])
        const sourceExecutionFee = (feeData.gasPrice ?? 0n) * estimatedGas
        if (sourceExecutionFee === 0n) {
            logs.push({
                kind: ValidationKind.Error,
                reason: ValidationReason.FeeEstimationError,
                message: "Could not get fetch fee details.",
            })
        }

        if (sourceExecutionFee > nativeBalance && !nativeBalanceCheckFailed) {
            logs.push({
                kind: ValidationKind.Error,
                reason: ValidationReason.InsufficientNativeFee,
                message:
                    "Insufficient native balance to submit transaction on the source parachain.",
            })
        }
        feeInfo = {
            estimatedGas,
            feeData,
            executionFee: sourceExecutionFee,
            totalTxCost: sourceExecutionFee,
        }
    }
    // Recheck balance after execution fee
    if (
        !nativeBalanceCheckFailed &&
        isNativeBalanceTransfer &&
        fee.totalFeeInNative &&
        amount + fee.totalFeeInNative + (feeInfo?.totalTxCost ?? 0n) > tokenBalance
    ) {
        logs.push({
            kind: ValidationKind.Error,
            reason: ValidationReason.InsufficientTokenBalance,
            message: "Insufficient token balance to submit transaction.",
        })
    }
    const bridgeStatus = await getOperatingStatus({ gateway, bridgeHub })
    if (bridgeStatus.toEthereum.outbound !== "Normal") {
        logs.push({
            kind: ValidationKind.Error,
            reason: ValidationReason.BridgeStatusNotOperational,
            message: "Bridge operations have been paused by onchain governance.",
        })
    }

    const success = logs.find((l) => l.kind === ValidationKind.Error) === undefined
    return {
        logs,
        success,
        data: {
            bridgeStatus,
            nativeBalance,
            dotBalance,
            feeInfo,
            tokenBalance,
            sourceDryRunError,
            assetHubDryRunError,
        },
        transfer,
    }
}

=======
>>>>>>> b2edc7d4
export type MessageReceipt = {
    blockNumber: number
    blockHash: string
    txIndex: number
    txHash: string
    success: boolean
    events: EventRecord[]
    dispatchError?: any
    messageId?: string
}

export async function signAndSend(
    parachain: ApiPromise,
    transfer: Transfer,
    account: AddressOrPair,
    options: Partial<SignerOptions>
): Promise<MessageReceipt> {
    const result = await new Promise<MessageReceipt>((resolve, reject) => {
        try {
            transfer.tx.signAndSend(account, options, (c) => {
                if (c.isError) {
                    console.error(c)
                    reject(c.internalError || c.dispatchError || c)
                }
                if (c.isInBlock) {
                    const result = {
                        txHash: u8aToHex(c.txHash),
                        txIndex: c.txIndex || 0,
                        blockNumber: Number((c as any).blockNumber),
                        blockHash: "",
                        events: c.events,
                    }
                    for (const e of c.events) {
                        if (parachain.events.system.ExtrinsicFailed.is(e.event)) {
                            resolve({
                                ...result,
                                success: false,
                                dispatchError: (e.event.data.toHuman(true) as any)?.dispatchError,
                            })
                        }

                        if (parachain.events.polkadotXcm.Sent.is(e.event)) {
                            resolve({
                                ...result,
                                success: true,
                                messageId: (e.event.data.toPrimitive() as any)[3],
                            })
                        }
                    }
                    resolve({
                        ...result,
                        success: false,
                    })
                }
            })
        } catch (e) {
            console.error(e)
            reject(e)
        }
    })

    result.blockHash = u8aToHex(await parachain.rpc.chain.getBlockHash(result.blockNumber))
    result.messageId = transfer.computed.messageId ?? result.messageId

    return result
}

export function resolveInputs(registry: AssetRegistry, tokenAddress: string, sourceParaId: number) {
    const tokenErcMetadata =
        registry.ethereumChains[registry.ethChainId.toString()].assets[tokenAddress.toLowerCase()]
    if (!tokenErcMetadata) {
        throw Error(`No token ${tokenAddress} registered on ethereum chain ${registry.ethChainId}.`)
    }
    const sourceParachain = registry.parachains[sourceParaId.toString()]
    if (!sourceParachain) {
        throw Error(`Could not find ${sourceParaId} in the asset registry.`)
    }
    const ahAssetMetadata =
        registry.parachains[registry.assetHubParaId].assets[tokenAddress.toLowerCase()]
    if (!ahAssetMetadata) {
        throw Error(`Token ${tokenAddress} not registered on asset hub.`)
    }

    const sourceAssetMetadata = sourceParachain.assets[tokenAddress.toLowerCase()]
    if (!sourceAssetMetadata) {
        throw Error(`Token ${tokenAddress} not registered on source parachain ${sourceParaId}.`)
    }

    return { tokenErcMetadata, sourceParachain, ahAssetMetadata, sourceAssetMetadata }
}

function createAssetHubTx(
    parachain: ApiPromise,
    ethChainId: number,
    tokenAddress: string,
    beneficiaryAccount: string,
    amount: bigint,
    asset: Asset
): SubmittableExtrinsic<"promise", ISubmittableResult> {
    // Asset with location not null for PNA
    let assetLocation = asset.location || erc20Location(ethChainId, tokenAddress)
    const assets = {
        v4: [
            {
                id: assetLocation,
                fun: { Fungible: amount },
            },
        ],
    }
    const destination = { v4: bridgeLocation(ethChainId) }
    const beneficiaryLocation = {
        v4: {
            parents: 0,
            interior: { x1: [{ accountKey20: { key: beneficiaryAccount } }] },
        },
    }
    return parachain.tx.polkadotXcm.transferAssets(
        destination,
        beneficiaryLocation,
        assets,
        0,
        "Unlimited"
    )
}

export function createERC20SourceParachainTx(
    parachain: ApiPromise,
    ethChainId: number,
    assetHubParaId: number,
    sourceAccount: string,
    tokenAddress: string,
    beneficiaryAccount: string,
    amount: bigint,
    totalFeeInDot: bigint,
    messageId: string,
    sourceParaId: number,
    returnToSenderFeeInDOT: bigint,
    useNativeAssetAsFee: boolean
): SubmittableExtrinsic<"promise", ISubmittableResult> {
    const feeAssetId = useNativeAssetAsFee ? HERE_LOCATION : DOT_LOCATION
    const assets = {
        v4: [
            {
                id: feeAssetId,
                fun: { Fungible: totalFeeInDot },
            },
            {
                id: erc20Location(ethChainId, tokenAddress),
                fun: { Fungible: amount },
            },
        ],
    }
    const destination = { v4: parachainLocation(assetHubParaId) }

    const feeAsset = {
        v4: feeAssetId,
    }
    const customXcm = buildAssetHubERC20TransferFromParachain(
        parachain.registry,
        ethChainId,
        sourceAccount,
        beneficiaryAccount,
        tokenAddress,
        messageId,
        sourceParaId,
        returnToSenderFeeInDOT,
        feeAssetId
    )
    return parachain.tx.polkadotXcm.transferAssetsUsingTypeAndThen(
        destination,
        assets,
        "DestinationReserve",
        feeAsset,
        useNativeAssetAsFee ? "Teleport" : "DestinationReserve",
        customXcm,
        "Unlimited"
    )
}

export async function dryRunOnSourceParachain(
    source: ApiPromise,
    assetHubParaId: number,
    bridgeHubParaId: number,
    tx: SubmittableExtrinsic<"promise", ISubmittableResult>,
    sourceAccount: string
) {
    const origin = { system: { signed: sourceAccount } }
    // To ensure compatibility, dryRunCall includes the version parameter in XCMv5.
    let result
    try {
        result = await source.call.dryRunApi.dryRunCall<
            Result<CallDryRunEffects, XcmDryRunApiError>
        >(origin, tx.inner.toHex(), 4)
    } catch {
        result = await source.call.dryRunApi.dryRunCall<
            Result<CallDryRunEffects, XcmDryRunApiError>
        >(origin, tx.inner.toHex())
    }

    let assetHubForwarded
    let bridgeHubForwarded
    const success = result.isOk && result.asOk.executionResult.isOk
    if (!success) {
        console.error(
            "Error during dry run on source parachain:",
            sourceAccount,
            tx.toHuman(),
            result.toHuman()
        )
    } else {
        bridgeHubForwarded =
            result.asOk.forwardedXcms.find((x) => {
                return (
                    x[0].isV4 &&
                    x[0].asV4.parents.toNumber() === 1 &&
                    x[0].asV4.interior.isX1 &&
                    x[0].asV4.interior.asX1[0].isParachain &&
                    x[0].asV4.interior.asX1[0].asParachain.toNumber() === bridgeHubParaId
                )
            }) ??
            result.asOk.forwardedXcms.find((x) => {
                return (
                    x[0].isV5 &&
                    x[0].asV5.parents.toNumber() === 1 &&
                    x[0].asV5.interior.isX1 &&
                    x[0].asV5.interior.asX1[0].isParachain &&
                    x[0].asV5.interior.asX1[0].asParachain.toNumber() === bridgeHubParaId
                )
            })
        assetHubForwarded =
            result.asOk.forwardedXcms.find((x) => {
                return (
                    x[0].isV4 &&
                    x[0].asV4.parents.toNumber() === 1 &&
                    x[0].asV4.interior.isX1 &&
                    x[0].asV4.interior.asX1[0].isParachain &&
                    x[0].asV4.interior.asX1[0].asParachain.toNumber() === assetHubParaId
                )
            }) ??
            result.asOk.forwardedXcms.find((x) => {
                return (
                    x[0].isV5 &&
                    x[0].asV5.parents.toNumber() === 1 &&
                    x[0].asV5.interior.isX1 &&
                    x[0].asV5.interior.asX1[0].isParachain &&
                    x[0].asV5.interior.asX1[0].asParachain.toNumber() === assetHubParaId
                )
            })
    }
    return {
        success: success && (bridgeHubForwarded || assetHubForwarded),
        error:
            result.isOk && result.asOk.executionResult.isErr
                ? result.asOk.executionResult.asErr.toJSON()
                : undefined,
        assetHubForwarded,
        bridgeHubForwarded,
    }
}

export async function dryRunAssetHub(
    assetHub: ApiPromise,
    parachainId: number,
    bridgeHubParaId: number,
    xcm: any
) {
    const sourceParachain = { v4: { parents: 1, interior: { x1: [{ parachain: parachainId }] } } }
    const result = await assetHub.call.dryRunApi.dryRunXcm<
        Result<XcmDryRunEffects, XcmDryRunApiError>
    >(sourceParachain, xcm)

    const resultPrimitive = result.toPrimitive() as any
    const resultHuman = result.toHuman() as any

    const success = result.isOk && result.asOk.executionResult.isComplete
    let sourceParachainForwarded
    let bridgeHubForwarded
    if (!success) {
        console.error("Error during dry run on asset hub:", xcm.toHuman(), result.toHuman())
    } else {
        bridgeHubForwarded = result.asOk.forwardedXcms.find((x) => {
            return (
                x[0].isV4 &&
                x[0].asV4.parents.toNumber() === 1 &&
                x[0].asV4.interior.isX1 &&
                x[0].asV4.interior.asX1[0].isParachain &&
                x[0].asV4.interior.asX1[0].asParachain.toNumber() === bridgeHubParaId
            )
        })
        sourceParachainForwarded = result.asOk.forwardedXcms.find((x) => {
            return (
                x[0].isV4 &&
                x[0].asV4.parents.toNumber() === 1 &&
                x[0].asV4.interior.isX1 &&
                x[0].asV4.interior.asX1[0].isParachain &&
                x[0].asV4.interior.asX1[0].asParachain.toNumber() === parachainId
            )
        })
    }
    return {
        success: success && bridgeHubForwarded,
        sourceParachainForwarded,
        bridgeHubForwarded,
        errorMessage: resultHuman.Ok.executionResult.Incomplete?.error,
    }
}

export async function buildMessageId(
    parachain: ApiPromise,
    sourceParaId: number,
    sourceAccountHex: string,
    tokenAddress: string,
    beneficiaryAccount: string,
    amount: bigint
) {
    const [accountNextId] = await Promise.all([
        parachain.rpc.system.accountNextIndex(sourceAccountHex),
    ])
    const entropy = new Uint8Array([
        ...stringToU8a(sourceParaId.toString()),
        ...hexToU8a(sourceAccountHex),
        ...accountNextId.toU8a(),
        ...hexToU8a(tokenAddress),
        ...stringToU8a(beneficiaryAccount),
        ...stringToU8a(amount.toString()),
    ])
    return blake2AsHex(entropy)
}

function createPNASourceParachainTx(
    parachain: ApiPromise,
    ethChainId: number,
    assetHubParaId: number,
    asset: Asset,
    beneficiaryAccount: string,
    amount: bigint,
    totalFee: bigint,
    messageId: string,
    useNativeAssetAsFee: boolean
): SubmittableExtrinsic<"promise", ISubmittableResult> {
    const feeAssetId = useNativeAssetAsFee ? HERE_LOCATION : DOT_LOCATION
    const assets = {
        v4: [
            {
                id: asset.location,
                fun: { Fungible: amount },
            },
            {
                id: feeAssetId,
                fun: { Fungible: totalFee },
            },
        ],
    }
    const destination = { v4: parachainLocation(assetHubParaId) }

    const feeAsset = {
        v4: feeAssetId,
    }
    const customXcm = buildAssetHubPNATransferFromParachain(
        parachain.registry,
        ethChainId,
        beneficiaryAccount,
        asset.locationOnAH,
        asset.locationOnEthereum,
        messageId
    )

    return parachain.tx.polkadotXcm.transferAssetsUsingTypeAndThen(
        destination,
        assets,
        "Teleport",
        feeAsset,
        useNativeAssetAsFee ? "Teleport" : "DestinationReserve",
        customXcm,
        "Unlimited"
    )
}

function createAssetHubTxForPNAFromForeignConsensus(
    parachain: ApiPromise,
    ethChainId: number,
    beneficiaryAccount: string,
    amount: bigint,
    asset: Asset
): SubmittableExtrinsic<"promise", ISubmittableResult> {
    const assets = {
        v4: [
            {
                id: asset.location,
                fun: { Fungible: amount },
            },
        ],
    }
    const feeAsset = {
        v4: asset.location,
    }
    const destination = { v4: bridgeLocation(ethChainId) }
    let customXcm = parachain.registry.createType("XcmVersionedXcm", {
        v4: [
            {
                depositAsset: {
                    assets: {
                        Wild: {
                            AllCounted: 1,
                        },
                    },
                    beneficiary: {
                        parents: 0,
                        interior: { x1: [{ accountKey20: { key: beneficiaryAccount } }] },
                    },
                },
            },
        ],
    })
    return parachain.tx.polkadotXcm.transferAssetsUsingTypeAndThen(
        destination,
        assets,
        "LocalReserve",
        feeAsset,
        "LocalReserve",
        customXcm,
        "Unlimited"
    )
}<|MERGE_RESOLUTION|>--- conflicted
+++ resolved
@@ -22,12 +22,6 @@
     Asset,
     AssetRegistry,
     ERC20Metadata,
-<<<<<<< HEAD
-    EthereumChain,
-    getAssetHubConversationPalletSwap,
-    padFeeByPercentage,
-=======
->>>>>>> b2edc7d4
     Parachain,
     getAssetHubConversationPalletSwap,
 } from "./assets_v2"
@@ -40,61 +34,9 @@
     XcmDryRunEffects,
 } from "@polkadot/types/interfaces"
 import { Result } from "@polkadot/types"
-<<<<<<< HEAD
-import {
-    AbstractProvider,
-    Contract,
-    ContractTransaction,
-    FeeData,
-    TransactionReceipt,
-} from "ethers"
-import { paraImplementation } from "./parachains"
-
-const PALLET_XCM_PRECOMPILE = [
-    {
-        inputs: [
-            {
-                components: [
-                    { internalType: "uint8", name: "parents", type: "uint8" },
-                    { internalType: "bytes[]", name: "interior", type: "bytes[]" },
-                ],
-                internalType: "struct XCM.Location",
-                name: "dest",
-                type: "tuple",
-            },
-            {
-                components: [
-                    { internalType: "address", name: "asset", type: "address" },
-                    { internalType: "uint256", name: "amount", type: "uint256" },
-                ],
-                internalType: "struct XCM.AssetAddressInfo[]",
-                name: "assets",
-                type: "tuple[]",
-            },
-            {
-                internalType: "enum XCM.TransferType",
-                name: "assetsTransferType",
-                type: "uint8",
-            },
-            { internalType: "uint8", name: "remoteFeesIdIndex", type: "uint8" },
-            {
-                internalType: "enum XCM.TransferType",
-                name: "feesTransferType",
-                type: "uint8",
-            },
-            { internalType: "bytes", name: "customXcmOnDest", type: "bytes" },
-        ],
-        name: "transferAssetsUsingTypeAndThenAddress",
-        outputs: [],
-        stateMutability: "nonpayable",
-        type: "function",
-    },
-]
-=======
 import { FeeData } from "ethers"
 import { paraImplementation } from "./parachains"
 import { padFeeByPercentage } from "./utils"
->>>>>>> b2edc7d4
 
 export type Transfer = {
     input: {
@@ -239,120 +181,6 @@
     }
 }
 
-<<<<<<< HEAD
-export async function createTransferEvm(
-    parachain: ApiPromise,
-    registry: AssetRegistry,
-    sourceAccount: string,
-    beneficiaryAccount: string,
-    tokenAddress: string,
-    amount: bigint,
-    fee: DeliveryFee
-): Promise<TransferEvm> {
-    const { ethChainId, assetHubParaId } = registry
-
-    let sourceAccountHex = sourceAccount
-    if (!isHex(sourceAccountHex)) {
-        sourceAccountHex = u8aToHex(decodeAddress(sourceAccount))
-    }
-    if (sourceAccountHex.length !== 42) {
-        throw Error(`Source address ${sourceAccountHex} is not a 20 byte address.`)
-    }
-
-    const sourceParachainImpl = await paraImplementation(parachain)
-    const { tokenErcMetadata, sourceParachain, ahAssetMetadata, sourceAssetMetadata } =
-        resolveInputs(registry, tokenAddress, sourceParachainImpl.parachainId)
-    if (!sourceParachain.info.evmChainId) {
-        throw Error(`Parachain ${sourceParachainImpl.parachainId} is not an EVM chain.`)
-    }
-    if (!sourceParachain.xcDOT) {
-        throw Error(`Parachain ${sourceParachainImpl.parachainId} does not support XC20 DOT.`)
-    }
-    const ethChain = registry.ethereumChains[sourceParachain.info.evmChainId.toString()]
-    if (!ethChain) {
-        throw Error(
-            `Cannot find eth chain ${sourceParachain.info.evmChainId} for parachain ${sourceParachainImpl.parachainId}.`
-        )
-    }
-    if (!ethChain.precompile) {
-        throw Error(`No precompile for eth chain ${sourceParachain.info.evmChainId}.`)
-    }
-    if (!ethChain.xcDOT) {
-        throw Error(`No XC20 DOT for eth chain ${sourceParachain.info.evmChainId}.`)
-    }
-    if (!ethChain.xcTokenMap || !ethChain.xcTokenMap[tokenAddress]) {
-        throw Error(`No XC20 token for token address ${tokenAddress}.`)
-    }
-
-    const xcTokenAddress = ethChain.xcTokenMap[tokenAddress]
-    const contract = new Contract(ethChain.precompile, PALLET_XCM_PRECOMPILE)
-
-    const messageId = await buildMessageId(
-        parachain,
-        sourceParachainImpl.parachainId,
-        sourceAccountHex,
-        tokenAddress,
-        beneficiaryAccount,
-        amount
-    )
-    const customXcm = buildAssetHubERC20TransferFromParachain(
-        parachain.registry,
-        ethChainId,
-        sourceAccount,
-        beneficiaryAccount,
-        tokenAddress,
-        messageId,
-        sourceParachainImpl.parachainId,
-        fee.returnToSenderExecutionFeeDOT,
-        DOT_LOCATION // TODO: Support Native fee for EVM chains
-    )
-
-    const tx = await contract[
-        "transferAssetsUsingTypeAndThenAddress((uint8,bytes[]),(address,uint256)[],uint8,uint8,uint8,bytes)"
-    ].populateTransaction(
-        // This represents (1,X1(Parachain(1000)))
-        [1, ["0x00" + numberToHex(assetHubParaId, 32).slice(2)]],
-        // Assets including fee and the ERC20 asset, with fee be the first
-        [
-            [ethChain.xcDOT, fee.totalFeeInDot],
-            [xcTokenAddress, amount],
-        ],
-        // The TransferType corresponding to asset being sent, 2 represents `DestinationReserve`
-        2,
-        // index for the fee
-        0,
-        // The TransferType corresponding to fee asset
-        2,
-        customXcm.toHex()
-    )
-
-    tx.from = sourceAccountHex
-    return {
-        input: {
-            registry,
-            sourceAccount,
-            beneficiaryAccount,
-            tokenAddress,
-            amount,
-            fee,
-        },
-        computed: {
-            sourceParaId: sourceParachainImpl.parachainId,
-            sourceAccountHex,
-            tokenErcMetadata,
-            sourceParachain,
-            ahAssetMetadata,
-            sourceAssetMetadata,
-            messageId,
-            ethChain,
-            xcTokenAddress,
-        },
-        tx,
-    }
-}
-
-=======
->>>>>>> b2edc7d4
 export async function getDeliveryFee(
     connections: { assetHub: ApiPromise; source: ApiPromise },
     parachain: number,
@@ -862,245 +690,6 @@
     }
 }
 
-<<<<<<< HEAD
-export async function validateTransferEvm(
-    connections: {
-        sourceParachain: ApiPromise
-        sourceEthChain: AbstractProvider
-        assetHub: ApiPromise
-        gateway: IGateway
-        bridgeHub: ApiPromise
-    },
-    transfer: TransferEvm
-): Promise<ValidationResultEvm> {
-    const { sourceParachain, gateway, bridgeHub, assetHub, sourceEthChain } = connections
-    const { registry, fee, tokenAddress, amount, beneficiaryAccount } = transfer.input
-    const {
-        sourceAccountHex,
-        sourceParaId,
-        sourceParachain: source,
-        messageId,
-        sourceAssetMetadata,
-    } = transfer.computed
-    const { tx } = transfer
-
-    const sourceParachainImpl = await paraImplementation(sourceParachain)
-    const logs: ValidationLog[] = []
-    let dotBalance: bigint | undefined = undefined
-    if (source.features.hasDotBalance) {
-        dotBalance = await sourceParachainImpl.getDotBalance(sourceAccountHex)
-    }
-    let isNativeBalanceTransfer =
-        sourceAssetMetadata.decimals === source.info.tokenDecimals &&
-        sourceAssetMetadata.symbol == source.info.tokenSymbols
-    const [nativeBalance, tokenBalance] = await Promise.all([
-        sourceParachainImpl.getNativeBalance(sourceAccountHex),
-        sourceParachainImpl.getTokenBalance(sourceAccountHex, registry.ethChainId, tokenAddress),
-    ])
-
-    let nativeBalanceCheckFailed = false
-    if (
-        isNativeBalanceTransfer &&
-        fee.totalFeeInNative &&
-        amount + fee.totalFeeInNative > tokenBalance
-    ) {
-        nativeBalanceCheckFailed = true
-        logs.push({
-            kind: ValidationKind.Error,
-            reason: ValidationReason.InsufficientTokenBalance,
-            message: "Insufficient token balance to submit transaction.",
-        })
-    } else if (amount > tokenBalance) {
-        logs.push({
-            kind: ValidationKind.Error,
-            reason: ValidationReason.InsufficientTokenBalance,
-            message: "Insufficient token balance to submit transaction.",
-        })
-    }
-
-    // Create a mock tx that calls the substrate extrinsic on pallet-xcm with the same parameters so that we can dry run.
-    const mockTx = createERC20SourceParachainTx(
-        sourceParachain,
-        registry.ethChainId,
-        registry.assetHubParaId,
-        sourceAccountHex,
-        tokenAddress,
-        beneficiaryAccount,
-        amount,
-        fee.totalFeeInDot,
-        messageId,
-        sourceParaId,
-        fee.returnToSenderExecutionFeeDOT,
-        fee.totalFeeInNative !== undefined
-    )
-
-    let sourceDryRunError
-    let assetHubDryRunError
-    if (source.features.hasDryRunApi) {
-        // do the dry run, get the forwarded xcm and dry run that
-        const dryRunSource = await dryRunOnSourceParachain(
-            sourceParachain,
-            registry.assetHubParaId,
-            registry.bridgeHubParaId,
-            mockTx,
-            sourceAccountHex
-        )
-        if (!dryRunSource.success) {
-            logs.push({
-                kind: ValidationKind.Error,
-                reason: ValidationReason.DryRunFailed,
-                message: "Dry run call on source failed.",
-            })
-            sourceDryRunError = dryRunSource.error
-        }
-
-        if (dryRunSource.success && sourceParaId !== registry.assetHubParaId) {
-            if (!dryRunSource.assetHubForwarded) {
-                logs.push({
-                    kind: ValidationKind.Error,
-                    reason: ValidationReason.DryRunFailed,
-                    message: "Dry run call did not provide a forwared xcm.",
-                })
-            } else {
-                const dryRunResultAssetHub = await dryRunAssetHub(
-                    assetHub,
-                    sourceParaId,
-                    registry.bridgeHubParaId,
-                    dryRunSource.assetHubForwarded[1][0]
-                )
-                if (!dryRunResultAssetHub.success) {
-                    logs.push({
-                        kind: ValidationKind.Error,
-                        reason: ValidationReason.DryRunFailed,
-                        message: "Dry run failed on Asset Hub.",
-                    })
-                    assetHubDryRunError = dryRunResultAssetHub.errorMessage
-                }
-            }
-        }
-    } else {
-        logs.push({
-            kind: ValidationKind.Warning,
-            reason: ValidationReason.DryRunApiNotAvailable,
-            message: "Source parachain can not dry run call. Cannot verify success.",
-        })
-        if (sourceParaId !== registry.assetHubParaId) {
-            const dryRunResultAssetHub = await dryRunAssetHub(
-                assetHub,
-                sourceParaId,
-                registry.bridgeHubParaId,
-                buildResultXcmAssetHubERC20TransferFromParachain(
-                    sourceParachain.registry,
-                    registry.ethChainId,
-                    sourceAccountHex,
-                    beneficiaryAccount,
-                    tokenAddress,
-                    "0x0000000000000000000000000000000000000000000000000000000000000000",
-                    amount,
-                    fee.totalFeeInDot,
-                    fee.assetHubExecutionFeeDOT,
-                    sourceParaId,
-                    fee.returnToSenderExecutionFeeDOT,
-                    DOT_LOCATION, // TODO: Support native fee for EVM
-                    DOT_LOCATION
-                )
-            )
-            if (!dryRunResultAssetHub.success) {
-                logs.push({
-                    kind: ValidationKind.Error,
-                    reason: ValidationReason.DryRunFailed,
-                    message: "Dry run failed on Asset Hub.",
-                })
-                assetHubDryRunError = dryRunResultAssetHub.errorMessage
-            }
-        }
-    }
-
-    if (!dotBalance) {
-        logs.push({
-            kind: ValidationKind.Error,
-            reason: ValidationReason.InsufficientDotFee,
-            message: "Could not determine the DOT balance",
-        })
-    } else if (fee.totalFeeInDot > dotBalance) {
-        logs.push({
-            kind: ValidationKind.Error,
-            reason: ValidationReason.InsufficientDotFee,
-            message: "Insufficient DOT balance to submit transaction on the source parachain.",
-        })
-    }
-
-    let feeInfo: FeeInfo | undefined
-    if (logs.length === 0) {
-        const [estimatedGas, feeData] = await Promise.all([
-            sourceEthChain.estimateGas(tx),
-            sourceEthChain.getFeeData(),
-        ])
-        const sourceExecutionFee = (feeData.gasPrice ?? 0n) * estimatedGas
-        if (sourceExecutionFee === 0n) {
-            logs.push({
-                kind: ValidationKind.Error,
-                reason: ValidationReason.FeeEstimationError,
-                message: "Could not get fetch fee details.",
-            })
-        }
-
-        if (sourceExecutionFee > nativeBalance && !nativeBalanceCheckFailed) {
-            logs.push({
-                kind: ValidationKind.Error,
-                reason: ValidationReason.InsufficientNativeFee,
-                message:
-                    "Insufficient native balance to submit transaction on the source parachain.",
-            })
-        }
-        feeInfo = {
-            estimatedGas,
-            feeData,
-            executionFee: sourceExecutionFee,
-            totalTxCost: sourceExecutionFee,
-        }
-    }
-    // Recheck balance after execution fee
-    if (
-        !nativeBalanceCheckFailed &&
-        isNativeBalanceTransfer &&
-        fee.totalFeeInNative &&
-        amount + fee.totalFeeInNative + (feeInfo?.totalTxCost ?? 0n) > tokenBalance
-    ) {
-        logs.push({
-            kind: ValidationKind.Error,
-            reason: ValidationReason.InsufficientTokenBalance,
-            message: "Insufficient token balance to submit transaction.",
-        })
-    }
-    const bridgeStatus = await getOperatingStatus({ gateway, bridgeHub })
-    if (bridgeStatus.toEthereum.outbound !== "Normal") {
-        logs.push({
-            kind: ValidationKind.Error,
-            reason: ValidationReason.BridgeStatusNotOperational,
-            message: "Bridge operations have been paused by onchain governance.",
-        })
-    }
-
-    const success = logs.find((l) => l.kind === ValidationKind.Error) === undefined
-    return {
-        logs,
-        success,
-        data: {
-            bridgeStatus,
-            nativeBalance,
-            dotBalance,
-            feeInfo,
-            tokenBalance,
-            sourceDryRunError,
-            assetHubDryRunError,
-        },
-        transfer,
-    }
-}
-
-=======
->>>>>>> b2edc7d4
 export type MessageReceipt = {
     blockNumber: number
     blockHash: string
