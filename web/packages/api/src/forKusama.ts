--- conflicted
+++ resolved
@@ -22,12 +22,7 @@
     buildTransferKusamaToPolkadotExportXCM,
     buildTransferPolkadotToKusamaExportXCM,
 } from "./xcmBuilderKusama"
-<<<<<<< HEAD
-import { getAssetHubConversationPalletSwap } from "./assets_v2"
-import { Asset, AssetRegistry, Parachain } from "./types"
-=======
 import { Asset, AssetRegistry, Parachain, getAssetHubConversationPalletSwap } from "./assets_v2"
->>>>>>> b2edc7d4
 import {
     CallDryRunEffects,
     EventRecord,
