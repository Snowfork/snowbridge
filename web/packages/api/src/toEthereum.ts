import { ApiPromise } from "@polkadot/api"
import { SubmittableExtrinsic, SubmittableExtrinsicFunction } from "@polkadot/api/types"
import { EventRecord } from "@polkadot/types/interfaces"
import { AnyTuple, Codec, IKeyringPair, ISubmittableResult, Signer } from "@polkadot/types/types"
import { BN, u8aToHex } from "@polkadot/util"
import { decodeAddress, xxhashAsHex } from "@polkadot/util-crypto"
import { assetStatusInfo, palletAssetsBalance } from "./assets"
import { Context, utils } from "./index"
import { scanSubstrateEvents, waitForMessageQueuePallet } from "./query"
import { bridgeStatusInfo } from "./status"
import { paraIdToChannelId } from "./utils"

export interface WalletSigner {
    address: string
    signer: Signer
}

export type WalletOrKeypair = WalletSigner | IKeyringPair

function isWallet(walletOrKeypair: WalletSigner | IKeyringPair): walletOrKeypair is WalletSigner {
    return (walletOrKeypair as WalletSigner).signer !== undefined
}

export enum SendValidationCode {
    BridgeNotOperational,
    ForeignAssetMissing,
    ERC20InvalidToken,
    ERC20NotRegistered,
    InsufficientFee,
    InsufficientAsset,
    LightClientLatencyTooHigh,
    ParachainContextMissing,
    PalletXcmMissing,
    NoHRMPChannelToAssetHub,
}

export type SendValidationError = {
    code: SendValidationCode
    message: string
}

export type SendValidationResult = {
    success?: {
        ethereumChainId: bigint
        assetHub: {
            validatedAtHash: `0x${string}`
            paraId: number
        }
        bridgeHub: {
            validatedAtHash: `0x${string}`
            paraId: number
        }
        sourceParachain?: {
            validatedAtHash: `0x${string}`
            paraId: number
        }
        relayChain: {
            validatedAtHash: `0x${string}`
        }
        sourceAddress: string
        sourceAddressRaw: string
        beneficiary: string
        feeInDOT: bigint
        amount: bigint
        multiLocation: object
        tokenAddress: string
    }
    failure?: {
        errors: SendValidationError[]
        lightClientLatencySeconds: number
        lightClientLatencyBlocks: number
        assetBalance: bigint
        dotBalance: bigint
    }
}

export interface IValidateOptions {
    defaultFee: bigint
    acceptableLatencyInSeconds: number
}

const ValidateOptionDefaults: IValidateOptions = {
    defaultFee: 2_750_872_500_000n,
    acceptableLatencyInSeconds: 28800 /* 8 Hours */,
}

export const getSendFee = async (
    context: Context,
    options = {
        defaultFee: 2_750_872_500_000n,
    }
) => {
    const assetHub = await context.assetHub()
    // Fees stored in 0x5fbc5c7ba58845ad1f1a9a7c5bc12fad
    const feeStorageKey = xxhashAsHex(":BridgeHubEthereumBaseFee:", 128, true)
    const feeStorageItem = await assetHub.rpc.state.getStorage(feeStorageKey)
    let leFee = new BN((feeStorageItem as Codec).toHex().replace("0x", ""), "hex", "le")
    return leFee.eqn(0) ? options.defaultFee : BigInt(leFee.toString())
}

export type SendTokenTx = {
    input: {
        ethereumChainId: bigint;
        sourceAddress: string;
        beneficiaryAddress: any;
        tokenAddress: string;
        amount: bigint;
    },
    computed: {
        assetLocation: any;
        sourceAddressHex: `0x${string}`;
        destination: any;
        beneficiary: any;
        assets: any;
        fee_asset: number;
        weight: string;
        extrinsic: SubmittableExtrinsicFunction<"promise", AnyTuple>;
    },
    tx: SubmittableExtrinsic<"promise", ISubmittableResult>
}

export async function createTx(
    sourceParachain: ApiPromise,
    ethereumChainId: bigint,
    sourceAddress: string,
    beneficiaryAddress: string,
    tokenAddress: string,
    amount: bigint,
): Promise<SendTokenTx> {
    const assetLocation = {
        parents: 2,
        interior: {
            X2: [
                { GlobalConsensus: { Ethereum: { chain_id: ethereumChainId } } },
                { AccountKey20: { key: tokenAddress } },
            ],
        },
    }
    const sourceAddressHex = u8aToHex(decodeAddress(sourceAddress))
    const fee_asset = 0
    const weight = "Unlimited"
    const versionKey = "V3"
    const assets: { [key: string]: any } = {}
    const transferAsset = {
        id: { Concrete: assetLocation },
        fun: { Fungible: amount },
    }
    assets[versionKey] = [transferAsset]
    const destination: { [key: string]: any } = {}
    destination[versionKey] = {
        parents: 2,
        interior: {
            X1: { GlobalConsensus: { Ethereum: { chain_id: ethereumChainId } } },
        },
    }
    const beneficiaryLocation: { [key: string]: any } = {}
    beneficiaryLocation[versionKey] = {
        parents: 0,
        interior: { X1: { AccountKey20: { key: beneficiaryAddress } } },
    }
    const extrinsic = sourceParachain.tx.polkadotXcm.transferAssets
    const tx = extrinsic(destination, beneficiaryLocation, assets, fee_asset, weight)

    return {
        input: {
            ethereumChainId,
            sourceAddress,
            beneficiaryAddress,
            amount,
            tokenAddress,
        },
        computed: {
            assetLocation,
            sourceAddressHex,
            destination,
            beneficiary: beneficiaryLocation,
            assets,
            fee_asset,
            weight,
            extrinsic
        },
        tx
    }
}

export const validateSend = async (
    context: Context,
    signer: WalletOrKeypair,
    sourceParachainId: number,
    beneficiary: string,
    tokenAddress: string,
    amount: bigint,
    validateOptions: Partial<IValidateOptions> = {}
): Promise<SendValidationResult> => {
    const options = { ...ValidateOptionDefaults, ...validateOptions }
    const [assetHub, bridgeHub, relaychain] = await Promise.all([
        context.assetHub(),
        context.bridgeHub(),
        context.relaychain(),
    ])
    const errors: SendValidationError[] = []

    const [assetHubHead, assetHubParaId, bridgeHubHead, bridgeHubParaId, relaychainHead] =
        await Promise.all([
            assetHub.rpc.chain.getFinalizedHead(),
            assetHub.query.parachainInfo.parachainId(),
            bridgeHub.rpc.chain.getFinalizedHead(),
            bridgeHub.query.parachainInfo.parachainId(),
            relaychain.rpc.chain.getFinalizedHead(),
        ])
    let assetHubParaIdDecoded = assetHubParaId.toPrimitive() as number

    // Asset checks
    const assetInfo = await assetStatusInfo(context, tokenAddress)
    const foreignAssetExists =
        assetInfo.foreignAsset !== null && assetInfo.foreignAsset.status === "Live"

    if (!foreignAssetExists)
        errors.push({
            code: SendValidationCode.ForeignAssetMissing,
            message: "Foreign asset is not registered on Asset Hub.",
        })
    if (!assetInfo.isTokenRegistered)
        errors.push({
            code: SendValidationCode.ERC20NotRegistered,
            message: "ERC20 token is not registered with the Snowbridge Gateway.",
        })
    if (!assetInfo.isValidERC20)
        errors.push({
            code: SendValidationCode.ERC20InvalidToken,
            message: "Token address is not a valid ERC20 token.",
        })

    let parachainHasPalletXcm = true
    let hrmpChannelSetup = true
    let sourceParachain = undefined
    let parachainKnownToContext = true
    let assetBalance = 0n
    let hasAsset = false
    if (parachainKnownToContext && sourceParachainId != assetHubParaIdDecoded) {
        parachainKnownToContext = context.hasParachain(sourceParachainId)
        const sourceParachainApi = await context.parachain(sourceParachainId)
        parachainHasPalletXcm = sourceParachainApi.tx.polkadotXcm.transferAssets !== undefined
        let [hrmpChannel, sourceParachainHead] = await Promise.all([
            relaychain.query.hrmp.hrmpChannels({
                sender: sourceParachainId,
                recipient: assetHubParaIdDecoded,
            }),
            relaychain.rpc.chain.getFinalizedHead(),
        ])
        hrmpChannelSetup = hrmpChannel.toPrimitive() !== null
        sourceParachain = {
            paraId: sourceParachainId,
            validatedAtHash: u8aToHex(sourceParachainHead),
        }
        if (foreignAssetExists) {
            assetBalance =
                (await palletAssetsBalance(
                    sourceParachainApi,
                    assetInfo.multiLocation,
                    signer.address,
                    "foreignAssets"
                )) ?? 0n
            hasAsset = assetBalance >= amount
        }
    } else {
        if (foreignAssetExists) {
            assetBalance =
                (await palletAssetsBalance(
                    assetHub,
                    assetInfo.multiLocation,
                    signer.address,
                    "foreignAssets"
                )) ?? 0n
            hasAsset = assetBalance >= amount
        }
    }
    if (!parachainKnownToContext)
        errors.push({
            code: SendValidationCode.ParachainContextMissing,
            message: "The source parachain is missing from context configuration.",
        })
    if (!parachainHasPalletXcm)
        errors.push({
            code: SendValidationCode.PalletXcmMissing,
            message: "The source parachain does not have pallet-xcm.",
        })
    if (!hrmpChannelSetup)
        errors.push({
            code: SendValidationCode.NoHRMPChannelToAssetHub,
            message: "The source parachain does have an open HRMP channel to Asset Hub.",
        })
    if (!hasAsset)
        errors.push({
            code: SendValidationCode.InsufficientAsset,
            message: "Asset balance insufficient for transfer.",
        })

    const bridgeStatus = await bridgeStatusInfo(context);

    const bridgeOperational = bridgeStatus.toEthereum.operatingMode.outbound === "Normal"
    const lightClientLatencyIsAcceptable =
        bridgeStatus.toEthereum.latencySeconds < options.acceptableLatencyInSeconds

    if (!bridgeOperational)
        errors.push({
            code: SendValidationCode.BridgeNotOperational,
            message: "Bridge status is not operational.",
        })
    if (!lightClientLatencyIsAcceptable)
        errors.push({
            code: SendValidationCode.LightClientLatencyTooHigh,
            message: "Light client is too far behind.",
        })

    const [account, fee] = await Promise.all([
        assetHub.query.system.account(signer.address),
        getSendFee(context, options),
    ])
    const dotBalance = BigInt((account.toPrimitive() as any).data.free)
    const canPayFee = fee < dotBalance
    if (!canPayFee)
        errors.push({
            code: SendValidationCode.InsufficientFee,
            message: "Insufficient DOT balance to pay fees.",
        })

    if (errors.length === 0) {
        return {
            success: {
                ethereumChainId: assetInfo.ethereumChainId,
                assetHub: {
                    paraId: assetHubParaIdDecoded,
                    validatedAtHash: u8aToHex(assetHubHead),
                },
                bridgeHub: {
                    paraId: bridgeHubParaId.toPrimitive() as number,
                    validatedAtHash: u8aToHex(bridgeHubHead),
                },
                relayChain: {
                    validatedAtHash: u8aToHex(relaychainHead),
                },
                sourceParachain,
                feeInDOT: fee,
                sourceAddress: signer.address,
                sourceAddressRaw: u8aToHex(decodeAddress(signer.address)),
                beneficiary,
                amount,
                multiLocation: assetInfo.multiLocation,
                tokenAddress,
            },
        }
    } else {
        return {
            failure: {
                errors: errors,
                lightClientLatencySeconds: bridgeStatus.toEthereum.latencySeconds,
                lightClientLatencyBlocks: bridgeStatus.toEthereum.blockLatency,
                assetBalance,
                dotBalance,
            },
        }
    }
}

export type SendResult = {
    success?: {
        plan: SendValidationResult
        messageId?: string
        sourceParachain?: {
            events: EventRecord[]
            txHash: string
            txIndex: number
            blockHash: string
            blockNumber: number
        }
        relayChain: {
            submittedAtHash: `0x${string}`
        }
        assetHub: {
            events: EventRecord[]
            txHash: string
            txIndex: number
            blockHash: string
            blockNumber: number
        }
        bridgeHub: {
            submittedAtHash: string
            events?: Codec
            extrinsicSuccess?: boolean
            nonce?: bigint
            messageAcceptedAtHash?: `0x${string}`
        }
        ethereum: {
            submittedAtHash: string
            beefyBlockNumber?: number
            beefyBlockHash?: string
            transferBlockNumber?: number
            transferBlockHash?: string
            messageDispatchSuccess?: boolean
        }
        polling?: {
            bridgeHubMessageQueueProcessed: number
            ethereumBeefyClient: number
            ethereumMessageDispatched: number
        }
    }
    failure?: {
        sourceParachain?: {
            blockNumber: number
            txIndex: number
            txHash: string
            success: boolean
            events: EventRecord[]
            dispatchError?: any
            messageId?: string
        }
        assetHubReceiveError?: { foundEvent?: Codec; allEvents: Codec }
        assetHub?: {
            blockHash: string
            blockNumber: number
            txIndex: number
            txHash: string
            success: boolean
            events: EventRecord[]
            dispatchError?: any
            messageId?: string
        }
        plan: SendValidationResult
        dispatchError?: any
    }
}

export interface ISendOptions {
    xcmVersion: number,
    sourceParachainFee: bigint,
    scanBlocks: number,
}

const SendOptionDefaults: ISendOptions = {
    xcmVersion: 3,
    sourceParachainFee: 10_000_000_000n,
    scanBlocks: 100,
}
export const send = async (
    context: Context,
    signer: WalletOrKeypair,
    plan: SendValidationResult,
    sendOptions: Partial<ISendOptions> = {}
): Promise<SendResult> => {
    const options = { ...SendOptionDefaults, ...sendOptions }
    const [assetHub, bridgeHub, ethereum, relaychain] = await Promise.all([
        context.assetHub(),
        context.bridgeHub(),
        context.ethereum(),
        context.relaychain()
    ])

    if (!plan.success) {
        throw Error("plan failed")
    }
    if (plan.success.sourceAddress !== signer.address) {
        throw Error("Signers do not match.")
    }

    let addressOrPair: string | IKeyringPair
    let walletSigner: Signer | undefined = undefined
    if (isWallet(signer)) {
        addressOrPair = signer.address
        walletSigner = signer.signer
    } else {
        addressOrPair = signer
    }

    const versionKey = `V${options.xcmVersion}`
    const fee_asset = 0
    const weight = "Unlimited"
    const transferAsset = {
        id: { Concrete: plan.success.multiLocation },
        fun: { Fungible: plan.success.amount },
    }

    let pResult = undefined
    if (plan.success.sourceParachain) {
        let parachainApi = await context.parachain(plan.success.sourceParachain.paraId)
        const dotLocation = parachainApi.createType("StagingXcmV3MultiLocation", {
            parents: 1,
            interior: "Here",
        })
        const pDestination: { [key: string]: any } = {}
        pDestination[versionKey] = parachainApi.createType("StagingXcmV3MultiLocation", {
            parents: 1,
            interior: { X1: { Parachain: plan.success.assetHub.paraId } },
        })
        const pAssets: { [key: string]: any } = {}
        pAssets[versionKey] = [
            {
                id: { Concrete: dotLocation },
                fun: { Fungible: options.sourceParachainFee },
            },
            transferAsset,
        ]
        const pBeneficiary: { [key: string]: any } = {}
        pBeneficiary[versionKey] = {
            parents: 0,
            interior: { X1: { AccountId32: { id: plan.success.sourceAddressRaw } } },
        }

        const parachainSignedTx = await parachainApi.tx.polkadotXcm
            .transferAssets(pDestination, pBeneficiary, pAssets, fee_asset, weight)
            .signAsync(addressOrPair, { signer: walletSigner, withSignedTransaction: true })

        pResult = await new Promise<{
            blockNumber: number
            blockHash: string
            txIndex: number
            txHash: string
            success: boolean
            events: EventRecord[]
            dispatchError?: any
            messageId?: string
        }>((resolve, reject) => {
            try {
                parachainSignedTx.send((c: any) => {
                    if (c.isError) {
                        console.error(c)
                        reject(c.internalError || c.dispatchError || c)
                    }
                    if (c.isFinalized) {
                        const result = {
                            txHash: u8aToHex(c.txHash),
                            txIndex: c.txIndex || 0,
                            blockNumber: Number((c as any).blockNumber),
                            blockHash: "",
                            events: c.events,
                        }
                        for (const e of c.events) {
                            if (parachainApi.events.system.ExtrinsicFailed.is(e.event)) {
                                resolve({
                                    ...result,
                                    success: false,
                                    dispatchError: (e.event.data.toHuman(true) as any)
                                        ?.dispatchError,
                                })
                            }

                            if (parachainApi.events.polkadotXcm.Sent.is(e.event)) {
                                resolve({
                                    ...result,
                                    success: true,
                                    messageId: (e.event.data.toPrimitive() as any)[3],
                                })
                            }
                        }
                        resolve({
                            ...result,
                            success: false,
                        })
                    }
                })
            } catch (e) {
                console.error(e)
                reject(e)
            }
        })

        pResult.blockHash = u8aToHex(await parachainApi.rpc.chain.getBlockHash(pResult.blockNumber))
        if (!pResult.success || pResult.messageId === undefined) {
            return {
                failure: {
                    sourceParachain: pResult,
                    plan,
                },
            }
        }

        const { extrinsicSuccess, allEvents, foundEvent } = await waitForMessageQueuePallet(
            assetHub,
            pResult.messageId,
            plan.success.sourceParachain.paraId,
            () => true,
            options
        )
        if (!extrinsicSuccess) {
            return {
                failure: {
                    sourceParachain: pResult,
                    assetHubReceiveError: { foundEvent, allEvents },
                    plan,
                },
            }
        }
    }

    const [bridgeHubHead, ethereumHead, relaychainHead] = await Promise.all([
        bridgeHub.rpc.chain.getFinalizedHead(),
        ethereum.getBlock("finalized"),
        relaychain.rpc.chain.getFinalizedHead(),
    ])

    const assets: { [key: string]: any } = {}
    assets[versionKey] = [transferAsset]
    const destination: { [key: string]: any } = {}
    destination[versionKey] = {
        parents: 2,
        interior: {
            X1: { GlobalConsensus: { Ethereum: { chain_id: plan.success.ethereumChainId } } },
        },
    }
    const beneficiary: { [key: string]: any } = {}
    beneficiary[versionKey] = {
        parents: 0,
        interior: { X1: { AccountKey20: { key: plan.success.beneficiary } } },
    }

    const assetHubUnsigned = await createTx(
        assetHub,
        plan.success.ethereumChainId,
        plan.success.sourceAddress,
        plan.success.beneficiary,
        plan.success.tokenAddress,
        plan.success.amount
    );

    const assetHubSignedTx = await assetHubUnsigned.tx
        .signAsync(addressOrPair, { signer: walletSigner, withSignedTransaction: true })

    let result = await new Promise<{
        blockNumber: number
        txIndex: number
        txHash: string
        success: boolean
        events: EventRecord[]
        dispatchError?: any
        messageId?: string
    }>((resolve, reject) => {
        try {
            assetHubSignedTx.send((c: any) => {
                if (c.status)
                    if (c.isError) {
                        console.error(c)
                        reject(c.internalError || c.dispatchError || c)
                    }
                if (c.isFinalized) {
                    const result = {
                        txHash: u8aToHex(c.txHash),
                        txIndex: c.txIndex || 0,
                        blockNumber: Number((c as any).blockNumber),
                        events: c.events,
                    }
                    for (const e of c.events) {
                        if (assetHub.events.system.ExtrinsicFailed.is(e.event)) {
                            resolve({
                                ...result,
                                success: false,
                                dispatchError: (e.event.data.toHuman(true) as any)?.dispatchError,
                            })
                        }

                        if (assetHub.events.polkadotXcm.Sent.is(e.event)) {
                            resolve({
                                ...result,
                                success: true,
                                messageId: (e.event.data.toPrimitive() as any)[3],
                            })
                        }
                    }
                    resolve({
                        ...result,
                        success: false,
                    })
                }
            })
        } catch (e) {
            console.error(e)
            reject(e)
        }
    })

    const blockHash = u8aToHex(await assetHub.rpc.chain.getBlockHash(result.blockNumber))
    if (result.success) {
        return {
            success: {
                messageId: result.messageId,
                plan,
                sourceParachain: pResult,
                assetHub: {
                    txHash: result.txHash,
                    txIndex: result.txIndex,
                    blockNumber: result.blockNumber,
                    blockHash,
                    events: result.events,
                },
                relayChain: {
                    submittedAtHash: u8aToHex(relaychainHead),
                },
                bridgeHub: {
                    submittedAtHash: u8aToHex(bridgeHubHead),
                },
                ethereum: {
                    submittedAtHash: ethereumHead?.hash || `block:${ethereumHead?.number}`,
                },
            },
        }
    } else {
        return {
            failure: {
                sourceParachain: pResult,
                assetHub: { ...result, blockHash },
                plan,
            },
        }
    }
}

export const trackSendProgressPolling = async (
    context: Context,
    result: SendResult,
    options = {
        beaconUpdateTimeout: 10,
        scanBlocks: 600,
    }
): Promise<{ status: "success" | "pending"; result: SendResult }> => {
    const [bridgeHub, ethereum, relaychain, beefyClient, gateway] = await Promise.all([
        context.bridgeHub(),
        context.ethereum(),
        context.relaychain(),
        context.beefyClient(),
        context.gateway(),
    ])
    const { success } = result

    if (result.failure || !success || !success.plan.success) {
        throw new Error("Send failed")
    }

    if (success.polling === undefined) {
        success.polling = {
            bridgeHubMessageQueueProcessed:
                (
                    await bridgeHub.rpc.chain.getHeader(success.bridgeHub.submittedAtHash)
                ).number.toNumber() + 1,
            ethereumBeefyClient:
                (await ethereum.getBlock(success.ethereum.submittedAtHash))?.number ?? 0 + 1,
            ethereumMessageDispatched:
                (await ethereum.getBlock(success.ethereum.submittedAtHash))?.number ?? 0 + 1,
        }
    }

    if (success.bridgeHub.events === undefined) {
        console.log("Waiting for message to be accepted by Bridge Hub.")
        let { found, lastScannedBlock, events } = await scanSubstrateEvents(
            bridgeHub,
            success.polling.bridgeHubMessageQueueProcessed,
            options.scanBlocks,
            async (n, blockHash, ev) => {
                const event = ev as any
                let eventData = event.event.toPrimitive().data
                if (
                    bridgeHub.events.ethereumOutboundQueue.MessageAccepted.is(event.event) &&
                    eventData[0].toLowerCase() === paraIdToChannelId(success.plan.success?.assetHub.paraId ?? 1000).toLowerCase() &&
                    eventData[1].toLowerCase() === success?.messageId?.toLowerCase()
                ) {
                    success.bridgeHub.nonce = BigInt(eventData[2])
                    success.bridgeHub.extrinsicSuccess = true
                    success.bridgeHub.messageAcceptedAtHash = blockHash.toHex()
                    return true
                }
                return false
            }
        )
        success.polling.bridgeHubMessageQueueProcessed = lastScannedBlock + 1
        if (!found) {
            return { status: "pending", result }
        }
        console.log(
            `Message accepted on Bridge Hub block ${success.bridgeHub.messageAcceptedAtHash}.`
        )
        success.bridgeHub.events = events
    }

    if (
        success.ethereum.beefyBlockNumber === undefined &&
        success.bridgeHub.extrinsicSuccess === true
    ) {
        // Estimate the relaychain block
        const blockGap =
            (success.polling?.bridgeHubMessageQueueProcessed ?? 0) -
            ((
                await bridgeHub.rpc.chain.getHeader(success.bridgeHub.submittedAtHash)
            ).number.toNumber() +
                1)
        const relaychainSubmittedBlock =
            (
                await relaychain.rpc.chain.getHeader(success.relayChain.submittedAtHash)
            ).number.toNumber() + blockGap
        console.log("Waiting for message to be included by BEEFY light client.")
        const NewMMRRootEvent = beefyClient.getEvent("NewMMRRoot")

        const from = success.polling.ethereumBeefyClient
        let to = (await ethereum.getBlockNumber()) ?? 0
        if (from - to > options.scanBlocks) {
            to = from + options.scanBlocks
        }
        if (from > to) {
            return { status: "pending", result }
        }

        const events = await beefyClient.queryFilter(
            NewMMRRootEvent,
            Number(from.toString()),
            Number(to.toString())
        )
        for (const { blockHash, blockNumber, args } of events) {
            const relayChainBlock = Number(args.blockNumber.toString())
            if (relayChainBlock >= relaychainSubmittedBlock) {
                success.ethereum.beefyBlockNumber = blockNumber
                success.ethereum.beefyBlockHash = blockHash
                console.log(
                    `Included in BEEFY Light client block ${success.ethereum.beefyBlockHash}. Waiting for message to be delivered.`
                )
                break
            } else {
                console.log(
                    `BEEFY client ${relaychainSubmittedBlock - relayChainBlock} blocks behind.`
                )
            }
        }
        success.polling.ethereumBeefyClient = to + 1
        if (success.ethereum.beefyBlockNumber === undefined) {
            return { status: "pending", result }
        }
    }

    if (
        success.ethereum.transferBlockNumber === undefined &&
        success.bridgeHub.extrinsicSuccess === true
    ) {
        console.log("Waiting for message to be dispatched to Gateway.")
        const InboundMessageDispatched = gateway.getEvent("InboundMessageDispatched")

        const from = success.polling.ethereumMessageDispatched
        let to = (await ethereum.getBlockNumber()) ?? 0
        if (from - to > options.scanBlocks) {
            to = from + options.scanBlocks
        }
        if (from > to) {
            return { status: "pending", result }
        }

        const events = await gateway.queryFilter(
            InboundMessageDispatched,
            Number(from.toString()),
            Number(to.toString())
        )
        for (const { blockHash, blockNumber, args } of events) {
            let { messageID, nonce, channelID, success: dispatchSuccess } = args
            if (
                messageID.toLowerCase() === success.messageId?.toLowerCase() &&
                nonce === success.bridgeHub.nonce &&
<<<<<<< HEAD
                channelID.toLowerCase() ===
                    paraIdToChannelId(success.plan.success?.assetHub.paraId ?? 1000).toLowerCase()
=======
                channelID.toLowerCase() ==
                paraIdToChannelId(success.plan.success?.assetHub.paraId ?? 1000).toLowerCase()
>>>>>>> cb25ccb0
            ) {
                success.ethereum.transferBlockNumber = blockNumber
                success.ethereum.transferBlockHash = blockHash
                success.ethereum.messageDispatchSuccess = dispatchSuccess
                break
            }
        }
        success.polling.ethereumMessageDispatched = to + 1
        if (success.ethereum.transferBlockNumber === undefined) {
            return { status: "pending", result }
        }
    }

    return { status: "success", result }
}

export async function* trackSendProgress(
    context: Context,
    result: SendResult,
    options = {
        beaconUpdateTimeout: 10,
        scanBlocks: 200,
    }
): AsyncGenerator<string> {
    const [bridgeHub, ethereum, relaychain, beefyClient, gateway] = await Promise.all([
        context.bridgeHub(),
        context.ethereum(),
        context.relaychain(),
        context.beefyClient(),
        context.gateway(),
    ])
    const { success } = result

    if (result.failure || !success || !success.plan.success) {
        throw Error("Send failed")
    }
    if (success.messageId === undefined) {
        throw Error("No message Id")
    }

    if (success.bridgeHub.events === undefined) {
        // Wait for nonce
        let nonce: bigint | undefined = undefined
        let { extrinsicSuccess, allEvents: receivedEvents } = await waitForMessageQueuePallet(
            bridgeHub,
            utils.forwardedTopicId(success.messageId),
            success.plan.success.assetHub.paraId,
            (eventRow) => {
                let event = eventRow as any
                let eventData = (event.event.toPrimitive() as any).data
                if (
                    bridgeHub.events.ethereumOutboundQueue.MessageAccepted.is(event.event) &&
                    eventData[0].toLowerCase() === success?.messageId?.toLowerCase()
                ) {
                    nonce = BigInt(eventData[1])
                    return true
                }
                return false
            },
            options
        )

        if (receivedEvents === undefined) {
            throw Error("Timeout while waiting for Bridge Hub delivery.")
        }
        success.bridgeHub.events = receivedEvents
        success.bridgeHub.nonce = nonce
        success.bridgeHub.extrinsicSuccess = extrinsicSuccess
    }
    if (success.bridgeHub.extrinsicSuccess) {
        yield `Message delivered to Bridge Hub block ${success.bridgeHub.events?.createdAtHash?.toHex()}. Waiting for BEEFY client.`
    } else {
        throw new Error("Message processing failed on Bridge Hub.")
    }

    if (success.ethereum.beefyBlockNumber === undefined) {
        const polkadotBlock = (await relaychain.rpc.chain.getHeader()).number.toBigInt()
        const latestBeefyBlock = await beefyClient.latestBeefyBlock()
        console.log(`BEEFY client ${polkadotBlock - latestBeefyBlock} blocks behind.`)
        const NewMMRRootEvent = beefyClient.getEvent("NewMMRRoot")
        await new Promise<void>((resolve) => {
            const listener = (mmrRoot: string, beefyBlock: bigint) => {
                if (beefyBlock >= polkadotBlock) {
                    resolve()
                    beefyClient.removeListener(NewMMRRootEvent, listener)
                } else {
                    console.log(`BEEFY client ${polkadotBlock - beefyBlock} blocks behind.`)
                }
            }
            beefyClient.on(NewMMRRootEvent, listener)
        })
        success.ethereum.beefyBlockNumber = await ethereum.getBlockNumber()
    }

    yield `Included in BEEFY Light client block ${success.ethereum.beefyBlockNumber}. Waiting for message to be delivered.`
    {
        const InboundMessageDispatched = gateway.getEvent("InboundMessageDispatched")
        success.ethereum.messageDispatchSuccess = await new Promise<boolean>((resolve) => {
            const listener = (
                channelId: string,
                nonce: bigint,
                messageId: string,
                dispatchSuccess: boolean
            ) => {
                if (
                    messageId.toLowerCase() === success.messageId?.toLowerCase() &&
                    nonce === success.bridgeHub.nonce &&
                    channelId.toLowerCase() ==
                    paraIdToChannelId(
                        success.plan.success?.assetHub.paraId ?? 1000
                    ).toLowerCase()
                ) {
                    resolve(dispatchSuccess)
                    gateway.removeListener(InboundMessageDispatched, listener)
                }
            }
            gateway.on(InboundMessageDispatched, listener)
        })
        success.ethereum.transferBlockNumber = await ethereum.getBlockNumber()
    }
    if (success.ethereum.messageDispatchSuccess) {
        yield `Transfer complete in Ethereum block ${success.ethereum.transferBlockNumber}.`
    } else {
        throw Error("Message was not dispatched on successfully from Gateway.")
    }
}<|MERGE_RESOLUTION|>--- conflicted
+++ resolved
@@ -858,13 +858,8 @@
             if (
                 messageID.toLowerCase() === success.messageId?.toLowerCase() &&
                 nonce === success.bridgeHub.nonce &&
-<<<<<<< HEAD
                 channelID.toLowerCase() ===
                     paraIdToChannelId(success.plan.success?.assetHub.paraId ?? 1000).toLowerCase()
-=======
-                channelID.toLowerCase() ==
-                paraIdToChannelId(success.plan.success?.assetHub.paraId ?? 1000).toLowerCase()
->>>>>>> cb25ccb0
             ) {
                 success.ethereum.transferBlockNumber = blockNumber
                 success.ethereum.transferBlockHash = blockHash
