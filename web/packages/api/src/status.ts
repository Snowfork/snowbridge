import { Context } from "./index"
import { fetchBeaconSlot, fetchFinalityUpdate } from "./utils"
import { Relayer, SourceType } from "./environment"

export type OperatingMode = "Normal" | "Halted"
export type BridgeStatusInfo = {
    toEthereum: {
        operatingMode: {
            outbound: OperatingMode
        }
        latestPolkadotBlockOnEthereum: number
        latestPolkadotBlock: number
        blockLatency: number
        latencySeconds: number
        previousPolkadotBlockOnEthereum: number
    }
    toPolkadot: {
        operatingMode: {
            beacon: OperatingMode
            inbound: OperatingMode
            outbound: OperatingMode
        }
        latestBeaconSlotOnPolkadot: number
        latestBeaconSlotAttested: number
        latestBeaconSlotFinalized: number
        blockLatency: number
        latencySeconds: number
        previousEthereumBlockOnPolkadot: number
    }
}

export enum ChannelKind {
    Primary = "Primary",
    Secondary = "Secondary",
    AssetHub = "AssetHub",
}

export type ChannelStatusInfo = {
    name?: ChannelKind
    toEthereum: {
        outbound: number
        inbound: number
        previousOutbound: number
        previousInbound: number
    }
    toPolkadot: {
        operatingMode: {
            outbound: OperatingMode
        }
        outbound: number
        inbound: number
        previousOutbound: number
        previousInbound: number
    }
}

export enum AlarmReason {
    BeefyStale = "BeefyStale",
    BeaconStale = "BeaconStale",
    ToEthereumChannelStale = "ToEthereumChannelStale",
    ToPolkadotChannelStale = "ToPolkadotChannelStale",
    AccountBalanceInsufficient = "AccountBalanceInsufficient",
}

export type Sovereign = { name: string; account: string; balance: bigint; type: SourceType }

export const BlockLatencyThreshold = {
    // Syncing beefy finality update every 4 hours(2400 blocks) so we set 3000 blocks at most.
    ToEthereum: 3000,
<<<<<<< HEAD
    // Syncing beacon finality update every 4 hours(1200 blocks) so we set 1500 blocks at most.
    ToPolkadot: 1500,
=======
    // Syncing beacon finality update every 6.4 minutes(32 blocks) so we set 128 blocks (4 epochs) at most.
    ToPolkadot: 128,
>>>>>>> d36a9169
}

export const InsufficientBalanceThreshold = {
    // Minimum as 1 DOT
    Substrate: 10_000_000_000,
    // Minimum as 0.01 Ether
    Ethereum: 10_000_000_000_000_000,
}

export type AllMetrics = {
    name: string
    bridgeStatus: BridgeStatusInfo
    channels: ChannelStatusInfo[]
    sovereigns: Sovereign[]
    relayers: Relayer[]
}

export const bridgeStatusInfo = async (
    context: Context,
    options = {
        polkadotBlockTimeInSeconds: 6,
        ethereumBlockTimeInSeconds: 12,
        toPolkadotCheckIntervalInBlock: BlockLatencyThreshold.ToEthereum,
        toEthereumCheckIntervalInBlock: BlockLatencyThreshold.ToPolkadot,
    }
): Promise<BridgeStatusInfo> => {
    // Beefy status
    const latestBeefyBlock = Number(await context.ethereum.contracts.beefyClient.latestBeefyBlock())
    const latestPolkadotBlock = (
        await context.polkadot.api.relaychain.query.system.number()
    ).toPrimitive() as number
<<<<<<< HEAD
    const latestEthereumBlock = await context.ethereum.api.getBlockNumber()
=======
    const latestBeaconSlot = await context.ethereum.api.getBlockNumber()
>>>>>>> d36a9169
    const latestFinalizedBeefyBlock = (
        await context.polkadot.api.relaychain.rpc.chain.getHeader(
            (await context.polkadot.api.relaychain.rpc.beefy.getFinalizedHead()).toU8a()
        )
    ).number.toNumber()
    const beefyBlockLatency = latestFinalizedBeefyBlock - latestBeefyBlock
    const beefyLatencySeconds = beefyBlockLatency * options.polkadotBlockTimeInSeconds
    const previousBeefyBlock = Number(
        await context.ethereum.contracts.beefyClient.latestBeefyBlock({
            blockTag:
<<<<<<< HEAD
                latestEthereumBlock > options.toEthereumCheckIntervalInBlock
                    ? latestEthereumBlock - options.toEthereumCheckIntervalInBlock
=======
                latestBeaconSlot > options.toEthereumCheckIntervalInBlock
                    ? latestBeaconSlot - options.toEthereumCheckIntervalInBlock
>>>>>>> d36a9169
                    : 100,
        })
    )

    // Beacon status
    const latestFinalizedBeaconBlock = await fetchFinalityUpdate(context.config.ethereum.beacon_url)
    const latestBeaconBlockRoot = (
        await context.polkadot.api.bridgeHub.query.ethereumBeaconClient.latestFinalizedBlockRoot()
    ).toHex()
    const latestBeaconBlockOnPolkadot = Number(
        (await fetchBeaconSlot(context.config.ethereum.beacon_url, latestBeaconBlockRoot)).data
            .message.slot
    )
<<<<<<< HEAD
    const beaconBlockLatency = latestFinalizedBeaconBlock - latestBeaconBlockOnPolkadot
=======
    const beaconBlockLatency =
        latestFinalizedBeaconBlock.attested_slot - latestBeaconBlockOnPolkadot
>>>>>>> d36a9169
    const beaconLatencySeconds = beaconBlockLatency * options.ethereumBlockTimeInSeconds
    const latestBridgeHubBlock = (
        await context.polkadot.api.bridgeHub.query.system.number()
    ).toPrimitive() as number
    const previousBridgeHubBlock = await context.polkadot.api.bridgeHub.query.system.blockHash(
        latestBridgeHubBlock > options.toPolkadotCheckIntervalInBlock
            ? latestBridgeHubBlock - options.toPolkadotCheckIntervalInBlock
            : 10
    )
    const bridgeHubApiAt = await context.polkadot.api.bridgeHub.at(previousBridgeHubBlock.toU8a())
    const previousBeaconBlockRoot =
        await bridgeHubApiAt.query.ethereumBeaconClient.latestFinalizedBlockRoot()
    const previousBeaconBlock = Number(
        (await fetchBeaconSlot(context.config.ethereum.beacon_url, previousBeaconBlockRoot.toHex()))
            .data.message.slot
    )

    // Operating mode
    const ethereumOperatingMode = await context.ethereum.contracts.gateway.operatingMode()
    const beaconOperatingMode = (
        await context.polkadot.api.bridgeHub.query.ethereumBeaconClient.operatingMode()
    ).toPrimitive()
    const inboundOperatingMode = (
        await context.polkadot.api.bridgeHub.query.ethereumInboundQueue.operatingMode()
    ).toPrimitive()
    const outboundOperatingMode = (
        await context.polkadot.api.bridgeHub.query.ethereumOutboundQueue.operatingMode()
    ).toPrimitive()

    return {
        toEthereum: {
            operatingMode: {
                outbound: outboundOperatingMode as OperatingMode,
            },
            latestPolkadotBlockOnEthereum: latestBeefyBlock,
            latestPolkadotBlock: latestPolkadotBlock,
            blockLatency: beefyBlockLatency,
            latencySeconds: beefyLatencySeconds,
            previousPolkadotBlockOnEthereum: previousBeefyBlock,
        },
        toPolkadot: {
            operatingMode: {
                beacon: beaconOperatingMode as OperatingMode,
                inbound: inboundOperatingMode as OperatingMode,
                outbound: ethereumOperatingMode === 0n ? "Normal" : ("Halted" as OperatingMode),
            },
<<<<<<< HEAD
            latestEthereumBlockOnPolkadot: latestBeaconBlockOnPolkadot,
            latestEthereumBlock: latestEthereumBlock,
=======
            latestBeaconSlotOnPolkadot: latestBeaconBlockOnPolkadot,
            latestBeaconSlotAttested: latestFinalizedBeaconBlock.attested_slot,
            latestBeaconSlotFinalized: latestFinalizedBeaconBlock.finalized_slot,
>>>>>>> d36a9169
            blockLatency: beaconBlockLatency,
            latencySeconds: beaconLatencySeconds,
            previousEthereumBlockOnPolkadot: previousBeaconBlock,
        },
    }
}

export const channelStatusInfo = async (
    context: Context,
    channelId: string,
    options = {
        toPolkadotCheckIntervalInBlock: BlockLatencyThreshold.ToEthereum,
        toEthereumCheckIntervalInBlock: BlockLatencyThreshold.ToPolkadot,
    }
): Promise<ChannelStatusInfo> => {
    const [inbound_nonce_eth, outbound_nonce_eth] =
        await context.ethereum.contracts.gateway.channelNoncesOf(channelId)
    const operatingMode = await context.ethereum.contracts.gateway.channelOperatingModeOf(channelId)
    const inbound_nonce_sub = (
        await context.polkadot.api.bridgeHub.query.ethereumInboundQueue.nonce(channelId)
    ).toPrimitive() as number
    const outbound_nonce_sub = (
        await context.polkadot.api.bridgeHub.query.ethereumOutboundQueue.nonce(channelId)
    ).toPrimitive() as number

    const latestEthereumBlock = await context.ethereum.api.getBlockNumber()
    const [previous_inbound_nonce_eth, previous_outbound_nonce_eth] =
        await context.ethereum.contracts.gateway.channelNoncesOf(channelId, {
            blockTag:
                latestEthereumBlock > options.toEthereumCheckIntervalInBlock
                    ? latestEthereumBlock - options.toEthereumCheckIntervalInBlock
                    : 100,
        })
    const latestBridgeHubBlock = (
        await context.polkadot.api.bridgeHub.query.system.number()
    ).toPrimitive() as number
    const previousBridgeHubBlock = await context.polkadot.api.bridgeHub.query.system.blockHash(
        latestBridgeHubBlock > options.toPolkadotCheckIntervalInBlock
            ? latestBridgeHubBlock - options.toPolkadotCheckIntervalInBlock
            : 10
    )
    const bridgeHubApiAt = await context.polkadot.api.bridgeHub.at(previousBridgeHubBlock.toU8a())
    const previous_inbound_nonce_sub = (
        await bridgeHubApiAt.query.ethereumInboundQueue.nonce(channelId)
    ).toPrimitive() as number
    const previous_outbound_nonce_sub = (
        await bridgeHubApiAt.query.ethereumOutboundQueue.nonce(channelId)
    ).toPrimitive() as number

    return {
        toEthereum: {
            outbound: outbound_nonce_sub,
            inbound: Number(inbound_nonce_eth),
            previousOutbound: previous_outbound_nonce_sub,
            previousInbound: Number(previous_inbound_nonce_eth),
        },
        toPolkadot: {
            operatingMode: {
                outbound: operatingMode === 0n ? "Normal" : ("Halted" as OperatingMode),
            },
            outbound: Number(outbound_nonce_eth),
            inbound: inbound_nonce_sub,
            previousOutbound: Number(previous_outbound_nonce_eth),
            previousInbound: previous_inbound_nonce_sub,
        },
    }
}<|MERGE_RESOLUTION|>--- conflicted
+++ resolved
@@ -67,13 +67,8 @@
 export const BlockLatencyThreshold = {
     // Syncing beefy finality update every 4 hours(2400 blocks) so we set 3000 blocks at most.
     ToEthereum: 3000,
-<<<<<<< HEAD
-    // Syncing beacon finality update every 4 hours(1200 blocks) so we set 1500 blocks at most.
-    ToPolkadot: 1500,
-=======
     // Syncing beacon finality update every 6.4 minutes(32 blocks) so we set 128 blocks (4 epochs) at most.
     ToPolkadot: 128,
->>>>>>> d36a9169
 }
 
 export const InsufficientBalanceThreshold = {
@@ -105,11 +100,7 @@
     const latestPolkadotBlock = (
         await context.polkadot.api.relaychain.query.system.number()
     ).toPrimitive() as number
-<<<<<<< HEAD
-    const latestEthereumBlock = await context.ethereum.api.getBlockNumber()
-=======
     const latestBeaconSlot = await context.ethereum.api.getBlockNumber()
->>>>>>> d36a9169
     const latestFinalizedBeefyBlock = (
         await context.polkadot.api.relaychain.rpc.chain.getHeader(
             (await context.polkadot.api.relaychain.rpc.beefy.getFinalizedHead()).toU8a()
@@ -120,13 +111,8 @@
     const previousBeefyBlock = Number(
         await context.ethereum.contracts.beefyClient.latestBeefyBlock({
             blockTag:
-<<<<<<< HEAD
-                latestEthereumBlock > options.toEthereumCheckIntervalInBlock
-                    ? latestEthereumBlock - options.toEthereumCheckIntervalInBlock
-=======
                 latestBeaconSlot > options.toEthereumCheckIntervalInBlock
                     ? latestBeaconSlot - options.toEthereumCheckIntervalInBlock
->>>>>>> d36a9169
                     : 100,
         })
     )
@@ -140,12 +126,8 @@
         (await fetchBeaconSlot(context.config.ethereum.beacon_url, latestBeaconBlockRoot)).data
             .message.slot
     )
-<<<<<<< HEAD
-    const beaconBlockLatency = latestFinalizedBeaconBlock - latestBeaconBlockOnPolkadot
-=======
     const beaconBlockLatency =
         latestFinalizedBeaconBlock.attested_slot - latestBeaconBlockOnPolkadot
->>>>>>> d36a9169
     const beaconLatencySeconds = beaconBlockLatency * options.ethereumBlockTimeInSeconds
     const latestBridgeHubBlock = (
         await context.polkadot.api.bridgeHub.query.system.number()
@@ -192,14 +174,9 @@
                 inbound: inboundOperatingMode as OperatingMode,
                 outbound: ethereumOperatingMode === 0n ? "Normal" : ("Halted" as OperatingMode),
             },
-<<<<<<< HEAD
-            latestEthereumBlockOnPolkadot: latestBeaconBlockOnPolkadot,
-            latestEthereumBlock: latestEthereumBlock,
-=======
             latestBeaconSlotOnPolkadot: latestBeaconBlockOnPolkadot,
             latestBeaconSlotAttested: latestFinalizedBeaconBlock.attested_slot,
             latestBeaconSlotFinalized: latestFinalizedBeaconBlock.finalized_slot,
->>>>>>> d36a9169
             blockLatency: beaconBlockLatency,
             latencySeconds: beaconLatencySeconds,
             previousEthereumBlockOnPolkadot: previousBeaconBlock,
