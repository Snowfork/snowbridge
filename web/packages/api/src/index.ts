--- conflicted
+++ resolved
@@ -4,13 +4,8 @@
 import {
     BeefyClient,
     BeefyClient__factory,
-<<<<<<< HEAD
     IGatewayV1,
     IGatewayV1__factory,
-=======
-    IGatewayV1 as IGateway,
-    IGatewayV1__factory as IGateway__factory,
->>>>>>> a9591694
     IGatewayV2,
     IGatewayV2__factory,
 } from "@snowbridge/contract-types"
@@ -30,11 +25,8 @@
 export * as parachains from "./parachains"
 export * as xcmBuilder from "./xcmBuilder"
 export * as toEthereumSnowbridgeV2 from "./toEthereumSnowbridgeV2"
-<<<<<<< HEAD
+export * as neuroWeb from "./parachains/neuroweb"
 export * as toPolkadotSnowbridgeV2 from "./toPolkadotSnowbridgeV2"
-=======
-export * as neuroWeb from "./parachains/neuroweb"
->>>>>>> a9591694
 
 interface Parachains {
     [paraId: string]: ApiPromise
@@ -73,11 +65,7 @@
 
     // Ethereum
     #ethChains: EthereumChains
-<<<<<<< HEAD
     #gateway?: IGatewayV1
-=======
-    #gateway?: IGateway
->>>>>>> a9591694
     #gatewayV2?: IGatewayV2
     #beefyClient?: BeefyClient
 
@@ -243,13 +231,6 @@
         return IGatewayV2__factory.connect(this.config.appContracts.gateway, this.ethereum())
     }
 
-    gatewayV2(): IGatewayV2 {
-        if (this.#gatewayV2) {
-            return this.#gatewayV2
-        }
-        return IGatewayV2__factory.connect(this.config.appContracts.gateway, this.ethereum())
-    }
-
     beefyClient(): BeefyClient {
         if (this.#beefyClient) {
             return this.#beefyClient
