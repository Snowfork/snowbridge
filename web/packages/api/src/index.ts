--- conflicted
+++ resolved
@@ -252,9 +252,5 @@
 export * as historyV2 from "./history_v2"
 export * as subsquid from "./subsquid"
 export * as forKusama from "./forKusama"
-<<<<<<< HEAD
-export * as types from "./types"
-export * as toEthereumV3 from "./toEthereum_v3"
-=======
 export * as toEthereumFromEVMV2 from "./toEthereumFromEVM_v2"
->>>>>>> b2edc7d4
+export * as toEthereumV3 from "./toEthereum_v3"