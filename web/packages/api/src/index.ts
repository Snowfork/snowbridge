// import '@polkadot/api-augment/polkadot'
import { ApiPromise, HttpProvider, WsProvider } from "@polkadot/api"
import { AbstractProvider, JsonRpcProvider, WebSocketProvider } from "ethers"
import {
    BeefyClient,
    BeefyClient__factory,
    IGatewayV1 as IGateway,
    IGatewayV1__factory as IGateway__factory,
} from "@snowbridge/contract-types"

interface Parachains {
    [paraId: string]: ApiPromise
}
interface EthereumChains {
    [ethChainId: string]: AbstractProvider
}

interface Config {
    environment: string
    ethereum: {
        ethChainId: number
        ethChains: { [ethChainId: string]: string | AbstractProvider }
        beacon_url: string
    }
    polkadot: {
        relaychain: string
        assetHubParaId: number
        bridgeHubParaId: number
        parachains: { [paraId: string]: string }
    }
    kusama?: {
        assetHubParaId: number
        bridgeHubParaId: number
        parachains: { [paraId: string]: string }
    }
    appContracts: {
        gateway: string
        beefy: string
    }
    graphqlApiUrl?: string
}

export class Context {
    config: Config

    // Ethereum
    #ethChains: EthereumChains
    #gateway?: IGateway
    #beefyClient?: BeefyClient

    // Substrate
    #polkadotParachains: Parachains
    #kusamaParachains: Parachains
    #relaychain?: ApiPromise

    constructor(config: Config) {
        this.config = config
        this.#polkadotParachains = {}
        this.#kusamaParachains = {}
        this.#ethChains = {}
    }

    async relaychain(): Promise<ApiPromise> {
        if (this.#relaychain) {
            return this.#relaychain
        }
        const url = this.config.polkadot.relaychain
        console.log("Connecting to the relaychain.")
        this.#relaychain = await ApiPromise.create({
            noInitWarn: true,
            provider: url.startsWith("http") ? new HttpProvider(url) : new WsProvider(url),
        })
        console.log("Connected to the relaychain.")
        return this.#relaychain
    }

    assetHub(): Promise<ApiPromise> {
        return this.parachain(this.config.polkadot.assetHubParaId)
    }

    kusamaAssetHub(): Promise<ApiPromise> | undefined {
        const assetHubParaId = this.config.kusama?.assetHubParaId
        if (assetHubParaId) {
            return this.kusamaParachain(assetHubParaId)
        }
    }

    bridgeHub(): Promise<ApiPromise> {
        return this.parachain(this.config.polkadot.bridgeHubParaId)
    }

    hasParachain(paraId: number): boolean {
        return paraId.toString() in this.config.polkadot.parachains
    }

    hasEthChain(ethChainId: number): boolean {
        return ethChainId.toString() in this.config.ethereum.ethChains
    }

    parachains(): number[] {
        return Object.keys(this.config.polkadot.parachains).map((key) => Number(key))
    }

    ethChains(): number[] {
        return Object.keys(this.config.ethereum.ethChains).map((key) => Number(key))
    }

    async parachain(paraId: number): Promise<ApiPromise> {
        const paraIdKey = paraId.toString()
        if (paraIdKey in this.#polkadotParachains) {
            return this.#polkadotParachains[paraIdKey]
        }
        const { parachains } = this.config.polkadot
        if (paraIdKey in parachains) {
            const url = parachains[paraIdKey]
            console.log("Connecting to parachain ", paraIdKey, url)
            const api = await ApiPromise.create({
                noInitWarn: true,
                provider: url.startsWith("http") ? new HttpProvider(url) : new WsProvider(url),
            })
            const onChainParaId = (
                await api.query.parachainInfo.parachainId()
            ).toPrimitive() as number
            if (onChainParaId !== paraId) {
                console.warn(
                    `Parachain id configured does not match onchain value. Configured = ${paraId}, OnChain=${onChainParaId}, url=${url}`
                )
            }
            this.#polkadotParachains[onChainParaId] = api
            console.log("Connected to parachain ", paraIdKey)
            return this.#polkadotParachains[onChainParaId]
        } else {
            throw Error(`Parachain id ${paraId} not in the list of parachain urls.`)
        }
    }

    async kusamaParachain(paraId: number): Promise<ApiPromise> {
        const paraIdKey = paraId.toString()
        if (paraIdKey in this.#kusamaParachains) {
            return this.#kusamaParachains[paraIdKey]
        }
        if (!this.config.kusama) {
            throw Error(`Kusama config is not set.`)
        }
        const { parachains } = this.config.kusama
        if (paraIdKey in parachains) {
            const url = parachains[paraIdKey]
            console.log("Connecting to Kusama parachain ", paraIdKey, url)
            const api = await ApiPromise.create({
                noInitWarn: true,
                provider: url.startsWith("http") ? new HttpProvider(url) : new WsProvider(url),
            })
            const onChainParaId = (
                await api.query.parachainInfo.parachainId()
            ).toPrimitive() as number
            if (onChainParaId !== paraId) {
                console.warn(
                    `Parachain id configured does not match onchain value. Configured = ${paraId}, OnChain=${onChainParaId}, url=${url}`
                )
            }
            this.#kusamaParachains[onChainParaId] = api
            console.log("Connected to Kusama parachain ", paraIdKey)
            return this.#kusamaParachains[onChainParaId]
        } else {
            throw Error(`Parachain id ${paraId} not in the list of parachain urls.`)
        }
    }

    ethChain(ethChainId: number): AbstractProvider {
        const ethChainKey = ethChainId.toString()
        if (ethChainKey in this.#ethChains) {
            return this.#ethChains[ethChainKey]
        }

        const { ethChains } = this.config.ethereum
        if (ethChainKey in ethChains) {
            const url = ethChains[ethChainKey]
            let provider: AbstractProvider
            if (typeof url === "string") {
                if (url.startsWith("http")) {
                    provider = new JsonRpcProvider(url)
                } else {
                    provider = new WebSocketProvider(url)
                }
            } else {
                provider = url as AbstractProvider
            }
            this.#ethChains[ethChainKey] = provider
            return provider
        } else {
            throw Error(`Ethereum chain id ${ethChainKey} not in the list of ethereum urls.`)
        }
    }

    ethereum(): AbstractProvider {
        return this.ethChain(this.config.ethereum.ethChainId)
    }

    gateway(): IGateway {
        if (this.#gateway) {
            return this.#gateway
        }
        return IGateway__factory.connect(this.config.appContracts.gateway, this.ethereum())
    }

    beefyClient(): BeefyClient {
        if (this.#beefyClient) {
            return this.#beefyClient
        }
        return BeefyClient__factory.connect(this.config.appContracts.beefy, this.ethereum())
    }

    async destroyContext(): Promise<void> {
        // clean up contract listeners
        if (this.#beefyClient) await this.beefyClient().removeAllListeners()
        if (this.#gateway) await this.gateway().removeAllListeners()

        // clean up etheruem
        for (const ethChainKey of Object.keys(this.config.ethereum.ethChains)) {
            if (
                typeof this.config.ethereum.ethChains[ethChainKey] === "string" &&
                this.#ethChains[ethChainKey]
            ) {
                this.#ethChains[ethChainKey].destroy()
            }
        }
        // clean up polkadot
        if (this.#relaychain) {
            await this.#relaychain.disconnect()
        }

        for (const paraId of Object.keys(this.#polkadotParachains)) {
            await this.#polkadotParachains[Number(paraId)].disconnect()
        }
        for (const paraId of Object.keys(this.#kusamaParachains)) {
            await this.#kusamaParachains[Number(paraId)].disconnect()
        }
    }
}

export * as toPolkadot from "./toPolkadot"
export * as toPolkadotV2 from "./toPolkadot_v2"
export * as toEthereum from "./toEthereum"
export * as toEthereumV2 from "./toEthereum_v2"
export * as utils from "./utils"
export * as status from "./status"
export * as assets from "./assets"
export * as assetsV2 from "./assets_v2"
export * as environment from "./environment"
export * as subscan from "./subscan"
export * as history from "./history"
export * as historyV2 from "./history_v2"
export * as subsquid from "./subsquid"
export * as forKusama from "./forKusama"
export * as toEthereumFromEVMV2 from "./toEthereumFromEVM_v2"
export * as parachains from "./parachains"
<<<<<<< HEAD
export * as toEthereumV3 from "./toEthereum_v3"
=======
export * as toEthereumSnowbridgeV2 from "./toEthereumSnowbridgeV2"
>>>>>>> ea620f82
<|MERGE_RESOLUTION|>--- conflicted
+++ resolved
@@ -254,8 +254,4 @@
 export * as forKusama from "./forKusama"
 export * as toEthereumFromEVMV2 from "./toEthereumFromEVM_v2"
 export * as parachains from "./parachains"
-<<<<<<< HEAD
-export * as toEthereumV3 from "./toEthereum_v3"
-=======
-export * as toEthereumSnowbridgeV2 from "./toEthereumSnowbridgeV2"
->>>>>>> ea620f82
+export * as toEthereumSnowbridgeV2 from "./toEthereumSnowbridgeV2"