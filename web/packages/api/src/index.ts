// import '@polkadot/api-augment/polkadot'
import { ApiPromise, HttpProvider, WsProvider } from "@polkadot/api"
import { AbstractProvider, JsonRpcProvider, WebSocketProvider } from "ethers"
import {
    BeefyClient,
    BeefyClient__factory,
    IGatewayV1 as IGateway,
    IGatewayV1__factory as IGateway__factory,
} from "@snowbridge/contract-types"

interface Parachains {
    [paraId: string]: ApiPromise
}
interface EthereumChains {
    [ethChainId: string]: AbstractProvider
}

interface Config {
    environment: string
    ethereum: {
        ethChainId: number
        ethChains: { [ethChainId: string]: string | AbstractProvider }
        beacon_url: string
    }
    polkadot: {
        relaychain: string
        assetHubParaId: number
        bridgeHubParaId: number
        parachains: { [paraId: string]: string }
    }
    kusama?: {
        assetHubParaId: number
        bridgeHubParaId: number
        parachains: { [paraId: string]: string }
    }
    appContracts: {
        gateway: string
        beefy: string
    }
    graphqlApiUrl?: string
}

export class Context {
    config: Config

    // Ethereum
    #ethChains: EthereumChains
    #gateway?: IGateway
    #beefyClient?: BeefyClient

    // Substrate
    #polkadotParachains: Parachains
    #kusamaParachains: Parachains
    #relaychain?: ApiPromise

    constructor(config: Config) {
        this.config = config
        this.#polkadotParachains = {}
        this.#kusamaParachains = {}
        this.#ethChains = {}
    }

    async relaychain(): Promise<ApiPromise> {
        if (this.#relaychain) {
            return this.#relaychain
        }
        const url = this.config.polkadot.relaychain
        console.log("Connecting to the relaychain.")
        this.#relaychain = await ApiPromise.create({
            noInitWarn: true,
            provider: url.startsWith("http") ? new HttpProvider(url) : new WsProvider(url),
        })
        console.log("Connected to the relaychain.")
        return this.#relaychain
    }

    assetHub(): Promise<ApiPromise> {
        return this.parachain(this.config.polkadot.assetHubParaId)
    }

    kusamaAssetHub(): Promise<ApiPromise> | undefined {
        const assetHubParaId = this.config.kusama?.assetHubParaId
        if (assetHubParaId) {
            return this.kusamaParachain(assetHubParaId)
        }
    }

    bridgeHub(): Promise<ApiPromise> {
        return this.parachain(this.config.polkadot.bridgeHubParaId)
    }

    hasParachain(paraId: number): boolean {
        return paraId.toString() in this.config.polkadot.parachains
    }

    hasEthChain(ethChainId: number): boolean {
        return ethChainId.toString() in this.config.ethereum.ethChains
    }

    parachains(): number[] {
        return Object.keys(this.config.polkadot.parachains).map((key) => Number(key))
    }

    ethChains(): number[] {
        return Object.keys(this.config.ethereum.ethChains).map((key) => Number(key))
    }

    async parachain(paraId: number): Promise<ApiPromise> {
        const paraIdKey = paraId.toString()
        if (paraIdKey in this.#polkadotParachains) {
            return this.#polkadotParachains[paraIdKey]
        }
        const { parachains } = this.config.polkadot
        if (paraIdKey in parachains) {
            const url = parachains[paraIdKey]
            console.log("Connecting to parachain ", paraIdKey, url)
            const api = await ApiPromise.create({
                noInitWarn: true,
                provider: url.startsWith("http") ? new HttpProvider(url) : new WsProvider(url),
            })
            const onChainParaId = (
                await api.query.parachainInfo.parachainId()
            ).toPrimitive() as number
            if (onChainParaId !== paraId) {
                console.warn(
                    `Parachain id configured does not match onchain value. Configured = ${paraId}, OnChain=${onChainParaId}, url=${url}`
                )
            }
            this.#polkadotParachains[onChainParaId] = api
            console.log("Connected to parachain ", paraIdKey)
            return this.#polkadotParachains[onChainParaId]
        } else {
            throw Error(`Parachain id ${paraId} not in the list of parachain urls.`)
        }
    }

    async kusamaParachain(paraId: number): Promise<ApiPromise> {
        const paraIdKey = paraId.toString()
        if (paraIdKey in this.#kusamaParachains) {
            return this.#kusamaParachains[paraIdKey]
        }
        if (!this.config.kusama) {
            throw Error(`Kusama config is not set.`)
        }
        const { parachains } = this.config.kusama
        if (paraIdKey in parachains) {
            const url = parachains[paraIdKey]
            console.log("Connecting to Kusama parachain ", paraIdKey, url)
            const api = await ApiPromise.create({
                noInitWarn: true,
                provider: url.startsWith("http") ? new HttpProvider(url) : new WsProvider(url),
            })
            const onChainParaId = (
                await api.query.parachainInfo.parachainId()
            ).toPrimitive() as number
            if (onChainParaId !== paraId) {
                console.warn(
                    `Parachain id configured does not match onchain value. Configured = ${paraId}, OnChain=${onChainParaId}, url=${url}`
                )
            }
            this.#kusamaParachains[onChainParaId] = api
            console.log("Connected to Kusama parachain ", paraIdKey)
            return this.#kusamaParachains[onChainParaId]
        } else {
            throw Error(`Parachain id ${paraId} not in the list of parachain urls.`)
        }
    }

    ethChain(ethChainId: number): AbstractProvider {
        const ethChainKey = ethChainId.toString()
        if (ethChainKey in this.#ethChains) {
            return this.#ethChains[ethChainKey]
        }

        const { ethChains } = this.config.ethereum
        if (ethChainKey in ethChains) {
            const url = ethChains[ethChainKey]
            let provider: AbstractProvider
            if (typeof url === "string") {
                if (url.startsWith("http")) {
                    provider = new JsonRpcProvider(url)
                } else {
                    provider = new WebSocketProvider(url)
                }
            } else {
                provider = url as AbstractProvider
            }
            this.#ethChains[ethChainKey] = provider
            return provider
        } else {
            throw Error(`Ethereum chain id ${ethChainKey} not in the list of ethereum urls.`)
        }
    }

    ethereum(): AbstractProvider {
        return this.ethChain(this.config.ethereum.ethChainId)
    }

    gateway(): IGateway {
        if (this.#gateway) {
            return this.#gateway
        }
        return IGateway__factory.connect(this.config.appContracts.gateway, this.ethereum())
    }

    beefyClient(): BeefyClient {
        if (this.#beefyClient) {
            return this.#beefyClient
        }
        return BeefyClient__factory.connect(this.config.appContracts.beefy, this.ethereum())
    }

    async destroyContext(): Promise<void> {
        // clean up contract listeners
        if (this.#beefyClient) await this.beefyClient().removeAllListeners()
        if (this.#gateway) await this.gateway().removeAllListeners()

        // clean up etheruem
        for (const ethChainKey of Object.keys(this.config.ethereum.ethChains)) {
            if (
                typeof this.config.ethereum.ethChains[ethChainKey] === "string" &&
                this.#ethChains[ethChainKey]
            ) {
                this.#ethChains[ethChainKey].destroy()
            }
        }
        // clean up polkadot
        if (this.#relaychain) {
            await this.#relaychain.disconnect()
        }

        for (const paraId of Object.keys(this.#polkadotParachains)) {
            await this.#polkadotParachains[Number(paraId)].disconnect()
        }
        for (const paraId of Object.keys(this.#kusamaParachains)) {
            await this.#kusamaParachains[Number(paraId)].disconnect()
        }
    }
}

export * as toPolkadot from "./toPolkadot"
export * as toPolkadotV2 from "./toPolkadot_v2"
export * as toEthereum from "./toEthereum"
export * as toEthereumV2 from "./toEthereum_v2"
export * as utils from "./utils"
export * as status from "./status"
export * as assets from "./assets"
export * as assetsV2 from "./assets_v2"
export * as environment from "./environment"
export * as subscan from "./subscan"
export * as history from "./history"
export * as historyV2 from "./history_v2"
export * as subsquid from "./subsquid"
export * as forKusama from "./forKusama"
export * as toEthereumFromEVMV2 from "./toEthereumFromEVM_v2"
<<<<<<< HEAD
export * as toEthereumV3 from "./toEthereum_v3"
=======
export * as parachains from "./parachains"
>>>>>>> a1a2857b
<|MERGE_RESOLUTION|>--- conflicted
+++ resolved
@@ -253,8 +253,5 @@
 export * as subsquid from "./subsquid"
 export * as forKusama from "./forKusama"
 export * as toEthereumFromEVMV2 from "./toEthereumFromEVM_v2"
-<<<<<<< HEAD
-export * as toEthereumV3 from "./toEthereum_v3"
-=======
 export * as parachains from "./parachains"
->>>>>>> a1a2857b
+export * as toEthereumV3 from "./toEthereum_v3"