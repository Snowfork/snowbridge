// import '@polkadot/api-augment/polkadot'
import { ApiPromise, HttpProvider, WsProvider } from "@polkadot/api"
import { AbstractProvider, JsonRpcProvider, WebSocketProvider } from "ethers"
import {
    BeefyClient,
    BeefyClient__factory,
    IGatewayV1 as IGateway,
    IGatewayV1__factory as IGateway__factory,
} from "@snowbridge/contract-types"
import { SNOWBRIDGE_ENV } from "./environment"

export * as toPolkadot from "./toPolkadot"
export * as toPolkadotV2 from "./toPolkadot_v2"
export * as toEthereum from "./toEthereum"
export * as toEthereumV2 from "./toEthereum_v2"
export * as utils from "./utils"
export * as status from "./status"
export * as assets from "./assets"
export * as assetsV2 from "./assets_v2"
export * as environment from "./environment"
export * as subscan from "./subscan"
export * as history from "./history"
export * as historyV2 from "./history_v2"
export * as subsquid from "./subsquid"
export * as forKusama from "./forKusama"
export * as toEthereumFromEVMV2 from "./toEthereumFromEVM_v2"
export * as parachains from "./parachains"
export * as toEthereumSnowbridgeV2 from "./toEthereumSnowbridgeV2"

interface Parachains {
    [paraId: string]: ApiPromise
}
interface EthereumChains {
    [ethChainId: string]: AbstractProvider
}

interface Config {
    environment: string
    ethereum: {
        ethChainId: number
        ethChains: { [ethChainId: string]: string | AbstractProvider }
        beacon_url: string
    }
    polkadot: {
        relaychain: string
        assetHubParaId: number
        bridgeHubParaId: number
        parachains: { [paraId: string]: string }
    }
    kusama?: {
        assetHubParaId: number
        bridgeHubParaId: number
        parachains: { [paraId: string]: string }
    }
    appContracts: {
        gateway: string
        beefy: string
    }
    graphqlApiUrl: string
}

export class Context {
    config: Config

    // Ethereum
    #ethChains: EthereumChains
    #gateway?: IGateway
    #beefyClient?: BeefyClient

    // Substrate
    #polkadotParachains: Parachains
    #kusamaParachains: Parachains
    #relaychain?: ApiPromise

    constructor(config: Config) {
        this.config = config
        this.#polkadotParachains = {}
        this.#kusamaParachains = {}
        this.#ethChains = {}
    }

    async relaychain(): Promise<ApiPromise> {
        if (this.#relaychain) {
            return this.#relaychain
        }
        const url = this.config.polkadot.relaychain
        console.log("Connecting to the relaychain.")
        this.#relaychain = await ApiPromise.create({
            noInitWarn: true,
            provider: url.startsWith("http") ? new HttpProvider(url) : new WsProvider(url),
        })
        console.log("Connected to the relaychain.")
        return this.#relaychain
    }

    assetHub(): Promise<ApiPromise> {
        return this.parachain(this.config.polkadot.assetHubParaId)
    }

    kusamaAssetHub(): Promise<ApiPromise> | undefined {
        const assetHubParaId = this.config.kusama?.assetHubParaId
        if (assetHubParaId) {
            return this.kusamaParachain(assetHubParaId)
        }
    }

    bridgeHub(): Promise<ApiPromise> {
        return this.parachain(this.config.polkadot.bridgeHubParaId)
    }

    hasParachain(paraId: number): boolean {
        return paraId.toString() in this.config.polkadot.parachains
    }

    hasEthChain(ethChainId: number): boolean {
        return ethChainId.toString() in this.config.ethereum.ethChains
    }

    parachains(): number[] {
        return Object.keys(this.config.polkadot.parachains).map((key) => Number(key))
    }

    ethChains(): number[] {
        return Object.keys(this.config.ethereum.ethChains).map((key) => Number(key))
    }

    async parachain(paraId: number): Promise<ApiPromise> {
        const paraIdKey = paraId.toString()
        if (paraIdKey in this.#polkadotParachains) {
            return this.#polkadotParachains[paraIdKey]
        }
        const { parachains } = this.config.polkadot
        if (paraIdKey in parachains) {
            const url = parachains[paraIdKey]
            console.log("Connecting to parachain ", paraIdKey, url)
            const api = await ApiPromise.create({
                noInitWarn: true,
                provider: url.startsWith("http") ? new HttpProvider(url) : new WsProvider(url),
            })
            const onChainParaId = (
                await api.query.parachainInfo.parachainId()
            ).toPrimitive() as number
            if (onChainParaId !== paraId) {
                console.warn(
                    `Parachain id configured does not match onchain value. Configured = ${paraId}, OnChain=${onChainParaId}, url=${url}`
                )
            }
            this.#polkadotParachains[onChainParaId] = api
            console.log("Connected to parachain ", paraIdKey)
            return this.#polkadotParachains[onChainParaId]
        } else {
            throw Error(`Parachain id ${paraId} not in the list of parachain urls.`)
        }
    }

    async kusamaParachain(paraId: number): Promise<ApiPromise> {
        const paraIdKey = paraId.toString()
        if (paraIdKey in this.#kusamaParachains) {
            return this.#kusamaParachains[paraIdKey]
        }
        if (!this.config.kusama) {
            throw Error(`Kusama config is not set.`)
        }
        const { parachains } = this.config.kusama
        if (paraIdKey in parachains) {
            const url = parachains[paraIdKey]
            console.log("Connecting to Kusama parachain ", paraIdKey, url)
            const api = await ApiPromise.create({
                noInitWarn: true,
                provider: url.startsWith("http") ? new HttpProvider(url) : new WsProvider(url),
            })
            const onChainParaId = (
                await api.query.parachainInfo.parachainId()
            ).toPrimitive() as number
            if (onChainParaId !== paraId) {
                console.warn(
                    `Parachain id configured does not match onchain value. Configured = ${paraId}, OnChain=${onChainParaId}, url=${url}`
                )
            }
            this.#kusamaParachains[onChainParaId] = api
            console.log("Connected to Kusama parachain ", paraIdKey)
            return this.#kusamaParachains[onChainParaId]
        } else {
            throw Error(`Parachain id ${paraId} not in the list of parachain urls.`)
        }
    }

    ethChain(ethChainId: number): AbstractProvider {
        const ethChainKey = ethChainId.toString()
        if (ethChainKey in this.#ethChains) {
            return this.#ethChains[ethChainKey]
        }

        const { ethChains } = this.config.ethereum
        if (ethChainKey in ethChains) {
            const url = ethChains[ethChainKey]
            let provider: AbstractProvider
            if (typeof url === "string") {
                if (url.startsWith("http")) {
                    provider = new JsonRpcProvider(url)
                } else {
                    provider = new WebSocketProvider(url)
                }
            } else {
                provider = url as AbstractProvider
            }
            this.#ethChains[ethChainKey] = provider
            return provider
        } else {
            throw Error(`Ethereum chain id ${ethChainKey} not in the list of ethereum urls.`)
        }
    }

    ethereum(): AbstractProvider {
        return this.ethChain(this.config.ethereum.ethChainId)
    }

    gateway(): IGateway {
        if (this.#gateway) {
            return this.#gateway
        }
        return IGateway__factory.connect(this.config.appContracts.gateway, this.ethereum())
    }

    beefyClient(): BeefyClient {
        if (this.#beefyClient) {
            return this.#beefyClient
        }
        return BeefyClient__factory.connect(this.config.appContracts.beefy, this.ethereum())
    }

    graphqlApiUrl(): string {
        return this.config.graphqlApiUrl
    }

    async destroyContext(): Promise<void> {
        // clean up contract listeners
        if (this.#beefyClient) await this.beefyClient().removeAllListeners()
        if (this.#gateway) await this.gateway().removeAllListeners()

        // clean up etheruem
        for (const ethChainKey of Object.keys(this.config.ethereum.ethChains)) {
            if (
                typeof this.config.ethereum.ethChains[ethChainKey] === "string" &&
                this.#ethChains[ethChainKey]
            ) {
                this.#ethChains[ethChainKey].destroy()
            }
        }
        // clean up polkadot
        if (this.#relaychain) {
            await this.#relaychain.disconnect()
        }

        for (const paraId of Object.keys(this.#polkadotParachains)) {
            await this.#polkadotParachains[Number(paraId)].disconnect()
        }
        for (const paraId of Object.keys(this.#kusamaParachains)) {
            await this.#kusamaParachains[Number(paraId)].disconnect()
        }
    }
}

<<<<<<< HEAD
export * as toPolkadot from "./toPolkadot"
export * as toPolkadotV2 from "./toPolkadot_v2"
export * as toEthereum from "./toEthereum"
export * as toEthereumV2 from "./toEthereum_v2"
export * as utils from "./utils"
export * as status from "./status"
export * as assets from "./assets"
export * as assetsV2 from "./assets_v2"
export * as environment from "./environment"
export * as subscan from "./subscan"
export * as history from "./history"
export * as historyV2 from "./history_v2"
export * as subsquid from "./subsquid"
export * as forKusama from "./forKusama"
export * as toEthereumFromEVMV2 from "./toEthereumFromEVM_v2"
export * as parachains from "./parachains"
export * as toEthereumV3 from "./toEthereum_v3"
=======
export function contextConfigFor(
    env: "polkadot_mainnet" | "westend_sepolia" | "paseo_sepolia" | (string & {})
): Config {
    if (!(env in SNOWBRIDGE_ENV)) {
        throw Error(`Unknown environment '${env}'.`)
    }
    const {
        ethChainId,
        config: {
            ASSET_HUB_PARAID,
            BEACON_HTTP_API,
            BEEFY_CONTRACT,
            BRIDGE_HUB_PARAID,
            ETHEREUM_CHAINS,
            GATEWAY_CONTRACT,
            PARACHAINS,
            RELAY_CHAIN_URL,
            GRAPHQL_API_URL,
        },
        kusamaConfig,
    } = SNOWBRIDGE_ENV[env]

    let kusama:
        | {
              assetHubParaId: number
              bridgeHubParaId: number
              parachains: { [paraId: string]: string }
          }
        | undefined = undefined

    if (kusamaConfig) {
        const kusamaParachains: { [paraId: string]: string } = {}
        kusamaParachains[kusamaConfig?.BRIDGE_HUB_PARAID.toString()] =
            kusamaConfig?.PARACHAINS[BRIDGE_HUB_PARAID.toString()]
        kusamaParachains[kusamaConfig?.ASSET_HUB_PARAID.toString()] =
            kusamaConfig?.PARACHAINS[ASSET_HUB_PARAID.toString()]

        kusama = {
            assetHubParaId: kusamaConfig.ASSET_HUB_PARAID,
            bridgeHubParaId: kusamaConfig.BRIDGE_HUB_PARAID,
            parachains: kusamaParachains,
        }
    }

    return {
        environment: env,
        ethereum: {
            ethChainId,
            ethChains: ETHEREUM_CHAINS,
            beacon_url: BEACON_HTTP_API,
        },
        polkadot: {
            assetHubParaId: ASSET_HUB_PARAID,
            bridgeHubParaId: BRIDGE_HUB_PARAID,
            parachains: PARACHAINS,
            relaychain: RELAY_CHAIN_URL,
        },
        kusama,
        appContracts: {
            gateway: GATEWAY_CONTRACT,
            beefy: BEEFY_CONTRACT,
        },
        graphqlApiUrl: GRAPHQL_API_URL,
    }
}
>>>>>>> 1581e21e
<|MERGE_RESOLUTION|>--- conflicted
+++ resolved
@@ -261,25 +261,6 @@
     }
 }
 
-<<<<<<< HEAD
-export * as toPolkadot from "./toPolkadot"
-export * as toPolkadotV2 from "./toPolkadot_v2"
-export * as toEthereum from "./toEthereum"
-export * as toEthereumV2 from "./toEthereum_v2"
-export * as utils from "./utils"
-export * as status from "./status"
-export * as assets from "./assets"
-export * as assetsV2 from "./assets_v2"
-export * as environment from "./environment"
-export * as subscan from "./subscan"
-export * as history from "./history"
-export * as historyV2 from "./history_v2"
-export * as subsquid from "./subsquid"
-export * as forKusama from "./forKusama"
-export * as toEthereumFromEVMV2 from "./toEthereumFromEVM_v2"
-export * as parachains from "./parachains"
-export * as toEthereumV3 from "./toEthereum_v3"
-=======
 export function contextConfigFor(
     env: "polkadot_mainnet" | "westend_sepolia" | "paseo_sepolia" | (string & {})
 ): Config {
@@ -344,5 +325,4 @@
         },
         graphqlApiUrl: GRAPHQL_API_URL,
     }
-}
->>>>>>> 1581e21e
+}