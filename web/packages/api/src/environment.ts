--- conflicted
+++ resolved
@@ -65,11 +65,7 @@
                 erc20tokensReceivable: [
                     {
                         id: "WETH",
-<<<<<<< HEAD
                         address: "0x774667629726ec1fabebcec0d9139bd1c8f72a23",
-=======
-                        address: "0x774667629726ec1FaBEbCEc0D9139bD1C8f72a23",
->>>>>>> cb05e1f8
                         minimumTransferAmount: 15_000_000_000_000n,
                     },
                 ],
@@ -90,11 +86,7 @@
                 erc20tokensReceivable: [
                     {
                         id: "WETH",
-<<<<<<< HEAD
-                        address: "0x774667629726ec1fabebcec0d9139bd1c8f72a23",
-=======
                         address: "0x774667629726ec1FaBEbCEc0D9139bD1C8f72a23",
->>>>>>> cb05e1f8
                         minimumTransferAmount: 15_000_000_000_000n,
                     },
                 ],
@@ -115,11 +107,7 @@
                 erc20tokensReceivable: [
                     {
                         id: "WETH",
-<<<<<<< HEAD
-                        address: "0x774667629726ec1fabebcec0d9139bd1c8f72a23",
-=======
                         address: "0x774667629726ec1FaBEbCEc0D9139bD1C8f72a23",
->>>>>>> cb05e1f8
                         minimumTransferAmount: 1n,
                     },
                 ],
@@ -132,11 +120,7 @@
             ASSET_HUB_URL: "ws://127.0.0.1:12144",
             BRIDGE_HUB_URL: "ws://127.0.0.1:11144",
             PARACHAINS: ["ws://127.0.0.1:13144"],
-<<<<<<< HEAD
             GATEWAY_CONTRACT: "0x87d1f7fdfee7f651fabc8bfcb6e086c278b77a7d",
-=======
-            GATEWAY_CONTRACT: "0x87d1f7fdfEe7f651FaBc8bFCB6E086C278b77A7d",
->>>>>>> cb05e1f8
             BEEFY_CONTRACT: "0x2ffa5ecdbe006d30397c7636d3e015eee251369f",
             ASSET_HUB_PARAID: 1000,
             BRIDGE_HUB_PARAID: 1002,
