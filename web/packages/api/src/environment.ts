--- conflicted
+++ resolved
@@ -1,228 +1,320 @@
-
 export type Config = {
-  BEACON_HTTP_API: string
-  ETHEREUM_WS_API: (secret: string) => string
-  RELAY_CHAIN_WS_URL: string
-  ASSET_HUB_WS_URL: string
-  BRIDGE_HUB_WS_URL: string
-  GATEWAY_CONTRACT: string
-  BEEFY_CONTRACT: string
-  ASSET_HUB_PARAID: number
-  BRIDGE_HUB_PARAID: number
-  PRIMARY_GOVERNANCE_CHANNEL_ID: string
-  SECONDARY_GOVERNANCE_CHANNEL_ID: string
-  RELAYERS: Relayer[]
-  PARACHAINS: string[]
+    BEACON_HTTP_API: string
+    ETHEREUM_WS_API: (secret: string) => string
+    RELAY_CHAIN_WS_URL: string
+    ASSET_HUB_WS_URL: string
+    BRIDGE_HUB_WS_URL: string
+    GATEWAY_CONTRACT: string
+    BEEFY_CONTRACT: string
+    ASSET_HUB_PARAID: number
+    BRIDGE_HUB_PARAID: number
+    PRIMARY_GOVERNANCE_CHANNEL_ID: string
+    SECONDARY_GOVERNANCE_CHANNEL_ID: string
+    RELAYERS: Relayer[]
+    PARACHAINS: string[]
 }
 
-export type SourceType = 'substrate' | 'ethereum'
-<<<<<<< HEAD
-export type Relayer = { name: string, account: string, type: SourceType, balance?: bigint }
-export type ParachainInfo = { paraId: number, destinationFeeDOT: bigint, has20ByteAccounts: boolean, decimals: number }
-=======
-export type Relayer = { name: string, account: string, type: SourceType }
-export type ParachainInfo = { paraId: number, destinationFeeDOT: bigint, has20ByteAccounts: boolean, decimals: number, ss58Format?: number }
->>>>>>> 18fe2330
+export type SourceType = "substrate" | "ethereum"
+export type Relayer = { name: string; account: string; type: SourceType; balance?: bigint }
+export type ParachainInfo = {
+    paraId: number
+    destinationFeeDOT: bigint
+    has20ByteAccounts: boolean
+    decimals: number
+    ss58Format?: number
+}
 export type TransferLocation = {
-  id: string
-  name: string
-  type: SourceType
-  destinationIds: string[]
-  paraInfo?: ParachainInfo
-  erc20tokensReceivable: { [name: string]: string }
+    id: string
+    name: string
+    type: SourceType
+    destinationIds: string[]
+    paraInfo?: ParachainInfo
+    erc20tokensReceivable: { [name: string]: string }
 }
 
 export type SnowbridgeEnvironment = {
-  config: Config
-  name: string
-  locations: TransferLocation[]
+    config: Config
+    name: string
+    locations: TransferLocation[]
 }
 
 export const SNOWBRIDGE_ENV: { [id: string]: SnowbridgeEnvironment } = {
-  'local_e2e': {
-    name: 'local_e2e',
-    locations: [{
-      id: 'ethereum',
-      name: 'Ethereum',
-      type: 'ethereum',
-      destinationIds: ['assethub', 'penpal'],
-      erc20tokensReceivable: {
-        "WETH": '0x87d1f7fdfEe7f651FaBc8bFCB6E086C278b77A7d',
-      },
+    local_e2e: {
+        name: "local_e2e",
+        locations: [
+            {
+                id: "ethereum",
+                name: "Ethereum",
+                type: "ethereum",
+                destinationIds: ["assethub", "penpal"],
+                erc20tokensReceivable: {
+                    WETH: "0x87d1f7fdfEe7f651FaBc8bFCB6E086C278b77A7d",
+                },
+            },
+            {
+                id: "assethub",
+                name: "Asset Hub",
+                type: "substrate",
+                destinationIds: ["ethereum"],
+                paraInfo: {
+                    paraId: 1000,
+                    destinationFeeDOT: 0n,
+                    has20ByteAccounts: false,
+                    decimals: 12,
+                },
+                erc20tokensReceivable: {
+                    WETH: "0x87d1f7fdfEe7f651FaBc8bFCB6E086C278b77A7d",
+                },
+            },
+            {
+                id: "penpal",
+                name: "Penpal",
+                type: "substrate",
+                destinationIds: ["ethereum"],
+                paraInfo: {
+                    paraId: 2000,
+                    destinationFeeDOT: 4_000_000_000n,
+                    has20ByteAccounts: false,
+                    decimals: 12,
+                },
+                erc20tokensReceivable: {
+                    WETH: "0x87d1f7fdfEe7f651FaBc8bFCB6E086C278b77A7d",
+                },
+            },
+        ],
+        config: {
+            BEACON_HTTP_API: "http://127.0.0.1:9596",
+            ETHEREUM_WS_API: () => "ws://127.0.0.1:8546",
+            RELAY_CHAIN_WS_URL: "ws://127.0.0.1:9944",
+            ASSET_HUB_WS_URL: "ws://127.0.0.1:12144",
+            BRIDGE_HUB_WS_URL: "ws://127.0.0.1:11144",
+            PARACHAINS: ["ws://127.0.0.1:13144"],
+            GATEWAY_CONTRACT: "0xEDa338E4dC46038493b885327842fD3E301CaB39",
+            BEEFY_CONTRACT: "0x992B9df075935E522EC7950F37eC8557e86f6fdb",
+            ASSET_HUB_PARAID: 1000,
+            BRIDGE_HUB_PARAID: 1013,
+            PRIMARY_GOVERNANCE_CHANNEL_ID:
+                "0x0000000000000000000000000000000000000000000000000000000000000001",
+            SECONDARY_GOVERNANCE_CHANNEL_ID:
+                "0x0000000000000000000000000000000000000000000000000000000000000002",
+            RELAYERS: [
+                {
+                    name: "beacon",
+                    account: "5GWFwdZb6JyU46e6ZiLxjGxogAHe8SenX76btfq8vGNAaq8c",
+                    type: "substrate",
+                },
+                {
+                    name: "beefy",
+                    account: "0x87D987206180B8f3807Dd90455606eEa85cdB87a",
+                    type: "ethereum",
+                },
+                {
+                    name: "parachain-primary-gov",
+                    account: "0xeEBFA6B9242A19f91a0463291A937a20e3355681",
+                    type: "ethereum",
+                },
+                {
+                    name: "parachain-secondary-gov",
+                    account: "0x13e16C4e5787f878f98a610EB321170512b134D4",
+                    type: "ethereum",
+                },
+                {
+                    name: "execution-assethub",
+                    account: "5DF6KbMTBPGQN6ScjqXzdB2ngk5wi3wXvubpQVUZezNfM6aV",
+                    type: "substrate",
+                },
+                {
+                    name: "parachain-assethub",
+                    account: "0x8b66D5499F52D6F1857084A61743dFCB9a712859",
+                    type: "ethereum",
+                },
+                {
+                    name: "execution-penpal",
+                    account: "5HgmfVcc8xBUcReNJsUaJMhFWGkdYpEw4RiCX4SeZPdKXR6H",
+                    type: "substrate",
+                },
+                {
+                    name: "parachain-penpal",
+                    account: "0x01F6749035e02205768f97e6f1d394Fb6769EC20",
+                    type: "ethereum",
+                },
+            ],
+        },
     },
-    {
-      id: 'assethub',
-      name: 'Asset Hub',
-      type: 'substrate',
-      destinationIds: ['ethereum'],
-      paraInfo: {
-        paraId: 1000,
-        destinationFeeDOT: 0n,
-        has20ByteAccounts: false,
-        decimals: 12,
-      },
-      erc20tokensReceivable: {
-        "WETH": '0x87d1f7fdfEe7f651FaBc8bFCB6E086C278b77A7d',
-      },
+    rococo_sepolia: {
+        name: "rococo_sepolia",
+        locations: [
+            {
+                id: "ethereum",
+                name: "Ethereum",
+                type: "ethereum",
+                destinationIds: ["assethub", "muse"],
+                erc20tokensReceivable: {
+                    WETH: "0xfff9976782d46cc05630d1f6ebab18b2324d6b14",
+                    vETH: "0xc3d088842dcf02c13699f936bb83dfbbc6f721ab",
+                    MUSE1: "0xb34a6924a02100ba6ef12af1c798285e8f7a16ee",
+                    MUSE2: "0xc9f05326311bc2a55426761bec20057685fb80f7",
+                },
+            },
+            {
+                id: "assethub",
+                name: "Asset Hub",
+                type: "substrate",
+                destinationIds: ["ethereum"],
+                paraInfo: {
+                    paraId: 1000,
+                    destinationFeeDOT: 0n,
+                    has20ByteAccounts: false,
+                    decimals: 12,
+                },
+                erc20tokensReceivable: {
+                    WETH: "0xfff9976782d46cc05630d1f6ebab18b2324d6b14",
+                    vETH: "0xc3d088842dcf02c13699f936bb83dfbbc6f721ab",
+                    MUSE1: "0xb34a6924a02100ba6ef12af1c798285e8f7a16ee",
+                    MUSE2: "0xc9f05326311bc2a55426761bec20057685fb80f7",
+                },
+            },
+            {
+                id: "muse",
+                name: "Muse",
+                type: "substrate",
+                destinationIds: [],
+                paraInfo: {
+                    paraId: 3369,
+                    destinationFeeDOT: 4_000_000_000_000n,
+                    has20ByteAccounts: true,
+                    decimals: 12,
+                },
+                erc20tokensReceivable: {
+                    MUSE1: "0xb34a6924a02100ba6ef12af1c798285e8f7a16ee",
+                    MUSE2: "0xc9f05326311bc2a55426761bec20057685fb80f7",
+                },
+            },
+        ],
+        config: {
+            BEACON_HTTP_API: "https://lodestar-sepolia.chainsafe.io",
+            ETHEREUM_WS_API: (key) => `https://eth-sepolia.g.alchemy.com/v2/${key}`,
+            RELAY_CHAIN_WS_URL: "wss://rococo-rpc.polkadot.io",
+            ASSET_HUB_WS_URL: "wss://rococo-asset-hub-rpc.polkadot.io",
+            BRIDGE_HUB_WS_URL: "wss://rococo-bridge-hub-rpc.polkadot.io",
+            PARACHAINS: ["wss://rococo-muse-rpc.polkadot.io"],
+            GATEWAY_CONTRACT: "0x5b4909ce6ca82d2ce23bd46738953c7959e710cd",
+            BEEFY_CONTRACT: "0x27e5e17ac995d3d720c311e1e9560e28f5855fb1",
+            ASSET_HUB_PARAID: 1000,
+            BRIDGE_HUB_PARAID: 1013,
+            PRIMARY_GOVERNANCE_CHANNEL_ID:
+                "0x0000000000000000000000000000000000000000000000000000000000000001",
+            SECONDARY_GOVERNANCE_CHANNEL_ID:
+                "0x0000000000000000000000000000000000000000000000000000000000000002",
+            RELAYERS: [
+                {
+                    name: "beacon",
+                    account: "5FyC9GkHhiAYjMtddwVNc2gx8wBjH9gpMKWbQ1QVXmmJtr8M",
+                    type: "substrate",
+                },
+                {
+                    name: "beefy",
+                    account: "0xF061685F2B729b89a7A5966B3ab9aee15269e8FE",
+                    type: "ethereum",
+                },
+                {
+                    name: "parachain-primary-gov",
+                    account: "0xE3f4e40E0dB2F828e248dB2790958035BaB1a4B5",
+                    type: "ethereum",
+                },
+                {
+                    name: "parachain-secondary-gov",
+                    account: "0x71429d3B9d68557C2F49e42e12B9cf7edAADCe3D",
+                    type: "ethereum",
+                },
+                {
+                    name: "execution-assethub",
+                    account: "5GeLu5rPcaoZ2RVDbhX8DKJt8NxnKn6DvvjfuhnwTZyYRY59",
+                    type: "substrate",
+                },
+                {
+                    name: "parachain-assethub",
+                    account: "0x0b65d43d159f1C40Bad7768fd59667E3104a2ECE",
+                    type: "ethereum",
+                },
+            ],
+        },
     },
-    {
-      id: 'penpal',
-      name: 'Penpal',
-      type: 'substrate',
-      destinationIds: ["ethereum"],
-      paraInfo: {
-        paraId: 2000,
-        destinationFeeDOT: 4_000_000_000n,
-        has20ByteAccounts: false,
-        decimals: 12,
-      },
-      erc20tokensReceivable: {
-        "WETH": '0x87d1f7fdfEe7f651FaBc8bFCB6E086C278b77A7d',
-      },
-    }],
-    config: {
-      BEACON_HTTP_API: 'http://127.0.0.1:9596',
-      ETHEREUM_WS_API: () => 'ws://127.0.0.1:8546',
-      RELAY_CHAIN_WS_URL: 'ws://127.0.0.1:9944',
-      ASSET_HUB_WS_URL: 'ws://127.0.0.1:12144',
-      BRIDGE_HUB_WS_URL: 'ws://127.0.0.1:11144',
-      PARACHAINS: ['ws://127.0.0.1:13144'],
-      GATEWAY_CONTRACT: '0xEDa338E4dC46038493b885327842fD3E301CaB39',
-      BEEFY_CONTRACT: '0x992B9df075935E522EC7950F37eC8557e86f6fdb',
-      ASSET_HUB_PARAID: 1000,
-      BRIDGE_HUB_PARAID: 1013,
-      PRIMARY_GOVERNANCE_CHANNEL_ID: '0x0000000000000000000000000000000000000000000000000000000000000001',
-      SECONDARY_GOVERNANCE_CHANNEL_ID: '0x0000000000000000000000000000000000000000000000000000000000000002',
-      RELAYERS: [
-        { name: 'beacon', account: '5GWFwdZb6JyU46e6ZiLxjGxogAHe8SenX76btfq8vGNAaq8c', type: 'substrate' },
-        { name: 'beefy', account: '0x87D987206180B8f3807Dd90455606eEa85cdB87a', type: 'ethereum' },
-        { name: 'parachain-primary-gov', account: '0xeEBFA6B9242A19f91a0463291A937a20e3355681', type: 'ethereum' },
-        { name: 'parachain-secondary-gov', account: '0x13e16C4e5787f878f98a610EB321170512b134D4', type: 'ethereum' },
-        { name: 'execution-assethub', account: '5DF6KbMTBPGQN6ScjqXzdB2ngk5wi3wXvubpQVUZezNfM6aV', type: 'substrate' },
-        { name: 'parachain-assethub', account: '0x8b66D5499F52D6F1857084A61743dFCB9a712859', type: 'ethereum' },
-        { name: 'execution-penpal', account: '5HgmfVcc8xBUcReNJsUaJMhFWGkdYpEw4RiCX4SeZPdKXR6H', type: 'substrate' },
-        { name: 'parachain-penpal', account: '0x01F6749035e02205768f97e6f1d394Fb6769EC20', type: 'ethereum' },
-      ],
+    polkadot_mainnet: {
+        name: "polkadot_mainnet",
+        locations: [
+            {
+                id: "ethereum",
+                name: "Ethereum",
+                type: "ethereum",
+                destinationIds: ["assethub"],
+                erc20tokensReceivable: {
+                    WETH: "0xc02aaa39b223fe8d0a0e5c4f27ead9083c756cc2",
+                },
+            },
+            {
+                id: "assethub",
+                name: "Asset Hub",
+                type: "substrate",
+                destinationIds: ["ethereum"],
+                paraInfo: {
+                    paraId: 1000,
+                    destinationFeeDOT: 0n,
+                    has20ByteAccounts: false,
+                    decimals: 10,
+                },
+                erc20tokensReceivable: {
+                    WETH: "0xc02aaa39b223fe8d0a0e5c4f27ead9083c756cc2",
+                },
+            },
+        ],
+        config: {
+            BEACON_HTTP_API: "https://lodestar-mainnet.chainsafe.io",
+            ETHEREUM_WS_API: (key) => `https://mainnet.infura.io/v3/${key}`,
+            RELAY_CHAIN_WS_URL: "wss://polkadot-rpc.dwellir.com",
+            ASSET_HUB_WS_URL: "wss://asset-hub-polkadot-rpc.dwellir.com",
+            BRIDGE_HUB_WS_URL: "wss://polkadot-bridge-hub-rpc.dwellir.com",
+            PARACHAINS: [],
+            GATEWAY_CONTRACT: "0x27ca963c279c93801941e1eb8799c23f407d68e7",
+            BEEFY_CONTRACT: "0x27e5e17ac995d3d720c311e1e9560e28f5855fb1",
+            ASSET_HUB_PARAID: 1000,
+            BRIDGE_HUB_PARAID: 1002,
+            PRIMARY_GOVERNANCE_CHANNEL_ID:
+                "0x0000000000000000000000000000000000000000000000000000000000000001",
+            SECONDARY_GOVERNANCE_CHANNEL_ID:
+                "0x0000000000000000000000000000000000000000000000000000000000000002",
+            RELAYERS: [
+                {
+                    name: "beacon",
+                    account: "5FyC9GkHhiAYjMtddwVNc2gx8wBjH9gpMKWbQ1QVXmmJtr8M",
+                    type: "substrate",
+                },
+                {
+                    name: "beefy",
+                    account: "0xF061685F2B729b89a7A5966B3ab9aee15269e8FE",
+                    type: "ethereum",
+                },
+                {
+                    name: "parachain-primary-gov",
+                    account: "0xE3f4e40E0dB2F828e248dB2790958035BaB1a4B5",
+                    type: "ethereum",
+                },
+                {
+                    name: "parachain-secondary-gov",
+                    account: "0x71429d3B9d68557C2F49e42e12B9cf7edAADCe3D",
+                    type: "ethereum",
+                },
+                {
+                    name: "execution-assethub",
+                    account: "5GeLu5rPcaoZ2RVDbhX8DKJt8NxnKn6DvvjfuhnwTZyYRY59",
+                    type: "substrate",
+                },
+                {
+                    name: "parachain-assethub",
+                    account: "0x0b65d43d159f1C40Bad7768fd59667E3104a2ECE",
+                    type: "ethereum",
+                },
+            ],
+        },
     },
-  },
-  'rococo_sepolia': {
-    name: 'rococo_sepolia',
-    locations: [{
-      id: 'ethereum',
-      name: 'Ethereum',
-      type: 'ethereum',
-      destinationIds: ['assethub', 'muse'],
-      erc20tokensReceivable: {
-        "WETH": '0xfff9976782d46cc05630d1f6ebab18b2324d6b14',
-        "vETH": '0xc3d088842dcf02c13699f936bb83dfbbc6f721ab',
-        "MUSE1": '0xb34a6924a02100ba6ef12af1c798285e8f7a16ee',
-        "MUSE2": '0xc9f05326311bc2a55426761bec20057685fb80f7',
-      },
-    },
-    {
-      id: 'assethub',
-      name: 'Asset Hub',
-      type: 'substrate',
-      destinationIds: ['ethereum'],
-      paraInfo: {
-        paraId: 1000,
-        destinationFeeDOT: 0n,
-        has20ByteAccounts: false,
-        decimals: 12,
-      },
-      erc20tokensReceivable: {
-        "WETH": '0xfff9976782d46cc05630d1f6ebab18b2324d6b14',
-        "vETH": '0xc3d088842dcf02c13699f936bb83dfbbc6f721ab',
-        "MUSE1": '0xb34a6924a02100ba6ef12af1c798285e8f7a16ee',
-        "MUSE2": '0xc9f05326311bc2a55426761bec20057685fb80f7',
-      },
-    },
-    {
-      id: 'muse',
-      name: 'Muse',
-      type: 'substrate',
-      destinationIds: [],
-      paraInfo: {
-        paraId: 3369,
-        destinationFeeDOT: 4_000_000_000_000n,
-        has20ByteAccounts: true,
-        decimals: 12,
-      },
-      erc20tokensReceivable: {
-        "MUSE1": '0xb34a6924a02100ba6ef12af1c798285e8f7a16ee',
-        "MUSE2": '0xc9f05326311bc2a55426761bec20057685fb80f7',
-      },
-    }],
-    config: {
-      BEACON_HTTP_API: 'https://lodestar-sepolia.chainsafe.io',
-      ETHEREUM_WS_API: (key) => `https://eth-sepolia.g.alchemy.com/v2/${key}`,
-      RELAY_CHAIN_WS_URL: 'wss://rococo-rpc.polkadot.io',
-      ASSET_HUB_WS_URL: 'wss://rococo-asset-hub-rpc.polkadot.io',
-      BRIDGE_HUB_WS_URL: 'wss://rococo-bridge-hub-rpc.polkadot.io',
-      PARACHAINS: ['wss://rococo-muse-rpc.polkadot.io'],
-      GATEWAY_CONTRACT: '0x5b4909ce6ca82d2ce23bd46738953c7959e710cd',
-      BEEFY_CONTRACT: '0x27e5e17ac995d3d720c311e1e9560e28f5855fb1',
-      ASSET_HUB_PARAID: 1000,
-      BRIDGE_HUB_PARAID: 1013,
-      PRIMARY_GOVERNANCE_CHANNEL_ID: '0x0000000000000000000000000000000000000000000000000000000000000001',
-      SECONDARY_GOVERNANCE_CHANNEL_ID: '0x0000000000000000000000000000000000000000000000000000000000000002',
-      RELAYERS: [
-        { name: 'beacon', account: '5FyC9GkHhiAYjMtddwVNc2gx8wBjH9gpMKWbQ1QVXmmJtr8M', type: 'substrate' },
-        { name: 'beefy', account: '0xF061685F2B729b89a7A5966B3ab9aee15269e8FE', type: 'ethereum' },
-        { name: 'parachain-primary-gov', account: '0xE3f4e40E0dB2F828e248dB2790958035BaB1a4B5', type: 'ethereum' },
-        { name: 'parachain-secondary-gov', account: '0x71429d3B9d68557C2F49e42e12B9cf7edAADCe3D', type: 'ethereum' },
-        { name: 'execution-assethub', account: '5GeLu5rPcaoZ2RVDbhX8DKJt8NxnKn6DvvjfuhnwTZyYRY59', type: 'substrate' },
-        { name: 'parachain-assethub', account: '0x0b65d43d159f1C40Bad7768fd59667E3104a2ECE', type: 'ethereum' },
-      ],
-    },
-  },
-  'polkadot_mainnet': {
-    name: 'polkadot_mainnet',
-    locations: [{
-      id: 'ethereum',
-      name: 'Ethereum',
-      type: 'ethereum',
-      destinationIds: ['assethub'],
-      erc20tokensReceivable: {
-        "WETH": '0xc02aaa39b223fe8d0a0e5c4f27ead9083c756cc2',
-      },
-    },
-    {
-      id: 'assethub',
-      name: 'Asset Hub',
-      type: 'substrate',
-      destinationIds: ['ethereum'],
-      paraInfo: {
-        paraId: 1000,
-        destinationFeeDOT: 0n,
-        has20ByteAccounts: false,
-        decimals: 10,
-      },
-      erc20tokensReceivable: {
-        "WETH": '0xc02aaa39b223fe8d0a0e5c4f27ead9083c756cc2',
-      },
-    }],
-    config: {
-      BEACON_HTTP_API: 'https://lodestar-mainnet.chainsafe.io',
-      ETHEREUM_WS_API: (key) => `https://mainnet.infura.io/v3/${key}`,
-      RELAY_CHAIN_WS_URL: 'wss://polkadot-rpc.dwellir.com',
-      ASSET_HUB_WS_URL: 'wss://asset-hub-polkadot-rpc.dwellir.com',
-      BRIDGE_HUB_WS_URL: 'wss://polkadot-bridge-hub-rpc.dwellir.com',
-      PARACHAINS: [],
-      GATEWAY_CONTRACT: '0x27ca963c279c93801941e1eb8799c23f407d68e7',
-      BEEFY_CONTRACT: '0x27e5e17ac995d3d720c311e1e9560e28f5855fb1',
-      ASSET_HUB_PARAID: 1000,
-      BRIDGE_HUB_PARAID: 1002,
-      PRIMARY_GOVERNANCE_CHANNEL_ID: '0x0000000000000000000000000000000000000000000000000000000000000001',
-      SECONDARY_GOVERNANCE_CHANNEL_ID: '0x0000000000000000000000000000000000000000000000000000000000000002',
-      RELAYERS: [
-        { name: 'beacon', account: '5FyC9GkHhiAYjMtddwVNc2gx8wBjH9gpMKWbQ1QVXmmJtr8M', type: 'substrate' },
-        { name: 'beefy', account: '0xF061685F2B729b89a7A5966B3ab9aee15269e8FE', type: 'ethereum' },
-        { name: 'parachain-primary-gov', account: '0xE3f4e40E0dB2F828e248dB2790958035BaB1a4B5', type: 'ethereum' },
-        { name: 'parachain-secondary-gov', account: '0x71429d3B9d68557C2F49e42e12B9cf7edAADCe3D', type: 'ethereum' },
-        { name: 'execution-assethub', account: '5GeLu5rPcaoZ2RVDbhX8DKJt8NxnKn6DvvjfuhnwTZyYRY59', type: 'substrate' },
-        { name: 'parachain-assethub', account: '0x0b65d43d159f1C40Bad7768fd59667E3104a2ECE', type: 'ethereum' },
-      ],
-    },
-  }
-};+}