--- conflicted
+++ resolved
@@ -14,18 +14,7 @@
     IGatewayV1 as IGateway,
     IGatewayV1__factory as IGateway__factory,
 } from "@snowbridge/contract-types"
-<<<<<<< HEAD
-import {
-    Asset,
-    AssetRegistry,
-    ERC20Metadata,
-    ETHER_TOKEN_ADDRESS,
-    padFeeByPercentage,
-    Parachain,
-} from "./assets_v2"
-=======
 import { Asset, AssetRegistry, ERC20Metadata, ETHER_TOKEN_ADDRESS, Parachain } from "./assets_v2"
->>>>>>> b2edc7d4
 import { getOperatingStatus, OperationStatus } from "./status"
 import { ApiPromise } from "@polkadot/api"
 import {
