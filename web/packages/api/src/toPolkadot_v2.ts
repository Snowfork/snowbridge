--- conflicted
+++ resolved
@@ -14,12 +14,7 @@
     IGatewayV1 as IGateway,
     IGatewayV1__factory as IGateway__factory,
 } from "@snowbridge/contract-types"
-<<<<<<< HEAD
-import { padFeeByPercentage } from "./assets_v2"
-import { Asset, AssetRegistry, ERC20Metadata, ETHER_TOKEN_ADDRESS, Parachain } from "./types"
-=======
 import { Asset, AssetRegistry, ERC20Metadata, ETHER_TOKEN_ADDRESS, Parachain } from "./assets_v2"
->>>>>>> b2edc7d4
 import { getOperatingStatus, OperationStatus } from "./status"
 import { ApiPromise } from "@polkadot/api"
 import {
