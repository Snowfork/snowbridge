lockfileVersion: '6.0'

settings:
  autoInstallPeers: true
  excludeLinksFromLockfile: false

importers:

  .:
    devDependencies:
      '@remix-project/remixd':
        specifier: ^0.6.14
        version: 0.6.14
      ts-node:
        specifier: ^10.9.2
        version: 10.9.2(@types/node@18.19.31)(typescript@5.4.5)
      tsconfig-paths:
        specifier: ^4.2.0
        version: 4.2.0
      turbo:
        specifier: ^1.9.4
        version: 1.9.4
      typescript:
        specifier: ^5.4.5
        version: 5.4.5

  packages/api:
    dependencies:
      '@polkadot/api':
        specifier: ^11.2.1
        version: 11.2.1
      '@polkadot/keyring':
        specifier: ^12.6.2
        version: 12.6.2(@polkadot/util-crypto@12.6.2)(@polkadot/util@12.6.2)
      '@polkadot/types':
        specifier: ^11.2.1
        version: 11.2.1
      '@polkadot/util':
        specifier: ^12.6.2
        version: 12.6.2
      '@polkadot/util-crypto':
        specifier: ^12.6.2
        version: 12.6.2(@polkadot/util@12.6.2)
      '@snowbridge/contract-types':
        specifier: workspace:*
        version: link:../contract-types
      '@typechain/ethers-v6':
        specifier: ^0.5.1
        version: 0.5.1(ethers@6.12.1)(typechain@8.3.2)(typescript@5.4.5)
      ethers:
        specifier: ^6.12.1
        version: 6.12.1
      rxjs:
        specifier: ^7.8.1
        version: 7.8.1
    devDependencies:
      '@types/node':
        specifier: ^18.19.31
        version: 18.19.31
      '@typescript-eslint/eslint-plugin':
        specifier: ^5.62.0
        version: 5.62.0(@typescript-eslint/parser@5.62.0)(eslint@8.57.0)(typescript@5.4.5)
      '@typescript-eslint/parser':
        specifier: ^5.62.0
        version: 5.62.0(eslint@8.57.0)(typescript@5.4.5)
      eslint:
        specifier: ^8.57.0
        version: 8.57.0
      eslint-config-prettier:
        specifier: ^8.10.0
        version: 8.10.0(eslint@8.57.0)
      prettier:
        specifier: ^2.8.8
        version: 2.8.8
      ts-node:
        specifier: ^10.9.2
        version: 10.9.2(@types/node@18.19.31)(typescript@5.4.5)
      tsconfig-paths:
        specifier: ^4.2.0
        version: 4.2.0
      typescript:
        specifier: ^5.4.5
        version: 5.4.5

  packages/contract-types:
    dependencies:
      ethers:
        specifier: ^6.12.1
        version: 6.12.1
    devDependencies:
      '@typechain/ethers-v6':
        specifier: ^0.5.1
        version: 0.5.1(ethers@6.12.1)(typechain@8.3.2)(typescript@5.4.5)
      '@types/node':
        specifier: ^18.19.31
        version: 18.19.31
      ts-node:
        specifier: ^10.9.2
        version: 10.9.2(@types/node@18.19.31)(typescript@5.4.5)
      typechain:
        specifier: ^8.3.2
        version: 8.3.2(typescript@5.4.5)
      typescript:
        specifier: ^5.4.5
        version: 5.4.5

  packages/operations:
    dependencies:
      '@aws-sdk/client-cloudwatch':
        specifier: ^3.574.0
        version: 3.574.0
      '@ethersproject/abi':
        specifier: ^5.7.0
        version: 5.7.0
      '@ethersproject/bytes':
        specifier: ^5.7.0
        version: 5.7.0
      '@ethersproject/providers':
        specifier: ^5.7.2
        version: 5.7.2
      '@ethersproject/units':
        specifier: ^5.7.0
        version: 5.7.0
      '@fastify/rate-limit':
        specifier: ^9.1.0
        version: 9.1.0
      '@polkadot/api':
        specifier: ^11.2.1
        version: 11.2.1
      '@polkadot/keyring':
        specifier: ^12.6.2
        version: 12.6.2(@polkadot/util-crypto@12.6.2)(@polkadot/util@12.6.2)
      '@polkadot/types':
        specifier: ^11.2.1
        version: 11.2.1
      '@polkadot/types-codec':
        specifier: ^11.0.2
        version: 11.0.2
      '@polkadot/util':
        specifier: ^12.6.2
        version: 12.6.2
      '@polkadot/util-crypto':
        specifier: ^12.6.2
        version: 12.6.2(@polkadot/util@12.6.2)
      '@snowbridge/api':
        specifier: workspace:*
        version: link:../api
      '@snowbridge/contract-types':
        specifier: workspace:*
        version: link:../contract-types
      '@types/keccak':
        specifier: ^3.0.4
        version: 3.0.4
      '@types/lodash':
        specifier: ^4.17.0
        version: 4.17.0
      '@types/node':
        specifier: ^18.19.31
        version: 18.19.31
      '@types/node-cron':
        specifier: ^3.0.11
        version: 3.0.11
      '@types/secp256k1':
        specifier: ^4.0.6
        version: 4.0.6
      '@types/seedrandom':
        specifier: ^3.0.8
        version: 3.0.8
      axios:
        specifier: ^1.6.8
        version: 1.6.8
      bitfield:
        specifier: ^4.2.0
        version: 4.2.0
      dotenv:
        specifier: ^16.4.5
        version: 16.4.5
      ethers:
        specifier: ^6.12.1
        version: 6.12.1
      fastify:
        specifier: ^4.27.0
        version: 4.27.0
      keccak:
        specifier: ^3.0.4
        version: 3.0.4
      lodash:
        specifier: ^4.17.21
        version: 4.17.21
      merkletreejs:
        specifier: ^0.2.32
        version: 0.2.32
      node-cron:
        specifier: ^3.0.3
        version: 3.0.3
      rlp:
        specifier: ^2.2.7
        version: 2.2.7
      secp256k1:
        specifier: ^4.0.3
        version: 4.0.3
      seedrandom:
        specifier: ^3.0.5
        version: 3.0.5
    devDependencies:
      '@typescript-eslint/eslint-plugin':
        specifier: ^5.62.0
        version: 5.62.0(@typescript-eslint/parser@5.62.0)(eslint@8.57.0)(typescript@5.4.5)
      '@typescript-eslint/parser':
        specifier: ^5.62.0
        version: 5.62.0(eslint@8.57.0)(typescript@5.4.5)
      eslint:
        specifier: ^8.57.0
        version: 8.57.0
      eslint-config-prettier:
        specifier: ^8.10.0
        version: 8.10.0(eslint@8.57.0)
      ts-node:
        specifier: ^10.9.2
        version: 10.9.2(@types/node@18.19.31)(typescript@5.4.5)
      tsconfig-paths:
        specifier: ^4.2.0
        version: 4.2.0
      typescript:
        specifier: ^5.4.5
        version: 5.4.5

  packages/test:
    devDependencies:
      '@polkadot/api':
        specifier: ^11.2.1
        version: 11.2.1
      '@polkadot/api-cli':
        specifier: ^0.56.11
        version: 0.56.11
      '@polkadot/keyring':
        specifier: ^12.6.2
        version: 12.6.2(@polkadot/util-crypto@12.6.2)(@polkadot/util@12.6.2)
      '@polkadot/types':
        specifier: ^11.2.1
        version: 11.2.1
      '@polkadot/util':
        specifier: ^12.6.2
        version: 12.6.2
      '@polkadot/util-crypto':
        specifier: ^12.6.2
        version: 12.6.2(@polkadot/util@12.6.2)
      '@types/keccak':
        specifier: ^3.0.1
        version: 3.0.1
      '@types/node':
        specifier: ^18.16.8
        version: 18.16.8
      '@types/yargs':
        specifier: ^17.0.24
        version: 17.0.24
      '@zombienet/cli':
        specifier: ^1.3.93
        version: 1.3.93(@polkadot/util@12.6.2)(@types/node@18.16.8)
      bignumber.js:
        specifier: ^9.1.1
        version: 9.1.1
      bn.js:
        specifier: ^5.2.1
        version: 5.2.1
      c-kzg:
        specifier: ^1.1.3
        version: 1.1.3
      chai:
        specifier: ^4.3.7
        version: 4.3.7
      chai-as-promised:
        specifier: ^7.1.1
        version: 7.1.1(chai@4.3.7)
      chai-bignumber:
        specifier: ^3.1.0
        version: 3.1.0
      esm:
        specifier: ^3.2.25
        version: 3.2.25
      ethers:
        specifier: ^5.7.2
        version: 5.7.2
      fastify:
        specifier: 4.24.3
        version: 4.24.3
      keccak:
        specifier: ^3.0.3
        version: 3.0.3
      mocha:
        specifier: ^8.4.0
        version: 8.4.0
      node-fetch:
        specifier: ^3.3.1
        version: 3.3.1
      rlp:
        specifier: ^2.2.7
        version: 2.2.7
      ts-node:
        specifier: ^10.9.1
        version: 10.9.1(@types/node@18.16.8)(typescript@4.9.5)
      typescript:
        specifier: ^4.9.5
        version: 4.9.5
      ws:
        specifier: ^7.5.9
        version: 7.5.9
      yargs:
        specifier: ^17.7.2
        version: 17.7.2

  packages/test-helpers:
    dependencies:
      '@ethersproject/abi':
        specifier: ^5.0.0
        version: 5.7.0
      '@ethersproject/bytes':
        specifier: ^5.0.0
        version: 5.7.0
      '@ethersproject/providers':
        specifier: ^5.4.7
        version: 5.7.2
      '@ethersproject/units':
        specifier: ^5.4.7
        version: 5.7.0
      '@polkadot/api':
        specifier: ^10.12.1
        version: 10.12.1
      '@polkadot/types':
        specifier: ^10.12.1
        version: 10.12.1
      '@polkadot/types-codec':
        specifier: ^10.12.1
        version: 10.12.1
      '@snowbridge/contract-types':
        specifier: workspace:*
        version: link:../contract-types
      '@typechain/ethers-v5':
        specifier: ^10.1.1
        version: 10.1.1(@ethersproject/abi@5.7.0)(@ethersproject/bytes@5.7.0)(@ethersproject/providers@5.7.2)(ethers@5.7.2)(typechain@8.3.2)(typescript@5.1.6)
      '@types/keccak':
        specifier: ^3.0.1
        version: 3.0.1
      '@types/lodash':
        specifier: ^4.14.186
        version: 4.14.187
      '@types/secp256k1':
        specifier: ^4.0.3
        version: 4.0.3
      '@types/seedrandom':
        specifier: ^3.0.2
        version: 3.0.2
      bitfield:
        specifier: ^4.1.0
        version: 4.1.0
      ethereumjs-abi:
        specifier: ^0.6.8
        version: 0.6.8
      ethereumjs-util:
        specifier: ^7.0.10
        version: 7.1.5
      ethers:
        specifier: ^5.7.2
        version: 5.7.2
      keccak:
        specifier: ^3.0.2
        version: 3.0.3
      lodash:
        specifier: ^4.17.21
        version: 4.17.21
      merkletreejs:
        specifier: ^0.2.18
        version: 0.2.32
      rlp:
        specifier: ^2.2.6
        version: 2.2.7
      secp256k1:
        specifier: ^4.0.2
        version: 4.0.3
      seedrandom:
        specifier: ^3.0.5
        version: 3.0.5
    devDependencies:
      '@types/node':
        specifier: ^18.16.8
        version: 18.19.31
      '@typescript-eslint/eslint-plugin':
        specifier: ^5.42.0
        version: 5.42.0(@typescript-eslint/parser@5.42.0)(eslint@8.26.0)(typescript@5.1.6)
      '@typescript-eslint/parser':
        specifier: ^5.42.0
        version: 5.42.0(eslint@8.26.0)(typescript@5.1.6)
      eslint:
        specifier: ^8.26.0
        version: 8.26.0
      eslint-config-prettier:
        specifier: ^8.5.0
        version: 8.5.0(eslint@8.26.0)
      ts-node:
        specifier: ^10.9.1
        version: 10.9.1(@types/node@18.19.31)(typescript@5.1.6)
      tsconfig-paths:
        specifier: ^4.2.0
        version: 4.2.0
      typescript:
        specifier: ^5.1.6
        version: 5.1.6

packages:

  /@aashutoshrathi/word-wrap@1.2.6:
    resolution: {integrity: sha512-1Yjs2SvM8TflER/OD3cOjhWWOZb58A2t7wpE2S9XfBYTiIl+XFhQG2bjy4Pu1I+EAlCNUzRDYDdFwFYUKvXcIA==}
    engines: {node: '>=0.10.0'}
    dev: true

  /@adraffy/ens-normalize@1.10.1:
    resolution: {integrity: sha512-96Z2IP3mYmF1Xg2cDm8f1gWGf/HUVedQ3FMifV4kG/PQ4yEP51xDtRAEfhVNt5f/uzpNkZHwWQuUcu6D6K+Ekw==}

  /@asamuzakjp/dom-selector@2.0.2:
    resolution: {integrity: sha512-x1KXOatwofR6ZAYzXRBL5wrdV0vwNxlTCK9NCuLqAzQYARqGcvFwiJA6A1ERuh+dgeA4Dxm3JBYictIes+SqUQ==}
    dependencies:
      bidi-js: 1.0.3
      css-tree: 2.3.1
      is-potential-custom-element-name: 1.0.1
    dev: true

  /@aws-crypto/ie11-detection@3.0.0:
    resolution: {integrity: sha512-341lBBkiY1DfDNKai/wXM3aujNBkXR7tq1URPQDL9wi3AUbI80NR74uF1TXHMm7po1AcnFk8iu2S2IeU/+/A+Q==}
    dependencies:
      tslib: 1.14.1
    dev: false

  /@aws-crypto/sha256-browser@3.0.0:
    resolution: {integrity: sha512-8VLmW2B+gjFbU5uMeqtQM6Nj0/F1bro80xQXCW6CQBWgosFWXTx77aeOF5CAIAmbOK64SdMBJdNr6J41yP5mvQ==}
    dependencies:
      '@aws-crypto/ie11-detection': 3.0.0
      '@aws-crypto/sha256-js': 3.0.0
      '@aws-crypto/supports-web-crypto': 3.0.0
      '@aws-crypto/util': 3.0.0
      '@aws-sdk/types': 3.567.0
      '@aws-sdk/util-locate-window': 3.568.0
      '@aws-sdk/util-utf8-browser': 3.259.0
      tslib: 1.14.1
    dev: false

  /@aws-crypto/sha256-js@3.0.0:
    resolution: {integrity: sha512-PnNN7os0+yd1XvXAy23CFOmTbMaDxgxXtTKHybrJ39Y8kGzBATgBFibWJKH6BhytLI/Zyszs87xCOBNyBig6vQ==}
    dependencies:
      '@aws-crypto/util': 3.0.0
      '@aws-sdk/types': 3.567.0
      tslib: 1.14.1
    dev: false

  /@aws-crypto/supports-web-crypto@3.0.0:
    resolution: {integrity: sha512-06hBdMwUAb2WFTuGG73LSC0wfPu93xWwo5vL2et9eymgmu3Id5vFAHBbajVWiGhPO37qcsdCap/FqXvJGJWPIg==}
    dependencies:
      tslib: 1.14.1
    dev: false

  /@aws-crypto/util@3.0.0:
    resolution: {integrity: sha512-2OJlpeJpCR48CC8r+uKVChzs9Iungj9wkZrl8Z041DWEWvyIHILYKCPNzJghKsivj+S3mLo6BVc7mBNzdxA46w==}
    dependencies:
      '@aws-sdk/types': 3.567.0
      '@aws-sdk/util-utf8-browser': 3.259.0
      tslib: 1.14.1
    dev: false

  /@aws-sdk/client-cloudwatch@3.574.0:
    resolution: {integrity: sha512-yvwjsTNPZtZd/VEhvQdePsEydHtFKAuihVaS21T7Z8mJkVZFld1E0P9XRWmJBTrPu7DeGgNoBihsyhtPHnn2fA==}
    engines: {node: '>=16.0.0'}
    dependencies:
      '@aws-crypto/sha256-browser': 3.0.0
      '@aws-crypto/sha256-js': 3.0.0
      '@aws-sdk/client-sso-oidc': 3.574.0(@aws-sdk/client-sts@3.574.0)
      '@aws-sdk/client-sts': 3.574.0
      '@aws-sdk/core': 3.572.0
      '@aws-sdk/credential-provider-node': 3.572.0(@aws-sdk/client-sso-oidc@3.574.0)(@aws-sdk/client-sts@3.574.0)
      '@aws-sdk/middleware-host-header': 3.567.0
      '@aws-sdk/middleware-logger': 3.568.0
      '@aws-sdk/middleware-recursion-detection': 3.567.0
      '@aws-sdk/middleware-user-agent': 3.572.0
      '@aws-sdk/region-config-resolver': 3.572.0
      '@aws-sdk/types': 3.567.0
      '@aws-sdk/util-endpoints': 3.572.0
      '@aws-sdk/util-user-agent-browser': 3.567.0
      '@aws-sdk/util-user-agent-node': 3.568.0
      '@smithy/config-resolver': 2.2.0
      '@smithy/core': 1.4.2
      '@smithy/fetch-http-handler': 2.5.0
      '@smithy/hash-node': 2.2.0
      '@smithy/invalid-dependency': 2.2.0
      '@smithy/middleware-compression': 2.2.0
      '@smithy/middleware-content-length': 2.2.0
      '@smithy/middleware-endpoint': 2.5.1
      '@smithy/middleware-retry': 2.3.1
      '@smithy/middleware-serde': 2.3.0
      '@smithy/middleware-stack': 2.2.0
      '@smithy/node-config-provider': 2.3.0
      '@smithy/node-http-handler': 2.5.0
      '@smithy/protocol-http': 3.3.0
      '@smithy/smithy-client': 2.5.1
      '@smithy/types': 2.12.0
      '@smithy/url-parser': 2.2.0
      '@smithy/util-base64': 2.3.0
      '@smithy/util-body-length-browser': 2.2.0
      '@smithy/util-body-length-node': 2.3.0
      '@smithy/util-defaults-mode-browser': 2.2.1
      '@smithy/util-defaults-mode-node': 2.3.1
      '@smithy/util-endpoints': 1.2.0
      '@smithy/util-middleware': 2.2.0
      '@smithy/util-retry': 2.2.0
      '@smithy/util-utf8': 2.3.0
      '@smithy/util-waiter': 2.2.0
      tslib: 2.6.2
    transitivePeerDependencies:
      - aws-crt
    dev: false

  /@aws-sdk/client-sso-oidc@3.574.0(@aws-sdk/client-sts@3.574.0):
    resolution: {integrity: sha512-WcR8AnFhx7bqhYwfSl3OrF0Pu0LfHGgSOnmmORHqRF7ykguE09M/WUlCCjTGmZjJZ1we3uF5Xg8Jg12eiD+bmw==}
    engines: {node: '>=16.0.0'}
    dependencies:
      '@aws-crypto/sha256-browser': 3.0.0
      '@aws-crypto/sha256-js': 3.0.0
      '@aws-sdk/client-sts': 3.574.0
      '@aws-sdk/core': 3.572.0
      '@aws-sdk/credential-provider-node': 3.572.0(@aws-sdk/client-sso-oidc@3.574.0)(@aws-sdk/client-sts@3.574.0)
      '@aws-sdk/middleware-host-header': 3.567.0
      '@aws-sdk/middleware-logger': 3.568.0
      '@aws-sdk/middleware-recursion-detection': 3.567.0
      '@aws-sdk/middleware-user-agent': 3.572.0
      '@aws-sdk/region-config-resolver': 3.572.0
      '@aws-sdk/types': 3.567.0
      '@aws-sdk/util-endpoints': 3.572.0
      '@aws-sdk/util-user-agent-browser': 3.567.0
      '@aws-sdk/util-user-agent-node': 3.568.0
      '@smithy/config-resolver': 2.2.0
      '@smithy/core': 1.4.2
      '@smithy/fetch-http-handler': 2.5.0
      '@smithy/hash-node': 2.2.0
      '@smithy/invalid-dependency': 2.2.0
      '@smithy/middleware-content-length': 2.2.0
      '@smithy/middleware-endpoint': 2.5.1
      '@smithy/middleware-retry': 2.3.1
      '@smithy/middleware-serde': 2.3.0
      '@smithy/middleware-stack': 2.2.0
      '@smithy/node-config-provider': 2.3.0
      '@smithy/node-http-handler': 2.5.0
      '@smithy/protocol-http': 3.3.0
      '@smithy/smithy-client': 2.5.1
      '@smithy/types': 2.12.0
      '@smithy/url-parser': 2.2.0
      '@smithy/util-base64': 2.3.0
      '@smithy/util-body-length-browser': 2.2.0
      '@smithy/util-body-length-node': 2.3.0
      '@smithy/util-defaults-mode-browser': 2.2.1
      '@smithy/util-defaults-mode-node': 2.3.1
      '@smithy/util-endpoints': 1.2.0
      '@smithy/util-middleware': 2.2.0
      '@smithy/util-retry': 2.2.0
      '@smithy/util-utf8': 2.3.0
      tslib: 2.6.2
    transitivePeerDependencies:
      - '@aws-sdk/client-sts'
      - aws-crt
    dev: false

  /@aws-sdk/client-sso@3.572.0:
    resolution: {integrity: sha512-S+xhScao5MD79AkrcHmFpEDk+CgoiuB/31WFcTcnrTio5TOUONAaT0QyscOIwRp7BZ7Aez7TBM+loTteJ+TQvg==}
    engines: {node: '>=16.0.0'}
    dependencies:
      '@aws-crypto/sha256-browser': 3.0.0
      '@aws-crypto/sha256-js': 3.0.0
      '@aws-sdk/core': 3.572.0
      '@aws-sdk/middleware-host-header': 3.567.0
      '@aws-sdk/middleware-logger': 3.568.0
      '@aws-sdk/middleware-recursion-detection': 3.567.0
      '@aws-sdk/middleware-user-agent': 3.572.0
      '@aws-sdk/region-config-resolver': 3.572.0
      '@aws-sdk/types': 3.567.0
      '@aws-sdk/util-endpoints': 3.572.0
      '@aws-sdk/util-user-agent-browser': 3.567.0
      '@aws-sdk/util-user-agent-node': 3.568.0
      '@smithy/config-resolver': 2.2.0
      '@smithy/core': 1.4.2
      '@smithy/fetch-http-handler': 2.5.0
      '@smithy/hash-node': 2.2.0
      '@smithy/invalid-dependency': 2.2.0
      '@smithy/middleware-content-length': 2.2.0
      '@smithy/middleware-endpoint': 2.5.1
      '@smithy/middleware-retry': 2.3.1
      '@smithy/middleware-serde': 2.3.0
      '@smithy/middleware-stack': 2.2.0
      '@smithy/node-config-provider': 2.3.0
      '@smithy/node-http-handler': 2.5.0
      '@smithy/protocol-http': 3.3.0
      '@smithy/smithy-client': 2.5.1
      '@smithy/types': 2.12.0
      '@smithy/url-parser': 2.2.0
      '@smithy/util-base64': 2.3.0
      '@smithy/util-body-length-browser': 2.2.0
      '@smithy/util-body-length-node': 2.3.0
      '@smithy/util-defaults-mode-browser': 2.2.1
      '@smithy/util-defaults-mode-node': 2.3.1
      '@smithy/util-endpoints': 1.2.0
      '@smithy/util-middleware': 2.2.0
      '@smithy/util-retry': 2.2.0
      '@smithy/util-utf8': 2.3.0
      tslib: 2.6.2
    transitivePeerDependencies:
      - aws-crt
    dev: false

  /@aws-sdk/client-sts@3.574.0:
    resolution: {integrity: sha512-WNDSG9nipap/L1gGDkCQvU2u413HmVxMJKr41lBCibioz42Z4i6XkCr1etYwIjuVfGF6QPrsEsYLqRwlAC/BQg==}
    engines: {node: '>=16.0.0'}
    dependencies:
      '@aws-crypto/sha256-browser': 3.0.0
      '@aws-crypto/sha256-js': 3.0.0
      '@aws-sdk/client-sso-oidc': 3.574.0(@aws-sdk/client-sts@3.574.0)
      '@aws-sdk/core': 3.572.0
      '@aws-sdk/credential-provider-node': 3.572.0(@aws-sdk/client-sso-oidc@3.574.0)(@aws-sdk/client-sts@3.574.0)
      '@aws-sdk/middleware-host-header': 3.567.0
      '@aws-sdk/middleware-logger': 3.568.0
      '@aws-sdk/middleware-recursion-detection': 3.567.0
      '@aws-sdk/middleware-user-agent': 3.572.0
      '@aws-sdk/region-config-resolver': 3.572.0
      '@aws-sdk/types': 3.567.0
      '@aws-sdk/util-endpoints': 3.572.0
      '@aws-sdk/util-user-agent-browser': 3.567.0
      '@aws-sdk/util-user-agent-node': 3.568.0
      '@smithy/config-resolver': 2.2.0
      '@smithy/core': 1.4.2
      '@smithy/fetch-http-handler': 2.5.0
      '@smithy/hash-node': 2.2.0
      '@smithy/invalid-dependency': 2.2.0
      '@smithy/middleware-content-length': 2.2.0
      '@smithy/middleware-endpoint': 2.5.1
      '@smithy/middleware-retry': 2.3.1
      '@smithy/middleware-serde': 2.3.0
      '@smithy/middleware-stack': 2.2.0
      '@smithy/node-config-provider': 2.3.0
      '@smithy/node-http-handler': 2.5.0
      '@smithy/protocol-http': 3.3.0
      '@smithy/smithy-client': 2.5.1
      '@smithy/types': 2.12.0
      '@smithy/url-parser': 2.2.0
      '@smithy/util-base64': 2.3.0
      '@smithy/util-body-length-browser': 2.2.0
      '@smithy/util-body-length-node': 2.3.0
      '@smithy/util-defaults-mode-browser': 2.2.1
      '@smithy/util-defaults-mode-node': 2.3.1
      '@smithy/util-endpoints': 1.2.0
      '@smithy/util-middleware': 2.2.0
      '@smithy/util-retry': 2.2.0
      '@smithy/util-utf8': 2.3.0
      tslib: 2.6.2
    transitivePeerDependencies:
      - aws-crt
    dev: false

  /@aws-sdk/core@3.572.0:
    resolution: {integrity: sha512-DBmf94qfN0dfaLl5EnNcq6TakWfOtVXYifHoTbX+VBwESj3rlY4W+W4mAnvBgAqDjlLFy7bBljmx+vnjnV73lg==}
    engines: {node: '>=16.0.0'}
    dependencies:
      '@smithy/core': 1.4.2
      '@smithy/protocol-http': 3.3.0
      '@smithy/signature-v4': 2.3.0
      '@smithy/smithy-client': 2.5.1
      '@smithy/types': 2.12.0
      fast-xml-parser: 4.2.5
      tslib: 2.6.2
    dev: false

  /@aws-sdk/credential-provider-env@3.568.0:
    resolution: {integrity: sha512-MVTQoZwPnP1Ev5A7LG+KzeU6sCB8BcGkZeDT1z1V5Wt7GPq0MgFQTSSjhImnB9jqRSZkl1079Bt3PbO6lfIS8g==}
    engines: {node: '>=16.0.0'}
    dependencies:
      '@aws-sdk/types': 3.567.0
      '@smithy/property-provider': 2.2.0
      '@smithy/types': 2.12.0
      tslib: 2.6.2
    dev: false

  /@aws-sdk/credential-provider-http@3.568.0:
    resolution: {integrity: sha512-gL0NlyI2eW17hnCrh45hZV+qjtBquB+Bckiip9R6DIVRKqYcoILyiFhuOgf2bXeF23gVh6j18pvUvIoTaFWs5w==}
    engines: {node: '>=16.0.0'}
    dependencies:
      '@aws-sdk/types': 3.567.0
      '@smithy/fetch-http-handler': 2.5.0
      '@smithy/node-http-handler': 2.5.0
      '@smithy/property-provider': 2.2.0
      '@smithy/protocol-http': 3.3.0
      '@smithy/smithy-client': 2.5.1
      '@smithy/types': 2.12.0
      '@smithy/util-stream': 2.2.0
      tslib: 2.6.2
    dev: false

  /@aws-sdk/credential-provider-ini@3.572.0(@aws-sdk/client-sso-oidc@3.574.0)(@aws-sdk/client-sts@3.574.0):
    resolution: {integrity: sha512-05KzbAp77fEiQXqMeodXeMbT83FOqSyBrfSEMz6U8uBXeJCy8zPUjN3acqcbG55/HNJHUvg1cftqzy+fUz71gA==}
    engines: {node: '>=16.0.0'}
    peerDependencies:
      '@aws-sdk/client-sts': 3.572.0
    dependencies:
      '@aws-sdk/client-sts': 3.574.0
      '@aws-sdk/credential-provider-env': 3.568.0
      '@aws-sdk/credential-provider-process': 3.572.0
      '@aws-sdk/credential-provider-sso': 3.572.0(@aws-sdk/client-sso-oidc@3.574.0)
      '@aws-sdk/credential-provider-web-identity': 3.568.0(@aws-sdk/client-sts@3.574.0)
      '@aws-sdk/types': 3.567.0
      '@smithy/credential-provider-imds': 2.3.0
      '@smithy/property-provider': 2.2.0
      '@smithy/shared-ini-file-loader': 2.4.0
      '@smithy/types': 2.12.0
      tslib: 2.6.2
    transitivePeerDependencies:
      - '@aws-sdk/client-sso-oidc'
      - aws-crt
    dev: false

  /@aws-sdk/credential-provider-node@3.572.0(@aws-sdk/client-sso-oidc@3.574.0)(@aws-sdk/client-sts@3.574.0):
    resolution: {integrity: sha512-anlYZnpmVkfp9Gan+LcEkQvmRf/m0KcbR11th8sBEyI5lxMaHKXhnAtC/hEGT7e3L6rgNOrFYTPuSvllITD/Pg==}
    engines: {node: '>=16.0.0'}
    dependencies:
      '@aws-sdk/credential-provider-env': 3.568.0
      '@aws-sdk/credential-provider-http': 3.568.0
      '@aws-sdk/credential-provider-ini': 3.572.0(@aws-sdk/client-sso-oidc@3.574.0)(@aws-sdk/client-sts@3.574.0)
      '@aws-sdk/credential-provider-process': 3.572.0
      '@aws-sdk/credential-provider-sso': 3.572.0(@aws-sdk/client-sso-oidc@3.574.0)
      '@aws-sdk/credential-provider-web-identity': 3.568.0(@aws-sdk/client-sts@3.574.0)
      '@aws-sdk/types': 3.567.0
      '@smithy/credential-provider-imds': 2.3.0
      '@smithy/property-provider': 2.2.0
      '@smithy/shared-ini-file-loader': 2.4.0
      '@smithy/types': 2.12.0
      tslib: 2.6.2
    transitivePeerDependencies:
      - '@aws-sdk/client-sso-oidc'
      - '@aws-sdk/client-sts'
      - aws-crt
    dev: false

  /@aws-sdk/credential-provider-process@3.572.0:
    resolution: {integrity: sha512-hXcOytf0BadSm/MMy7MV8mmY0+Jv3mkavsHNBx0R82hw5ollD0I3JyOAaCtdUpztF0I72F8K+q8SpJQZ+EwArw==}
    engines: {node: '>=16.0.0'}
    dependencies:
      '@aws-sdk/types': 3.567.0
      '@smithy/property-provider': 2.2.0
      '@smithy/shared-ini-file-loader': 2.4.0
      '@smithy/types': 2.12.0
      tslib: 2.6.2
    dev: false

  /@aws-sdk/credential-provider-sso@3.572.0(@aws-sdk/client-sso-oidc@3.574.0):
    resolution: {integrity: sha512-iIlnpJiDXFp3XC4hJNSiNurnU24mr3iLB3HoNa9efr944bo6XBl9FQdk3NssIkqzSmgyoB2CEUx/daBHz4XSow==}
    engines: {node: '>=16.0.0'}
    dependencies:
      '@aws-sdk/client-sso': 3.572.0
      '@aws-sdk/token-providers': 3.572.0(@aws-sdk/client-sso-oidc@3.574.0)
      '@aws-sdk/types': 3.567.0
      '@smithy/property-provider': 2.2.0
      '@smithy/shared-ini-file-loader': 2.4.0
      '@smithy/types': 2.12.0
      tslib: 2.6.2
    transitivePeerDependencies:
      - '@aws-sdk/client-sso-oidc'
      - aws-crt
    dev: false

  /@aws-sdk/credential-provider-web-identity@3.568.0(@aws-sdk/client-sts@3.574.0):
    resolution: {integrity: sha512-ZJSmTmoIdg6WqAULjYzaJ3XcbgBzVy36lir6Y0UBMRGaxDgos1AARuX6EcYzXOl+ksLvxt/xMQ+3aYh1LWfKSw==}
    engines: {node: '>=16.0.0'}
    peerDependencies:
      '@aws-sdk/client-sts': ^3.568.0
    dependencies:
      '@aws-sdk/client-sts': 3.574.0
      '@aws-sdk/types': 3.567.0
      '@smithy/property-provider': 2.2.0
      '@smithy/types': 2.12.0
      tslib: 2.6.2
    dev: false

  /@aws-sdk/middleware-host-header@3.567.0:
    resolution: {integrity: sha512-zQHHj2N3in9duKghH7AuRNrOMLnKhW6lnmb7dznou068DJtDr76w475sHp2TF0XELsOGENbbBsOlN/S5QBFBVQ==}
    engines: {node: '>=16.0.0'}
    dependencies:
      '@aws-sdk/types': 3.567.0
      '@smithy/protocol-http': 3.3.0
      '@smithy/types': 2.12.0
      tslib: 2.6.2
    dev: false

  /@aws-sdk/middleware-logger@3.568.0:
    resolution: {integrity: sha512-BinH72RG7K3DHHC1/tCulocFv+ZlQ9SrPF9zYT0T1OT95JXuHhB7fH8gEABrc6DAtOdJJh2fgxQjPy5tzPtsrA==}
    engines: {node: '>=16.0.0'}
    dependencies:
      '@aws-sdk/types': 3.567.0
      '@smithy/types': 2.12.0
      tslib: 2.6.2
    dev: false

  /@aws-sdk/middleware-recursion-detection@3.567.0:
    resolution: {integrity: sha512-rFk3QhdT4IL6O/UWHmNdjJiURutBCy+ogGqaNHf/RELxgXH3KmYorLwCe0eFb5hq8f6vr3zl4/iH7YtsUOuo1w==}
    engines: {node: '>=16.0.0'}
    dependencies:
      '@aws-sdk/types': 3.567.0
      '@smithy/protocol-http': 3.3.0
      '@smithy/types': 2.12.0
      tslib: 2.6.2
    dev: false

  /@aws-sdk/middleware-user-agent@3.572.0:
    resolution: {integrity: sha512-R4bBbLp1ywtF1kJoOX1juDMztKPWeQHNj6XuTvtruFDn1RdfnBlbM3+9rguRfH5s4V+xfl8SSWchnyo2cI00xg==}
    engines: {node: '>=16.0.0'}
    dependencies:
      '@aws-sdk/types': 3.567.0
      '@aws-sdk/util-endpoints': 3.572.0
      '@smithy/protocol-http': 3.3.0
      '@smithy/types': 2.12.0
      tslib: 2.6.2
    dev: false

  /@aws-sdk/region-config-resolver@3.572.0:
    resolution: {integrity: sha512-xkZMIxek44F4YW5r9otD1O5Y/kDkgAb6JNJePkP1qPVojrkCmin3OFYAOZgGm+T4DZAQ5rWhpaqTAWmnRumYfw==}
    engines: {node: '>=16.0.0'}
    dependencies:
      '@aws-sdk/types': 3.567.0
      '@smithy/node-config-provider': 2.3.0
      '@smithy/types': 2.12.0
      '@smithy/util-config-provider': 2.3.0
      '@smithy/util-middleware': 2.2.0
      tslib: 2.6.2
    dev: false

  /@aws-sdk/token-providers@3.572.0(@aws-sdk/client-sso-oidc@3.574.0):
    resolution: {integrity: sha512-IkSu8p32tQZhKqwmfLZLGfYwNhsS/HUQBLnDMHJlr9VifmDqlTurcr+DwMCaMimuFhcLeb45vqTymKf/ro/OBw==}
    engines: {node: '>=16.0.0'}
    peerDependencies:
      '@aws-sdk/client-sso-oidc': 3.572.0
    dependencies:
      '@aws-sdk/client-sso-oidc': 3.574.0(@aws-sdk/client-sts@3.574.0)
      '@aws-sdk/types': 3.567.0
      '@smithy/property-provider': 2.2.0
      '@smithy/shared-ini-file-loader': 2.4.0
      '@smithy/types': 2.12.0
      tslib: 2.6.2
    dev: false

  /@aws-sdk/types@3.567.0:
    resolution: {integrity: sha512-JBznu45cdgQb8+T/Zab7WpBmfEAh77gsk99xuF4biIb2Sw1mdseONdoGDjEJX57a25TzIv/WUJ2oABWumckz1A==}
    engines: {node: '>=16.0.0'}
    dependencies:
      '@smithy/types': 2.12.0
      tslib: 2.6.2
    dev: false

  /@aws-sdk/util-endpoints@3.572.0:
    resolution: {integrity: sha512-AIEC7ItIWBqkJLtqcSd0HG8tvdh3zVwqnKPHNrcfFay0Xonqx3p/qTCDwGosh5CM5hDGzyOSRA5PkacEDBTz9w==}
    engines: {node: '>=16.0.0'}
    dependencies:
      '@aws-sdk/types': 3.567.0
      '@smithy/types': 2.12.0
      '@smithy/util-endpoints': 1.2.0
      tslib: 2.6.2
    dev: false

  /@aws-sdk/util-locate-window@3.568.0:
    resolution: {integrity: sha512-3nh4TINkXYr+H41QaPelCceEB2FXP3fxp93YZXB/kqJvX0U9j0N0Uk45gvsjmEPzG8XxkPEeLIfT2I1M7A6Lig==}
    engines: {node: '>=16.0.0'}
    dependencies:
      tslib: 2.6.2
    dev: false

  /@aws-sdk/util-user-agent-browser@3.567.0:
    resolution: {integrity: sha512-cqP0uXtZ7m7hRysf3fRyJwcY1jCgQTpJy7BHB5VpsE7DXlXHD5+Ur5L42CY7UrRPrB6lc6YGFqaAOs5ghMcLyA==}
    dependencies:
      '@aws-sdk/types': 3.567.0
      '@smithy/types': 2.12.0
      bowser: 2.11.0
      tslib: 2.6.2
    dev: false

  /@aws-sdk/util-user-agent-node@3.568.0:
    resolution: {integrity: sha512-NVoZoLnKF+eXPBvXg+KqixgJkPSrerR6Gqmbjwqbv14Ini+0KNKB0/MXas1mDGvvEgtNkHI/Cb9zlJ3KXpti2A==}
    engines: {node: '>=16.0.0'}
    peerDependencies:
      aws-crt: '>=1.0.0'
    peerDependenciesMeta:
      aws-crt:
        optional: true
    dependencies:
      '@aws-sdk/types': 3.567.0
      '@smithy/node-config-provider': 2.3.0
      '@smithy/types': 2.12.0
      tslib: 2.6.2
    dev: false

  /@aws-sdk/util-utf8-browser@3.259.0:
    resolution: {integrity: sha512-UvFa/vR+e19XookZF8RzFZBrw2EUkQWxiBW0yYQAhvk3C+QVGl0H3ouca8LDBlBfQKXwmW3huo/59H8rwb1wJw==}
    dependencies:
      tslib: 2.6.2
    dev: false

  /@colors/colors@1.5.0:
    resolution: {integrity: sha512-ooWCrlZP11i8GImSjTHYHLkvFDP48nS4+204nGb1RiX/WXYHmJA2III9/e2DWVabCESdW7hBAEzHRqUn9OUVvQ==}
    engines: {node: '>=0.1.90'}
    requiresBuild: true
    dev: true
    optional: true

  /@cspotcode/source-map-support@0.8.1:
    resolution: {integrity: sha512-IchNf6dN4tHoMFIn/7OE8LWZ19Y6q/67Bmf6vnGREv8RSbBVb9LPJxEcnwrcwX6ixSvaiGoomAUvu4YSxXrVgw==}
    engines: {node: '>=12'}
    dependencies:
      '@jridgewell/trace-mapping': 0.3.9
    dev: true

  /@eslint-community/eslint-utils@4.4.0(eslint@8.57.0):
    resolution: {integrity: sha512-1/sA4dwrzBAyeUoQ6oxahHKmrZvsnLCg4RfxW3ZFGGmQkSNQPFNLV9CUEFQP1x9EYXHTo5p6xdhZM1Ne9p/AfA==}
    engines: {node: ^12.22.0 || ^14.17.0 || >=16.0.0}
    peerDependencies:
      eslint: ^6.0.0 || ^7.0.0 || >=8.0.0
    dependencies:
      eslint: 8.57.0
      eslint-visitor-keys: 3.4.3
    dev: true

  /@eslint-community/regexpp@4.10.0:
    resolution: {integrity: sha512-Cu96Sd2By9mCNTx2iyKOmq10v22jUVQv0lQnlGNy16oE9589yE+QADPbrMGCkA51cKZSg3Pu/aTJVTGfL/qjUA==}
    engines: {node: ^12.0.0 || ^14.0.0 || >=16.0.0}
    dev: true

  /@eslint/eslintrc@1.3.3:
    resolution: {integrity: sha512-uj3pT6Mg+3t39fvLrj8iuCIJ38zKO9FpGtJ4BBJebJhEwjoT+KLVNCcHT5QC9NGRIEi7fZ0ZR8YRb884auB4Lg==}
    engines: {node: ^12.22.0 || ^14.17.0 || >=16.0.0}
    dependencies:
      ajv: 6.12.6
      debug: 4.3.4(supports-color@8.1.1)
      espree: 9.5.2
      globals: 13.20.0
      ignore: 5.2.4
      import-fresh: 3.3.0
      js-yaml: 4.1.0
      minimatch: 3.1.2
      strip-json-comments: 3.1.1
    transitivePeerDependencies:
      - supports-color
    dev: true

  /@eslint/eslintrc@2.1.4:
    resolution: {integrity: sha512-269Z39MS6wVJtsoUl10L60WdkhJVdPG24Q4eZTH3nnF6lpvSShEK3wQjDX9JRWAUPvPh7COouPpU9IrqaZFvtQ==}
    engines: {node: ^12.22.0 || ^14.17.0 || >=16.0.0}
    dependencies:
      ajv: 6.12.6
      debug: 4.3.4(supports-color@8.1.1)
      espree: 9.6.1
      globals: 13.20.0
      ignore: 5.2.4
      import-fresh: 3.3.0
      js-yaml: 4.1.0
      minimatch: 3.1.2
      strip-json-comments: 3.1.1
    transitivePeerDependencies:
      - supports-color
    dev: true

  /@eslint/js@8.57.0:
    resolution: {integrity: sha512-Ys+3g2TaW7gADOJzPt83SJtCDhMjndcDMFVQ/Tj9iA1BfJzFKD9mAUXT3OenpuPHbI6P/myECxRJrofUsDx/5g==}
    engines: {node: ^12.22.0 || ^14.17.0 || >=16.0.0}
    dev: true

  /@ethersproject/abi@5.7.0:
    resolution: {integrity: sha512-351ktp42TiRcYB3H1OP8yajPeAQstMW/yCFokj/AthP9bLHzQFPlOrxOcwYEDkUAICmOHljvN4K39OMTMUa9RA==}
    dependencies:
      '@ethersproject/address': 5.7.0
      '@ethersproject/bignumber': 5.7.0
      '@ethersproject/bytes': 5.7.0
      '@ethersproject/constants': 5.7.0
      '@ethersproject/hash': 5.7.0
      '@ethersproject/keccak256': 5.7.0
      '@ethersproject/logger': 5.7.0
      '@ethersproject/properties': 5.7.0
      '@ethersproject/strings': 5.7.0

  /@ethersproject/abstract-provider@5.7.0:
    resolution: {integrity: sha512-R41c9UkchKCpAqStMYUpdunjo3pkEvZC3FAwZn5S5MGbXoMQOHIdHItezTETxAO5bevtMApSyEhn9+CHcDsWBw==}
    dependencies:
      '@ethersproject/bignumber': 5.7.0
      '@ethersproject/bytes': 5.7.0
      '@ethersproject/logger': 5.7.0
      '@ethersproject/networks': 5.7.1
      '@ethersproject/properties': 5.7.0
      '@ethersproject/transactions': 5.7.0
      '@ethersproject/web': 5.7.1

  /@ethersproject/abstract-signer@5.7.0:
    resolution: {integrity: sha512-a16V8bq1/Cz+TGCkE2OPMTOUDLS3grCpdjoJCYNnVBbdYEMSgKrU0+B90s8b6H+ByYTBZN7a3g76jdIJi7UfKQ==}
    dependencies:
      '@ethersproject/abstract-provider': 5.7.0
      '@ethersproject/bignumber': 5.7.0
      '@ethersproject/bytes': 5.7.0
      '@ethersproject/logger': 5.7.0
      '@ethersproject/properties': 5.7.0

  /@ethersproject/address@5.7.0:
    resolution: {integrity: sha512-9wYhYt7aghVGo758POM5nqcOMaE168Q6aRLJZwUmiqSrAungkG74gSSeKEIR7ukixesdRZGPgVqme6vmxs1fkA==}
    dependencies:
      '@ethersproject/bignumber': 5.7.0
      '@ethersproject/bytes': 5.7.0
      '@ethersproject/keccak256': 5.7.0
      '@ethersproject/logger': 5.7.0
      '@ethersproject/rlp': 5.7.0

  /@ethersproject/base64@5.7.0:
    resolution: {integrity: sha512-Dr8tcHt2mEbsZr/mwTPIQAf3Ai0Bks/7gTw9dSqk1mQvhW3XvRlmDJr/4n+wg1JmCl16NZue17CDh8xb/vZ0sQ==}
    dependencies:
      '@ethersproject/bytes': 5.7.0

  /@ethersproject/basex@5.7.0:
    resolution: {integrity: sha512-ywlh43GwZLv2Voc2gQVTKBoVQ1mti3d8HK5aMxsfu/nRDnMmNqaSJ3r3n85HBByT8OpoY96SXM1FogC533T4zw==}
    dependencies:
      '@ethersproject/bytes': 5.7.0
      '@ethersproject/properties': 5.7.0

  /@ethersproject/bignumber@5.7.0:
    resolution: {integrity: sha512-n1CAdIHRWjSucQO3MC1zPSVgV/6dy/fjL9pMrPP9peL+QxEg9wOsVqwD4+818B6LUEtaXzVHQiuivzRoxPxUGw==}
    dependencies:
      '@ethersproject/bytes': 5.7.0
      '@ethersproject/logger': 5.7.0
      bn.js: 5.2.1

  /@ethersproject/bytes@5.7.0:
    resolution: {integrity: sha512-nsbxwgFXWh9NyYWo+U8atvmMsSdKJprTcICAkvbBffT75qDocbuggBU0SJiVK2MuTrp0q+xvLkTnGMPK1+uA9A==}
    dependencies:
      '@ethersproject/logger': 5.7.0

  /@ethersproject/constants@5.7.0:
    resolution: {integrity: sha512-DHI+y5dBNvkpYUMiRQyxRBYBefZkJfo70VUkUAsRjcPs47muV9evftfZ0PJVCXYbAiCgght0DtcF9srFQmIgWA==}
    dependencies:
      '@ethersproject/bignumber': 5.7.0

  /@ethersproject/contracts@5.7.0:
    resolution: {integrity: sha512-5GJbzEU3X+d33CdfPhcyS+z8MzsTrBGk/sc+G+59+tPa9yFkl6HQ9D6L0QMgNTA9q8dT0XKxxkyp883XsQvbbg==}
    dependencies:
      '@ethersproject/abi': 5.7.0
      '@ethersproject/abstract-provider': 5.7.0
      '@ethersproject/abstract-signer': 5.7.0
      '@ethersproject/address': 5.7.0
      '@ethersproject/bignumber': 5.7.0
      '@ethersproject/bytes': 5.7.0
      '@ethersproject/constants': 5.7.0
      '@ethersproject/logger': 5.7.0
      '@ethersproject/properties': 5.7.0
      '@ethersproject/transactions': 5.7.0

  /@ethersproject/hash@5.7.0:
    resolution: {integrity: sha512-qX5WrQfnah1EFnO5zJv1v46a8HW0+E5xuBBDTwMFZLuVTx0tbU2kkx15NqdjxecrLGatQN9FGQKpb1FKdHCt+g==}
    dependencies:
      '@ethersproject/abstract-signer': 5.7.0
      '@ethersproject/address': 5.7.0
      '@ethersproject/base64': 5.7.0
      '@ethersproject/bignumber': 5.7.0
      '@ethersproject/bytes': 5.7.0
      '@ethersproject/keccak256': 5.7.0
      '@ethersproject/logger': 5.7.0
      '@ethersproject/properties': 5.7.0
      '@ethersproject/strings': 5.7.0

  /@ethersproject/hdnode@5.7.0:
    resolution: {integrity: sha512-OmyYo9EENBPPf4ERhR7oj6uAtUAhYGqOnIS+jE5pTXvdKBS99ikzq1E7Iv0ZQZ5V36Lqx1qZLeak0Ra16qpeOg==}
    dependencies:
      '@ethersproject/abstract-signer': 5.7.0
      '@ethersproject/basex': 5.7.0
      '@ethersproject/bignumber': 5.7.0
      '@ethersproject/bytes': 5.7.0
      '@ethersproject/logger': 5.7.0
      '@ethersproject/pbkdf2': 5.7.0
      '@ethersproject/properties': 5.7.0
      '@ethersproject/sha2': 5.7.0
      '@ethersproject/signing-key': 5.7.0
      '@ethersproject/strings': 5.7.0
      '@ethersproject/transactions': 5.7.0
      '@ethersproject/wordlists': 5.7.0

  /@ethersproject/json-wallets@5.7.0:
    resolution: {integrity: sha512-8oee5Xgu6+RKgJTkvEMl2wDgSPSAQ9MB/3JYjFV9jlKvcYHUXZC+cQp0njgmxdHkYWn8s6/IqIZYm0YWCjO/0g==}
    dependencies:
      '@ethersproject/abstract-signer': 5.7.0
      '@ethersproject/address': 5.7.0
      '@ethersproject/bytes': 5.7.0
      '@ethersproject/hdnode': 5.7.0
      '@ethersproject/keccak256': 5.7.0
      '@ethersproject/logger': 5.7.0
      '@ethersproject/pbkdf2': 5.7.0
      '@ethersproject/properties': 5.7.0
      '@ethersproject/random': 5.7.0
      '@ethersproject/strings': 5.7.0
      '@ethersproject/transactions': 5.7.0
      aes-js: 3.0.0
      scrypt-js: 3.0.1

  /@ethersproject/keccak256@5.7.0:
    resolution: {integrity: sha512-2UcPboeL/iW+pSg6vZ6ydF8tCnv3Iu/8tUmLLzWWGzxWKFFqOBQFLo6uLUv6BDrLgCDfN28RJ/wtByx+jZ4KBg==}
    dependencies:
      '@ethersproject/bytes': 5.7.0
      js-sha3: 0.8.0

  /@ethersproject/logger@5.7.0:
    resolution: {integrity: sha512-0odtFdXu/XHtjQXJYA3u9G0G8btm0ND5Cu8M7i5vhEcE8/HmF4Lbdqanwyv4uQTr2tx6b7fQRmgLrsnpQlmnig==}

  /@ethersproject/networks@5.7.1:
    resolution: {integrity: sha512-n/MufjFYv3yFcUyfhnXotyDlNdFb7onmkSy8aQERi2PjNcnWQ66xXxa3XlS8nCcA8aJKJjIIMNJTC7tu80GwpQ==}
    dependencies:
      '@ethersproject/logger': 5.7.0

  /@ethersproject/pbkdf2@5.7.0:
    resolution: {integrity: sha512-oR/dBRZR6GTyaofd86DehG72hY6NpAjhabkhxgr3X2FpJtJuodEl2auADWBZfhDHgVCbu3/H/Ocq2uC6dpNjjw==}
    dependencies:
      '@ethersproject/bytes': 5.7.0
      '@ethersproject/sha2': 5.7.0

  /@ethersproject/properties@5.7.0:
    resolution: {integrity: sha512-J87jy8suntrAkIZtecpxEPxY//szqr1mlBaYlQ0r4RCaiD2hjheqF9s1LVE8vVuJCXisjIP+JgtK/Do54ej4Sw==}
    dependencies:
      '@ethersproject/logger': 5.7.0

  /@ethersproject/providers@5.7.2:
    resolution: {integrity: sha512-g34EWZ1WWAVgr4aptGlVBF8mhl3VWjv+8hoAnzStu8Ah22VHBsuGzP17eb6xDVRzw895G4W7vvx60lFFur/1Rg==}
    dependencies:
      '@ethersproject/abstract-provider': 5.7.0
      '@ethersproject/abstract-signer': 5.7.0
      '@ethersproject/address': 5.7.0
      '@ethersproject/base64': 5.7.0
      '@ethersproject/basex': 5.7.0
      '@ethersproject/bignumber': 5.7.0
      '@ethersproject/bytes': 5.7.0
      '@ethersproject/constants': 5.7.0
      '@ethersproject/hash': 5.7.0
      '@ethersproject/logger': 5.7.0
      '@ethersproject/networks': 5.7.1
      '@ethersproject/properties': 5.7.0
      '@ethersproject/random': 5.7.0
      '@ethersproject/rlp': 5.7.0
      '@ethersproject/sha2': 5.7.0
      '@ethersproject/strings': 5.7.0
      '@ethersproject/transactions': 5.7.0
      '@ethersproject/web': 5.7.1
      bech32: 1.1.4
      ws: 7.4.6
    transitivePeerDependencies:
      - bufferutil
      - utf-8-validate

  /@ethersproject/random@5.7.0:
    resolution: {integrity: sha512-19WjScqRA8IIeWclFme75VMXSBvi4e6InrUNuaR4s5pTF2qNhcGdCUwdxUVGtDDqC00sDLCO93jPQoDUH4HVmQ==}
    dependencies:
      '@ethersproject/bytes': 5.7.0
      '@ethersproject/logger': 5.7.0

  /@ethersproject/rlp@5.7.0:
    resolution: {integrity: sha512-rBxzX2vK8mVF7b0Tol44t5Tb8gomOHkj5guL+HhzQ1yBh/ydjGnpw6at+X6Iw0Kp3OzzzkcKp8N9r0W4kYSs9w==}
    dependencies:
      '@ethersproject/bytes': 5.7.0
      '@ethersproject/logger': 5.7.0

  /@ethersproject/sha2@5.7.0:
    resolution: {integrity: sha512-gKlH42riwb3KYp0reLsFTokByAKoJdgFCwI+CCiX/k+Jm2mbNs6oOaCjYQSlI1+XBVejwH2KrmCbMAT/GnRDQw==}
    dependencies:
      '@ethersproject/bytes': 5.7.0
      '@ethersproject/logger': 5.7.0
      hash.js: 1.1.7

  /@ethersproject/signing-key@5.7.0:
    resolution: {integrity: sha512-MZdy2nL3wO0u7gkB4nA/pEf8lu1TlFswPNmy8AiYkfKTdO6eXBJyUdmHO/ehm/htHw9K/qF8ujnTyUAD+Ry54Q==}
    dependencies:
      '@ethersproject/bytes': 5.7.0
      '@ethersproject/logger': 5.7.0
      '@ethersproject/properties': 5.7.0
      bn.js: 5.2.1
      elliptic: 6.5.4
      hash.js: 1.1.7

  /@ethersproject/solidity@5.7.0:
    resolution: {integrity: sha512-HmabMd2Dt/raavyaGukF4XxizWKhKQ24DoLtdNbBmNKUOPqwjsKQSdV9GQtj9CBEea9DlzETlVER1gYeXXBGaA==}
    dependencies:
      '@ethersproject/bignumber': 5.7.0
      '@ethersproject/bytes': 5.7.0
      '@ethersproject/keccak256': 5.7.0
      '@ethersproject/logger': 5.7.0
      '@ethersproject/sha2': 5.7.0
      '@ethersproject/strings': 5.7.0

  /@ethersproject/strings@5.7.0:
    resolution: {integrity: sha512-/9nu+lj0YswRNSH0NXYqrh8775XNyEdUQAuf3f+SmOrnVewcJ5SBNAjF7lpgehKi4abvNNXyf+HX86czCdJ8Mg==}
    dependencies:
      '@ethersproject/bytes': 5.7.0
      '@ethersproject/constants': 5.7.0
      '@ethersproject/logger': 5.7.0

  /@ethersproject/transactions@5.7.0:
    resolution: {integrity: sha512-kmcNicCp1lp8qanMTC3RIikGgoJ80ztTyvtsFvCYpSCfkjhD0jZ2LOrnbcuxuToLIUYYf+4XwD1rP+B/erDIhQ==}
    dependencies:
      '@ethersproject/address': 5.7.0
      '@ethersproject/bignumber': 5.7.0
      '@ethersproject/bytes': 5.7.0
      '@ethersproject/constants': 5.7.0
      '@ethersproject/keccak256': 5.7.0
      '@ethersproject/logger': 5.7.0
      '@ethersproject/properties': 5.7.0
      '@ethersproject/rlp': 5.7.0
      '@ethersproject/signing-key': 5.7.0

  /@ethersproject/units@5.7.0:
    resolution: {integrity: sha512-pD3xLMy3SJu9kG5xDGI7+xhTEmGXlEqXU4OfNapmfnxLVY4EMSSRp7j1k7eezutBPH7RBN/7QPnwR7hzNlEFeg==}
    dependencies:
      '@ethersproject/bignumber': 5.7.0
      '@ethersproject/constants': 5.7.0
      '@ethersproject/logger': 5.7.0

  /@ethersproject/wallet@5.7.0:
    resolution: {integrity: sha512-MhmXlJXEJFBFVKrDLB4ZdDzxcBxQ3rLyCkhNqVu3CDYvR97E+8r01UgrI+TI99Le+aYm/in/0vp86guJuM7FCA==}
    dependencies:
      '@ethersproject/abstract-provider': 5.7.0
      '@ethersproject/abstract-signer': 5.7.0
      '@ethersproject/address': 5.7.0
      '@ethersproject/bignumber': 5.7.0
      '@ethersproject/bytes': 5.7.0
      '@ethersproject/hash': 5.7.0
      '@ethersproject/hdnode': 5.7.0
      '@ethersproject/json-wallets': 5.7.0
      '@ethersproject/keccak256': 5.7.0
      '@ethersproject/logger': 5.7.0
      '@ethersproject/properties': 5.7.0
      '@ethersproject/random': 5.7.0
      '@ethersproject/signing-key': 5.7.0
      '@ethersproject/transactions': 5.7.0
      '@ethersproject/wordlists': 5.7.0

  /@ethersproject/web@5.7.1:
    resolution: {integrity: sha512-Gueu8lSvyjBWL4cYsWsjh6MtMwM0+H4HvqFPZfB6dV8ctbP9zFAO73VG1cMWae0FLPCtz0peKPpZY8/ugJJX2w==}
    dependencies:
      '@ethersproject/base64': 5.7.0
      '@ethersproject/bytes': 5.7.0
      '@ethersproject/logger': 5.7.0
      '@ethersproject/properties': 5.7.0
      '@ethersproject/strings': 5.7.0

  /@ethersproject/wordlists@5.7.0:
    resolution: {integrity: sha512-S2TFNJNfHWVHNE6cNDjbVlZ6MgE17MIxMbMg2zv3wn+3XSJGosL1m9ZVv3GXCf/2ymSsQ+hRI5IzoMJTG6aoVA==}
    dependencies:
      '@ethersproject/bytes': 5.7.0
      '@ethersproject/hash': 5.7.0
      '@ethersproject/logger': 5.7.0
      '@ethersproject/properties': 5.7.0
      '@ethersproject/strings': 5.7.0

  /@fastify/ajv-compiler@3.5.0:
    resolution: {integrity: sha512-ebbEtlI7dxXF5ziNdr05mOY8NnDiPB1XvAlLHctRt/Rc+C3LCOVW5imUVX+mhvUhnNzmPBHewUkOFgGlCxgdAA==}
    dependencies:
      ajv: 8.12.0
      ajv-formats: 2.1.1(ajv@8.12.0)
      fast-uri: 2.2.0

  /@fastify/deepmerge@1.3.0:
    resolution: {integrity: sha512-J8TOSBq3SoZbDhM9+R/u77hP93gz/rajSA+K2kGyijPpORPWUXHUpTaleoj+92As0S9uPRP7Oi8IqMf0u+ro6A==}

  /@fastify/error@3.4.1:
    resolution: {integrity: sha512-wWSvph+29GR783IhmvdwWnN4bUxTD01Vm5Xad4i7i1VuAOItLvbPAb69sb0IQ2N57yprvhNIwAP5B6xfKTmjmQ==}

  /@fastify/fast-json-stringify-compiler@4.3.0:
    resolution: {integrity: sha512-aZAXGYo6m22Fk1zZzEUKBvut/CIIQe/BapEORnxiD5Qr0kPHqqI69NtEMCme74h+at72sPhbkb4ZrLd1W3KRLA==}
    dependencies:
      fast-json-stringify: 5.9.1

  /@fastify/rate-limit@9.1.0:
    resolution: {integrity: sha512-h5dZWCkuZXN0PxwqaFQLxeln8/LNwQwH9popywmDCFdKfgpi4b/HoMH1lluy6P+30CG9yzzpSpwTCIPNB9T1JA==}
    dependencies:
      '@lukeed/ms': 2.0.2
      fastify-plugin: 4.5.1
      toad-cache: 3.7.0
    dev: false

  /@humanwhocodes/config-array@0.11.14:
    resolution: {integrity: sha512-3T8LkOmg45BV5FICb15QQMsyUSWrQ8AygVfC7ZG32zOalnqrilm018ZVCw0eapXux8FtA33q8PSRSstjee3jSg==}
    engines: {node: '>=10.10.0'}
    dependencies:
      '@humanwhocodes/object-schema': 2.0.3
      debug: 4.3.4(supports-color@8.1.1)
      minimatch: 3.1.2
    transitivePeerDependencies:
      - supports-color
    dev: true

  /@humanwhocodes/config-array@0.11.8:
    resolution: {integrity: sha512-UybHIJzJnR5Qc/MsD9Kr+RpO2h+/P1GhOwdiLPXK5TWk5sgTdu88bTD9UP+CKbPPh5Rni1u0GjAdYQLemG8g+g==}
    engines: {node: '>=10.10.0'}
    dependencies:
      '@humanwhocodes/object-schema': 1.2.1
      debug: 4.3.4(supports-color@8.1.1)
      minimatch: 3.1.2
    transitivePeerDependencies:
      - supports-color
    dev: true

  /@humanwhocodes/module-importer@1.0.1:
    resolution: {integrity: sha512-bxveV4V8v5Yb4ncFTT3rPSgZBOpCkjfK0y4oVVVJwIuDVBRMDXrPyXRL988i5ap9m9bnyEEjWfm5WkBmtffLfA==}
    engines: {node: '>=12.22'}
    dev: true

  /@humanwhocodes/object-schema@1.2.1:
    resolution: {integrity: sha512-ZnQMnLV4e7hDlUvw8H+U8ASL02SS2Gn6+9Ac3wGGLIe7+je2AeAOxPY+izIPJDfFDb7eDjev0Us8MO1iFRN8hA==}
    dev: true

  /@humanwhocodes/object-schema@2.0.3:
    resolution: {integrity: sha512-93zYdMES/c1D69yZiKDBj0V24vqNzB/koF26KPaagAfd3P/4gUlh3Dys5ogAK+Exi9QyzlD8x/08Zt7wIKcDcA==}
    dev: true

  /@jridgewell/resolve-uri@3.1.0:
    resolution: {integrity: sha512-F2msla3tad+Mfht5cJq7LSXcdudKTWCVYUgw6pLFOOHSTtZlj6SWNYAp+AhuqLmWdBO2X5hPrLcu8cVP8fy28w==}
    engines: {node: '>=6.0.0'}
    dev: true

  /@jridgewell/sourcemap-codec@1.4.14:
    resolution: {integrity: sha512-XPSJHWmi394fuUuzDnGz1wiKqWfo1yXecHQMRf2l6hztTO+nPru658AyDngaBe7isIxEkRsPR3FZh+s7iVa4Uw==}
    dev: true

  /@jridgewell/trace-mapping@0.3.9:
    resolution: {integrity: sha512-3Belt6tdc8bPgAtbcmdtNJlirVoTmEb5e2gC94PnkwEW9jI6CAHUeoG85tjWP5WquqfavoMtMwiG4P926ZKKuQ==}
    dependencies:
      '@jridgewell/resolve-uri': 3.1.0
      '@jridgewell/sourcemap-codec': 1.4.14
    dev: true

  /@lukeed/ms@2.0.2:
    resolution: {integrity: sha512-9I2Zn6+NJLfaGoz9jN3lpwDgAYvfGeNYdbAIjJOqzs4Tpc+VU3Jqq4IofSUBKajiDS8k9fZIg18/z13mpk1bsA==}
    engines: {node: '>=8'}
    dev: false

  /@noble/curves@1.2.0:
    resolution: {integrity: sha512-oYclrNgRaM9SsBUBVbb8M6DTV7ZHRTKugureoYEncY5c65HOmRzvSiTE3y5CYaPYJA/GVkrhXEoF0M3Ya9PMnw==}
    dependencies:
      '@noble/hashes': 1.3.2

  /@noble/curves@1.3.0:
    resolution: {integrity: sha512-t01iSXPuN+Eqzb4eBX0S5oubSqXbK/xXa1Ne18Hj8f9pStxztHCE2gfboSp/dZRLSqfuLpRK2nDXDK+W9puocA==}
    dependencies:
      '@noble/hashes': 1.3.3

  /@noble/ed25519@1.7.3:
    resolution: {integrity: sha512-iR8GBkDt0Q3GyaVcIu7mSsVIqnFbkbRzGLWlvhwunacoLwt4J3swfKhfaM6rN6WY+TBGoYT1GtT1mIh2/jGbRQ==}
    dev: true

  /@noble/hashes@1.3.2:
    resolution: {integrity: sha512-MVC8EAQp7MvEcm30KWENFjgR+Mkmf+D189XJTkFIlwohU5hcBbn1ZkKq7KVTi2Hme3PMGF390DaL52beVrIihQ==}
    engines: {node: '>= 16'}

  /@noble/hashes@1.3.3:
    resolution: {integrity: sha512-V7/fPHgl+jsVPXqqeOzT8egNj2iBIVt+ECeMMG8TdcnTikP3oaBtUVqpT/gYCR68aEBJSF+XbYUxStjbFMqIIA==}
    engines: {node: '>= 16'}

  /@noble/secp256k1@1.7.1:
    resolution: {integrity: sha512-hOUk6AyBFmqVrv7k5WAw/LpszxVbj9gGN4JRkIX52fdFAj1UA61KXmZDvqVEm+pOyec3+fIeZB02LYa/pWOArw==}
    dev: true

  /@nodelib/fs.scandir@2.1.5:
    resolution: {integrity: sha512-vq24Bq3ym5HEQm2NKCr3yXDwjc7vTsEThRDnkp2DK9p1uqLR+DHurm/NOTo0KG7HYHU7eppKZj3MyqYuMBf62g==}
    engines: {node: '>= 8'}
    dependencies:
      '@nodelib/fs.stat': 2.0.5
      run-parallel: 1.2.0
    dev: true

  /@nodelib/fs.stat@2.0.5:
    resolution: {integrity: sha512-RkhPPp2zrqDAQA/2jNhnztcPAlv64XdhIp7a7454A5ovI7Bukxgt7MX7udwAu3zg1DcpPU0rz3VV1SeaqvY4+A==}
    engines: {node: '>= 8'}
    dev: true

  /@nodelib/fs.walk@1.2.8:
    resolution: {integrity: sha512-oGB+UxlgWcgQkgwo8GcEGwemoTFt3FIO9ababBmaGwXIoBKZ+GTy0pP185beGg7Llih/NSHSV2XAs1lnznocSg==}
    engines: {node: '>= 8'}
    dependencies:
      '@nodelib/fs.scandir': 2.1.5
      fastq: 1.15.0
    dev: true

  /@polkadot-api/client@0.0.1-12c4b0432a814086c3c1a3b8052b31c72c2c9ad3.1.0(rxjs@7.8.1):
    resolution: {integrity: sha512-WDSMp8zKNdp6/MhbrkvS1QFn7G9sOrjv8CDHLg6SrH3MlHWAysEWRgAz6U0I9wKklmXR1tMZR+zJ3NuiTAE10A==}
    requiresBuild: true
    peerDependencies:
      rxjs: '>=7.8.0'
    dependencies:
      '@polkadot-api/metadata-builders': 0.0.1-12c4b0432a814086c3c1a3b8052b31c72c2c9ad3.1.0
      '@polkadot-api/substrate-bindings': 0.0.1-12c4b0432a814086c3c1a3b8052b31c72c2c9ad3.1.0
      '@polkadot-api/substrate-client': 0.0.1-12c4b0432a814086c3c1a3b8052b31c72c2c9ad3.1.0
      '@polkadot-api/utils': 0.0.1-12c4b0432a814086c3c1a3b8052b31c72c2c9ad3.1.0
      rxjs: 7.8.1
    dev: false
    optional: true

  /@polkadot-api/client@0.0.1-492c132563ea6b40ae1fc5470dec4cd18768d182.1.0(rxjs@7.8.1):
    resolution: {integrity: sha512-0fqK6pUKcGHSG2pBvY+gfSS+1mMdjd/qRygAcKI5d05tKsnZLRnmhb9laDguKmGEIB0Bz9vQqNK3gIN/cfvVwg==}
    requiresBuild: true
    peerDependencies:
      rxjs: '>=7.8.0'
    dependencies:
      '@polkadot-api/metadata-builders': 0.0.1-492c132563ea6b40ae1fc5470dec4cd18768d182.1.0
      '@polkadot-api/substrate-bindings': 0.0.1-492c132563ea6b40ae1fc5470dec4cd18768d182.1.0
      '@polkadot-api/substrate-client': 0.0.1-492c132563ea6b40ae1fc5470dec4cd18768d182.1.0
      '@polkadot-api/utils': 0.0.1-492c132563ea6b40ae1fc5470dec4cd18768d182.1.0
      rxjs: 7.8.1
    dev: true
    optional: true

  /@polkadot-api/json-rpc-provider-proxy@0.0.1:
    resolution: {integrity: sha512-gmVDUP8LpCH0BXewbzqXF2sdHddq1H1q+XrAW2of+KZj4woQkIGBRGTJHeBEVHe30EB+UejR1N2dT4PO/RvDdg==}
    requiresBuild: true
    optional: true

  /@polkadot-api/json-rpc-provider-proxy@0.0.1-12c4b0432a814086c3c1a3b8052b31c72c2c9ad3.1.0:
    resolution: {integrity: sha512-hzupcyUtObK6W1dyyeEp4BJBHRiGecB6t6YJQPk78UY1PnLsqFiboNh5doAywf+DoGBT1YXlxbYBAE3Wg43c9w==}
    requiresBuild: true
    dev: false
    optional: true

  /@polkadot-api/json-rpc-provider-proxy@0.0.1-492c132563ea6b40ae1fc5470dec4cd18768d182.1.0:
    resolution: {integrity: sha512-0hZ8vtjcsyCX8AyqP2sqUHa1TFFfxGWmlXJkit0Nqp9b32MwZqn5eaUAiV2rNuEpoglKOdKnkGtUF8t5MoodKw==}
    requiresBuild: true
    dev: true
    optional: true

  /@polkadot-api/json-rpc-provider@0.0.1:
    resolution: {integrity: sha512-/SMC/l7foRjpykLTUTacIH05H3mr9ip8b5xxfwXlVezXrNVLp3Cv0GX6uItkKd+ZjzVPf3PFrDF2B2/HLSNESA==}
    requiresBuild: true
    optional: true

  /@polkadot-api/json-rpc-provider@0.0.1-12c4b0432a814086c3c1a3b8052b31c72c2c9ad3.1.0:
    resolution: {integrity: sha512-772gcl5MXdmIvXuhJwVqM/APp+6f6ocRGfzcYoFfdghJ4A68l9ir1SDny691vcJXE8CQ7NAcz5Gl3t1Gz1MIqg==}
    requiresBuild: true
    dev: false
    optional: true

  /@polkadot-api/json-rpc-provider@0.0.1-492c132563ea6b40ae1fc5470dec4cd18768d182.1.0:
    resolution: {integrity: sha512-EaUS9Fc3wsiUr6ZS43PQqaRScW7kM6DYbuM/ou0aYjm8N9MBqgDbGm2oL6RE1vAVmOfEuHcXZuZkhzWtyvQUtA==}
    requiresBuild: true
    dev: true
    optional: true

  /@polkadot-api/metadata-builders@0.0.1:
    resolution: {integrity: sha512-GCI78BHDzXAF/L2pZD6Aod/yl82adqQ7ftNmKg51ixRL02JpWUA+SpUKTJE5MY1p8kiJJIo09P2um24SiJHxNA==}
    requiresBuild: true
    dependencies:
      '@polkadot-api/substrate-bindings': 0.0.1
      '@polkadot-api/utils': 0.0.1
    optional: true

  /@polkadot-api/metadata-builders@0.0.1-12c4b0432a814086c3c1a3b8052b31c72c2c9ad3.1.0:
    resolution: {integrity: sha512-T4t2O5Nhr8yrfJtKF5+JaxGO2TY7uFxQK0N/gDp7rDglvluiWiAl5nRvXhFzI03JOAtJ7Ey6O+ezEL1YwCjbwA==}
    requiresBuild: true
    dependencies:
      '@polkadot-api/substrate-bindings': 0.0.1-12c4b0432a814086c3c1a3b8052b31c72c2c9ad3.1.0
      '@polkadot-api/utils': 0.0.1-12c4b0432a814086c3c1a3b8052b31c72c2c9ad3.1.0
    dev: false
    optional: true

  /@polkadot-api/metadata-builders@0.0.1-492c132563ea6b40ae1fc5470dec4cd18768d182.1.0:
    resolution: {integrity: sha512-BD7rruxChL1VXt0icC2gD45OtT9ofJlql0qIllHSRYgama1CR2Owt+ApInQxB+lWqM+xNOznZRpj8CXNDvKIMg==}
    requiresBuild: true
    dependencies:
      '@polkadot-api/substrate-bindings': 0.0.1-492c132563ea6b40ae1fc5470dec4cd18768d182.1.0
      '@polkadot-api/utils': 0.0.1-492c132563ea6b40ae1fc5470dec4cd18768d182.1.0
    dev: true
    optional: true

  /@polkadot-api/observable-client@0.1.0(rxjs@7.8.1):
    resolution: {integrity: sha512-GBCGDRztKorTLna/unjl/9SWZcRmvV58o9jwU2Y038VuPXZcr01jcw/1O3x+yeAuwyGzbucI/mLTDa1QoEml3A==}
    requiresBuild: true
    peerDependencies:
      rxjs: '>=7.8.0'
    dependencies:
      '@polkadot-api/metadata-builders': 0.0.1
      '@polkadot-api/substrate-bindings': 0.0.1
      '@polkadot-api/substrate-client': 0.0.1
      '@polkadot-api/utils': 0.0.1
      rxjs: 7.8.1
    optional: true

  /@polkadot-api/substrate-bindings@0.0.1:
    resolution: {integrity: sha512-bAe7a5bOPnuFVmpv7y4BBMRpNTnMmE0jtTqRUw/+D8ZlEHNVEJQGr4wu3QQCl7k1GnSV1wfv3mzIbYjErEBocg==}
    requiresBuild: true
    dependencies:
      '@noble/hashes': 1.3.3
      '@polkadot-api/utils': 0.0.1
      '@scure/base': 1.1.5
      scale-ts: 1.6.0
    optional: true

  /@polkadot-api/substrate-bindings@0.0.1-12c4b0432a814086c3c1a3b8052b31c72c2c9ad3.1.0:
    resolution: {integrity: sha512-oAOAwYG7iW2BUgLMzCo//pq+8X/zm5BxDUgJFtG0vPb3leUMd5kKnJcn7hWv9H4vLhyicAVoOPJrEPd/Kzocag==}
    requiresBuild: true
    dependencies:
      '@noble/hashes': 1.3.3
      '@polkadot-api/utils': 0.0.1-12c4b0432a814086c3c1a3b8052b31c72c2c9ad3.1.0
      '@scure/base': 1.1.5
      scale-ts: 1.6.0
    dev: false
    optional: true

  /@polkadot-api/substrate-bindings@0.0.1-492c132563ea6b40ae1fc5470dec4cd18768d182.1.0:
    resolution: {integrity: sha512-N4vdrZopbsw8k57uG58ofO7nLXM4Ai7835XqakN27MkjXMp5H830A1KJE0L9sGQR7ukOCDEIHHcwXVrzmJ/PBg==}
    requiresBuild: true
    dependencies:
      '@noble/hashes': 1.3.3
      '@polkadot-api/utils': 0.0.1-492c132563ea6b40ae1fc5470dec4cd18768d182.1.0
      '@scure/base': 1.1.5
      scale-ts: 1.6.0
    dev: true
    optional: true

  /@polkadot-api/substrate-client@0.0.1:
    resolution: {integrity: sha512-9Bg9SGc3AwE+wXONQoW8GC00N3v6lCZLW74HQzqB6ROdcm5VAHM4CB/xRzWSUF9CXL78ugiwtHx3wBcpx4H4Wg==}
    requiresBuild: true
    optional: true

  /@polkadot-api/substrate-client@0.0.1-12c4b0432a814086c3c1a3b8052b31c72c2c9ad3.1.0:
    resolution: {integrity: sha512-rHLhKLJxv9CSplu+tXOgpxBwYDXCh32xwbJcZqxMWlXkjoNI2OB9hulX/3GJ0NE/ngMh3DV1hrqNLmyc/8PU+A==}
    requiresBuild: true
    dev: false
    optional: true

  /@polkadot-api/substrate-client@0.0.1-492c132563ea6b40ae1fc5470dec4cd18768d182.1.0:
    resolution: {integrity: sha512-lcdvd2ssUmB1CPzF8s2dnNOqbrDa+nxaaGbuts+Vo8yjgSKwds2Lo7Oq+imZN4VKW7t9+uaVcKFLMF7PdH0RWw==}
    requiresBuild: true
    dev: true
    optional: true

  /@polkadot-api/utils@0.0.1:
    resolution: {integrity: sha512-3j+pRmlF9SgiYDabSdZsBSsN5XHbpXOAce1lWj56IEEaFZVjsiCaxDOA7C9nCcgfVXuvnbxqqEGQvnY+QfBAUw==}
    requiresBuild: true
    optional: true

  /@polkadot-api/utils@0.0.1-12c4b0432a814086c3c1a3b8052b31c72c2c9ad3.1.0:
    resolution: {integrity: sha512-H7hOfilvx65wYxMjAI130rK34GcAPzMEuoP5W693N0PsXYc1QeoEHSza5NSgoN1U4jGNzDBoxu0al2WGKo1B5g==}
    requiresBuild: true
    dev: false
    optional: true

  /@polkadot-api/utils@0.0.1-492c132563ea6b40ae1fc5470dec4cd18768d182.1.0:
    resolution: {integrity: sha512-0CYaCjfLQJTCRCiYvZ81OncHXEKPzAexCMoVloR+v2nl/O2JRya/361MtPkeNLC6XBoaEgLAG9pWQpH3WePzsw==}
    requiresBuild: true
    dev: true
    optional: true

  /@polkadot/api-augment@10.12.1:
    resolution: {integrity: sha512-M8W8L3A1AaCvbDOt6xQm0/6Ul1MTUAiO7gTdNrszP5acTJUxnetiHRziJoquClhhzldkrwD79qFbqlhXK42GaQ==}
    engines: {node: '>=18'}
    dependencies:
      '@polkadot/api-base': 10.12.1
      '@polkadot/rpc-augment': 10.12.1
      '@polkadot/types': 10.12.1
      '@polkadot/types-augment': 10.12.1
      '@polkadot/types-codec': 10.12.1
      '@polkadot/util': 12.6.2
      tslib: 2.6.2
    transitivePeerDependencies:
      - bufferutil
      - supports-color
      - utf-8-validate
    dev: false

  /@polkadot/api-augment@10.12.6:
    resolution: {integrity: sha512-CZHaFAd6zexk3JCm1mY5doE1E634xNpKaTGpbs61Ch285d5EqBY25GdzGNiMprNl4VyRFT4N7dXKfwEdsM6Z9w==}
    engines: {node: '>=18'}
    dependencies:
      '@polkadot/api-base': 10.12.6
      '@polkadot/rpc-augment': 10.12.6
      '@polkadot/types': 10.12.6
      '@polkadot/types-augment': 10.12.6
      '@polkadot/types-codec': 10.12.6
      '@polkadot/util': 12.6.2
      tslib: 2.6.2
    transitivePeerDependencies:
      - bufferutil
      - supports-color
      - utf-8-validate
    dev: true

  /@polkadot/api-augment@11.2.1:
    resolution: {integrity: sha512-Huo457lCqeavbrf1O/2qQYGNFWURLXndW4vNkj8AP+I757WIqebhc6K3+mz+KoV1aTsX/qwaiEgeoTjrrIwcqA==}
    engines: {node: '>=18'}
    dependencies:
      '@polkadot/api-base': 11.2.1
      '@polkadot/rpc-augment': 11.2.1
      '@polkadot/types': 11.2.1
      '@polkadot/types-augment': 11.2.1
      '@polkadot/types-codec': 11.2.1
      '@polkadot/util': 12.6.2
      tslib: 2.6.2
    transitivePeerDependencies:
      - bufferutil
      - supports-color
      - utf-8-validate

  /@polkadot/api-augment@11.2.1:
    resolution: {integrity: sha512-Huo457lCqeavbrf1O/2qQYGNFWURLXndW4vNkj8AP+I757WIqebhc6K3+mz+KoV1aTsX/qwaiEgeoTjrrIwcqA==}
    engines: {node: '>=18'}
    dependencies:
      '@polkadot/api-base': 11.2.1
      '@polkadot/rpc-augment': 11.2.1
      '@polkadot/types': 11.2.1
      '@polkadot/types-augment': 11.2.1
      '@polkadot/types-codec': 11.2.1
      '@polkadot/util': 12.6.2
      tslib: 2.6.2
    transitivePeerDependencies:
      - bufferutil
      - supports-color
      - utf-8-validate
    dev: true

  /@polkadot/api-base@10.12.1:
    resolution: {integrity: sha512-USfcGxO8RBOLSwYDdUArNt9jLR/r8qVhCs8iGEGoGnaSkTcJrvT1YzZ0Qy+QF3ZjZ5GfsnzRonBg3N6drHo6fQ==}
    engines: {node: '>=18'}
    dependencies:
      '@polkadot/rpc-core': 10.12.1
      '@polkadot/types': 10.12.1
      '@polkadot/util': 12.6.2
      rxjs: 7.8.1
      tslib: 2.6.2
    transitivePeerDependencies:
      - bufferutil
      - supports-color
      - utf-8-validate
    dev: false

  /@polkadot/api-base@10.12.6:
    resolution: {integrity: sha512-6EzMettffiadB5j0X2nValtrEZJ2dKZMArfWHbSCV1QRSPOaMO3Phf/idqtF8HgBHD3FCHJ+JsZEns6xpkpteg==}
    engines: {node: '>=18'}
    dependencies:
      '@polkadot/rpc-core': 10.12.6
      '@polkadot/types': 10.12.6
      '@polkadot/util': 12.6.2
      rxjs: 7.8.1
      tslib: 2.6.2
    transitivePeerDependencies:
      - bufferutil
      - supports-color
      - utf-8-validate
    dev: true

  /@polkadot/api-base@11.2.1:
    resolution: {integrity: sha512-lVYTHQf8S4rpOJ9d1jvQjviHLE6zljl13vmgs+gXHGJwMAqhhNwKY3ZMQW/u/bRE2uKk0cAlahtsRtiFpjHAfw==}
    engines: {node: '>=18'}
    dependencies:
      '@polkadot/rpc-core': 11.2.1
      '@polkadot/types': 11.2.1
      '@polkadot/util': 12.6.2
      rxjs: 7.8.1
      tslib: 2.6.2
    transitivePeerDependencies:
      - bufferutil
      - supports-color
      - utf-8-validate

<<<<<<< HEAD
  /@polkadot/api-base@11.2.1:
    resolution: {integrity: sha512-lVYTHQf8S4rpOJ9d1jvQjviHLE6zljl13vmgs+gXHGJwMAqhhNwKY3ZMQW/u/bRE2uKk0cAlahtsRtiFpjHAfw==}
    engines: {node: '>=18'}
    dependencies:
      '@polkadot/rpc-core': 11.2.1
      '@polkadot/types': 11.2.1
      '@polkadot/util': 12.6.2
      rxjs: 7.8.1
      tslib: 2.6.2
    transitivePeerDependencies:
      - bufferutil
      - supports-color
      - utf-8-validate
    dev: true

=======
>>>>>>> 5a06bd73
  /@polkadot/api-cli@0.56.11:
    resolution: {integrity: sha512-D/Tm9MMkgZMVqnnqK7653Cy18PF9Kt4IrT4pLSqJt8VDW7vzKHyqjH7Rbv1BDQEUVsyhc85wMwxsWncCbSAuxQ==}
    engines: {node: '>=18'}
    hasBin: true
    dependencies:
      '@polkadot/api': 11.2.1
      '@polkadot/api-augment': 11.2.1
      '@polkadot/keyring': 12.6.2(@polkadot/util-crypto@12.6.2)(@polkadot/util@12.6.2)
      '@polkadot/types': 11.2.1
      '@polkadot/util': 12.6.2
      '@polkadot/util-crypto': 12.6.2(@polkadot/util@12.6.2)
      tslib: 2.6.2
      yargs: 17.7.2
    transitivePeerDependencies:
      - bufferutil
      - supports-color
      - utf-8-validate
    dev: true

  /@polkadot/api-derive@10.12.1:
    resolution: {integrity: sha512-tq03EmT8sgRnmbZW1E5GOIrdJGxGD+VhsJRP5kXMffpfzKGizzTbnMEOoCKg9fzB17ZtcwaJBJiLOQFTWy0O3g==}
    engines: {node: '>=18'}
    dependencies:
      '@polkadot/api': 10.12.1
      '@polkadot/api-augment': 10.12.1
      '@polkadot/api-base': 10.12.1
      '@polkadot/rpc-core': 10.12.1
      '@polkadot/types': 10.12.1
      '@polkadot/types-codec': 10.12.1
      '@polkadot/util': 12.6.2
      '@polkadot/util-crypto': 12.6.2(@polkadot/util@12.6.2)
      rxjs: 7.8.1
      tslib: 2.6.2
    transitivePeerDependencies:
      - bufferutil
      - supports-color
      - utf-8-validate
    dev: false

  /@polkadot/api-derive@10.12.6:
    resolution: {integrity: sha512-stjciYU9caSvPrcPo40zwPu15O7Q9OK9ldMFyyQkDdUT4cCE0LHuCmTNwcm4XhQq3XXJn+e7WNdhBfquwvkuhw==}
    engines: {node: '>=18'}
    dependencies:
      '@polkadot/api': 10.12.6
      '@polkadot/api-augment': 10.12.6
      '@polkadot/api-base': 10.12.6
      '@polkadot/rpc-core': 10.12.6
      '@polkadot/types': 10.12.6
      '@polkadot/types-codec': 10.12.6
      '@polkadot/util': 12.6.2
      '@polkadot/util-crypto': 12.6.2(@polkadot/util@12.6.2)
      rxjs: 7.8.1
      tslib: 2.6.2
    transitivePeerDependencies:
      - bufferutil
      - supports-color
      - utf-8-validate
    dev: true

  /@polkadot/api-derive@11.2.1:
    resolution: {integrity: sha512-ts6D6tXmvhBpHDT7E03TStXfG6+/bXCvJ7HZUVNDXi4P9cToClzJVOX5uKsPI5/MUYDEq13scxPyQK63m8SsHg==}
    engines: {node: '>=18'}
    dependencies:
      '@polkadot/api': 11.2.1
      '@polkadot/api-augment': 11.2.1
      '@polkadot/api-base': 11.2.1
      '@polkadot/rpc-core': 11.2.1
      '@polkadot/types': 11.2.1
      '@polkadot/types-codec': 11.2.1
      '@polkadot/util': 12.6.2
      '@polkadot/util-crypto': 12.6.2(@polkadot/util@12.6.2)
      rxjs: 7.8.1
      tslib: 2.6.2
    transitivePeerDependencies:
      - bufferutil
      - supports-color
      - utf-8-validate

  /@polkadot/api-derive@11.2.1:
    resolution: {integrity: sha512-ts6D6tXmvhBpHDT7E03TStXfG6+/bXCvJ7HZUVNDXi4P9cToClzJVOX5uKsPI5/MUYDEq13scxPyQK63m8SsHg==}
    engines: {node: '>=18'}
    dependencies:
      '@polkadot/api': 11.2.1
      '@polkadot/api-augment': 11.2.1
      '@polkadot/api-base': 11.2.1
      '@polkadot/rpc-core': 11.2.1
      '@polkadot/types': 11.2.1
      '@polkadot/types-codec': 11.2.1
      '@polkadot/util': 12.6.2
      '@polkadot/util-crypto': 12.6.2(@polkadot/util@12.6.2)
      rxjs: 7.8.1
      tslib: 2.6.2
    transitivePeerDependencies:
      - bufferutil
      - supports-color
      - utf-8-validate
    dev: true

  /@polkadot/api@10.12.1:
    resolution: {integrity: sha512-6pZPpgyxSphse9PCZ/QxUygk0BYbcCNjr5ERZZsTE/F1znZ62Ce63A8AE0bwga9ITkiVISLDSU36hghKs3tVhA==}
    engines: {node: '>=18'}
    dependencies:
      '@polkadot/api-augment': 10.12.1
      '@polkadot/api-base': 10.12.1
      '@polkadot/api-derive': 10.12.1
      '@polkadot/keyring': 12.6.2(@polkadot/util-crypto@12.6.2)(@polkadot/util@12.6.2)
      '@polkadot/rpc-augment': 10.12.1
      '@polkadot/rpc-core': 10.12.1
      '@polkadot/rpc-provider': 10.12.1
      '@polkadot/types': 10.12.1
      '@polkadot/types-augment': 10.12.1
      '@polkadot/types-codec': 10.12.1
      '@polkadot/types-create': 10.12.1
      '@polkadot/types-known': 10.12.1
      '@polkadot/util': 12.6.2
      '@polkadot/util-crypto': 12.6.2(@polkadot/util@12.6.2)
      eventemitter3: 5.0.1
      rxjs: 7.8.1
      tslib: 2.6.2
    transitivePeerDependencies:
      - bufferutil
      - supports-color
      - utf-8-validate
    dev: false

  /@polkadot/api@10.12.6:
    resolution: {integrity: sha512-qWF7qFLZtpSILuPeZcvz0oCBXe89XndDjzgCnflvEVIUkQvxtFM8mDXpzI4bz8klrLYHlyFbP7HJl/xLi+XTew==}
    engines: {node: '>=18'}
    dependencies:
      '@polkadot/api-augment': 10.12.6
      '@polkadot/api-base': 10.12.6
      '@polkadot/api-derive': 10.12.6
      '@polkadot/keyring': 12.6.2(@polkadot/util-crypto@12.6.2)(@polkadot/util@12.6.2)
      '@polkadot/rpc-augment': 10.12.6
      '@polkadot/rpc-core': 10.12.6
      '@polkadot/rpc-provider': 10.12.6
      '@polkadot/types': 10.12.6
      '@polkadot/types-augment': 10.12.6
      '@polkadot/types-codec': 10.12.6
      '@polkadot/types-create': 10.12.6
      '@polkadot/types-known': 10.12.6
      '@polkadot/util': 12.6.2
      '@polkadot/util-crypto': 12.6.2(@polkadot/util@12.6.2)
      eventemitter3: 5.0.1
      rxjs: 7.8.1
      tslib: 2.6.2
    transitivePeerDependencies:
      - bufferutil
      - supports-color
      - utf-8-validate
    dev: true

  /@polkadot/api@11.2.1:
    resolution: {integrity: sha512-NwcWadMt+mrJ3T7RuwpnaIYtH4x0eix+GiKRtLMtIO32uAfhwVyMnqvLtxDxa4XDJ/es2rtSMYG+t0b1BTM+xQ==}
    engines: {node: '>=18'}
    dependencies:
      '@polkadot/api-augment': 11.2.1
      '@polkadot/api-base': 11.2.1
      '@polkadot/api-derive': 11.2.1
      '@polkadot/keyring': 12.6.2(@polkadot/util-crypto@12.6.2)(@polkadot/util@12.6.2)
      '@polkadot/rpc-augment': 11.2.1
      '@polkadot/rpc-core': 11.2.1
      '@polkadot/rpc-provider': 11.2.1
      '@polkadot/types': 11.2.1
      '@polkadot/types-augment': 11.2.1
      '@polkadot/types-codec': 11.2.1
      '@polkadot/types-create': 11.2.1
      '@polkadot/types-known': 11.2.1
      '@polkadot/util': 12.6.2
      '@polkadot/util-crypto': 12.6.2(@polkadot/util@12.6.2)
      eventemitter3: 5.0.1
      rxjs: 7.8.1
      tslib: 2.6.2
    transitivePeerDependencies:
      - bufferutil
      - supports-color
      - utf-8-validate

  /@polkadot/api@11.2.1:
    resolution: {integrity: sha512-NwcWadMt+mrJ3T7RuwpnaIYtH4x0eix+GiKRtLMtIO32uAfhwVyMnqvLtxDxa4XDJ/es2rtSMYG+t0b1BTM+xQ==}
    engines: {node: '>=18'}
    dependencies:
      '@polkadot/api-augment': 11.2.1
      '@polkadot/api-base': 11.2.1
      '@polkadot/api-derive': 11.2.1
      '@polkadot/keyring': 12.6.2(@polkadot/util-crypto@12.6.2)(@polkadot/util@12.6.2)
      '@polkadot/rpc-augment': 11.2.1
      '@polkadot/rpc-core': 11.2.1
      '@polkadot/rpc-provider': 11.2.1
      '@polkadot/types': 11.2.1
      '@polkadot/types-augment': 11.2.1
      '@polkadot/types-codec': 11.2.1
      '@polkadot/types-create': 11.2.1
      '@polkadot/types-known': 11.2.1
      '@polkadot/util': 12.6.2
      '@polkadot/util-crypto': 12.6.2(@polkadot/util@12.6.2)
      eventemitter3: 5.0.1
      rxjs: 7.8.1
      tslib: 2.6.2
    transitivePeerDependencies:
      - bufferutil
      - supports-color
      - utf-8-validate
    dev: true

  /@polkadot/keyring@12.6.2(@polkadot/util-crypto@12.6.2)(@polkadot/util@12.6.2):
    resolution: {integrity: sha512-O3Q7GVmRYm8q7HuB3S0+Yf/q/EB2egKRRU3fv9b3B7V+A52tKzA+vIwEmNVaD1g5FKW9oB97rmpggs0zaKFqHw==}
    engines: {node: '>=18'}
    peerDependencies:
      '@polkadot/util': 12.6.2
      '@polkadot/util-crypto': 12.6.2
    dependencies:
      '@polkadot/util': 12.6.2
      '@polkadot/util-crypto': 12.6.2(@polkadot/util@12.6.2)
      tslib: 2.6.2

  /@polkadot/networks@12.6.2:
    resolution: {integrity: sha512-1oWtZm1IvPWqvMrldVH6NI2gBoCndl5GEwx7lAuQWGr7eNL+6Bdc5K3Z9T0MzFvDGoi2/CBqjX9dRKo39pDC/w==}
    engines: {node: '>=18'}
    dependencies:
      '@polkadot/util': 12.6.2
      '@substrate/ss58-registry': 1.44.0
      tslib: 2.6.2

  /@polkadot/rpc-augment@10.12.1:
    resolution: {integrity: sha512-4U4u5az6h7U4me2D7NYSNice++cpnG+6XUrE3UgSNQmvcQErB3DKAAln+P4iEQ9/Tj/Ex5jqjrfianCFJTlBcg==}
    engines: {node: '>=18'}
    dependencies:
      '@polkadot/rpc-core': 10.12.1
      '@polkadot/types': 10.12.1
      '@polkadot/types-codec': 10.12.1
      '@polkadot/util': 12.6.2
      tslib: 2.6.2
    transitivePeerDependencies:
      - bufferutil
      - supports-color
      - utf-8-validate
    dev: false

  /@polkadot/rpc-augment@10.12.6:
    resolution: {integrity: sha512-MMZgdZtVygHqgsmCdKhfaN9ywf6im72xJzc9H8fkqyoJ+cGVy36uI3e8YwEM9vV6g/nallFmz4mU46u8/TjGlw==}
    engines: {node: '>=18'}
    dependencies:
      '@polkadot/rpc-core': 10.12.6
      '@polkadot/types': 10.12.6
      '@polkadot/types-codec': 10.12.6
      '@polkadot/util': 12.6.2
      tslib: 2.6.2
    transitivePeerDependencies:
      - bufferutil
      - supports-color
      - utf-8-validate
    dev: true

  /@polkadot/rpc-augment@11.2.1:
    resolution: {integrity: sha512-AbkqWTnKCi71LdqFVbCyYelf5N/Wtj4jFnpRd8z7tIbbiAnNRW61dBgdF9jZ8jd9Z0JvfAmCmG17uCEdsqfNjA==}
    engines: {node: '>=18'}
    dependencies:
      '@polkadot/rpc-core': 11.2.1
      '@polkadot/types': 11.2.1
      '@polkadot/types-codec': 11.2.1
      '@polkadot/util': 12.6.2
      tslib: 2.6.2
    transitivePeerDependencies:
      - bufferutil
      - supports-color
      - utf-8-validate

  /@polkadot/rpc-augment@11.2.1:
    resolution: {integrity: sha512-AbkqWTnKCi71LdqFVbCyYelf5N/Wtj4jFnpRd8z7tIbbiAnNRW61dBgdF9jZ8jd9Z0JvfAmCmG17uCEdsqfNjA==}
    engines: {node: '>=18'}
    dependencies:
      '@polkadot/rpc-core': 11.2.1
      '@polkadot/types': 11.2.1
      '@polkadot/types-codec': 11.2.1
      '@polkadot/util': 12.6.2
      tslib: 2.6.2
    transitivePeerDependencies:
      - bufferutil
      - supports-color
      - utf-8-validate
    dev: true

  /@polkadot/rpc-core@10.12.1:
    resolution: {integrity: sha512-e8UViFN4p2STOhKL5HVxMI9ugzxrq1Ir85Pxpf2N29J8h4L8RwOuc6IPyn18uuKQakkl5b7EjsE2VKecjT4iUw==}
    engines: {node: '>=18'}
    dependencies:
      '@polkadot/rpc-augment': 10.12.1
      '@polkadot/rpc-provider': 10.12.1
      '@polkadot/types': 10.12.1
      '@polkadot/util': 12.6.2
      rxjs: 7.8.1
      tslib: 2.6.2
    transitivePeerDependencies:
      - bufferutil
      - supports-color
      - utf-8-validate
    dev: false

  /@polkadot/rpc-core@10.12.6:
    resolution: {integrity: sha512-aBXhkryv2NMNg+cWajn/G0DF13inXIW+6iZV9cGc6lfsYT9Di/sasO0EIx7UUZW3ILYQ6Gh9jRgNLkwSNlAV9Q==}
    engines: {node: '>=18'}
    dependencies:
      '@polkadot/rpc-augment': 10.12.6
      '@polkadot/rpc-provider': 10.12.6
      '@polkadot/types': 10.12.6
      '@polkadot/util': 12.6.2
      rxjs: 7.8.1
      tslib: 2.6.2
    transitivePeerDependencies:
      - bufferutil
      - supports-color
      - utf-8-validate
    dev: true

  /@polkadot/rpc-core@11.2.1:
    resolution: {integrity: sha512-GHNIHDvBts6HDvySfYksuLccaVnI+fc7ubY1uYcJMoyGv9pLhMtveH4Ft7NTxqkBqopbPXZHc8ca9CaIeBVr7w==}
    engines: {node: '>=18'}
    dependencies:
      '@polkadot/rpc-augment': 11.2.1
      '@polkadot/rpc-provider': 11.2.1
      '@polkadot/types': 11.2.1
      '@polkadot/util': 12.6.2
      rxjs: 7.8.1
      tslib: 2.6.2
    transitivePeerDependencies:
      - bufferutil
      - supports-color
      - utf-8-validate

  /@polkadot/rpc-core@11.2.1:
    resolution: {integrity: sha512-GHNIHDvBts6HDvySfYksuLccaVnI+fc7ubY1uYcJMoyGv9pLhMtveH4Ft7NTxqkBqopbPXZHc8ca9CaIeBVr7w==}
    engines: {node: '>=18'}
    dependencies:
      '@polkadot/rpc-augment': 11.2.1
      '@polkadot/rpc-provider': 11.2.1
      '@polkadot/types': 11.2.1
      '@polkadot/util': 12.6.2
      rxjs: 7.8.1
      tslib: 2.6.2
    transitivePeerDependencies:
      - bufferutil
      - supports-color
      - utf-8-validate
    dev: true

  /@polkadot/rpc-provider@10.12.1:
    resolution: {integrity: sha512-fLUK/j9M/eBthx1w40NEC94wIMHbCzSEpT3jTgFHHT9fu3HrMjZZlFUXuwjGF2Dqkjj9lTuy1W0R/4kx1RMOHw==}
    engines: {node: '>=18'}
    dependencies:
      '@polkadot/keyring': 12.6.2(@polkadot/util-crypto@12.6.2)(@polkadot/util@12.6.2)
      '@polkadot/types': 10.12.1
      '@polkadot/types-support': 10.12.1
      '@polkadot/util': 12.6.2
      '@polkadot/util-crypto': 12.6.2(@polkadot/util@12.6.2)
      '@polkadot/x-fetch': 12.6.2
      '@polkadot/x-global': 12.6.2
      '@polkadot/x-ws': 12.6.2
      eventemitter3: 5.0.1
      mock-socket: 9.3.1
      nock: 13.5.4
      tslib: 2.6.2
    optionalDependencies:
      '@substrate/connect': 0.8.7
    transitivePeerDependencies:
      - bufferutil
      - supports-color
      - utf-8-validate
    dev: false

  /@polkadot/rpc-provider@10.12.6:
    resolution: {integrity: sha512-xLmzb2rMQXEWQlrIDY3E3IXo1jcV9+Vy3A8zMw/s/UIrwXZ3I0TefP8+mXcqEjLkkz7zwldDQvHfdmtnxdE14g==}
    engines: {node: '>=18'}
    dependencies:
      '@polkadot/keyring': 12.6.2(@polkadot/util-crypto@12.6.2)(@polkadot/util@12.6.2)
      '@polkadot/types': 10.12.6
      '@polkadot/types-support': 10.12.6
      '@polkadot/util': 12.6.2
      '@polkadot/util-crypto': 12.6.2(@polkadot/util@12.6.2)
      '@polkadot/x-fetch': 12.6.2
      '@polkadot/x-global': 12.6.2
      '@polkadot/x-ws': 12.6.2
      eventemitter3: 5.0.1
      mock-socket: 9.3.1
      nock: 13.5.4
      tslib: 2.6.2
    optionalDependencies:
      '@substrate/connect': 0.8.8
    transitivePeerDependencies:
      - bufferutil
      - supports-color
      - utf-8-validate
    dev: true

  /@polkadot/rpc-provider@11.2.1:
    resolution: {integrity: sha512-TO9pdxNmTweK1vi9JYUAoLr/JYJUwPJTTdrSJrmGmiNPaM7txbQVgtT4suQYflVZTgXUYR7OYQ201fH+Qb9J9w==}
    engines: {node: '>=18'}
    dependencies:
      '@polkadot/keyring': 12.6.2(@polkadot/util-crypto@12.6.2)(@polkadot/util@12.6.2)
      '@polkadot/types': 11.2.1
      '@polkadot/types-support': 11.2.1
      '@polkadot/util': 12.6.2
      '@polkadot/util-crypto': 12.6.2(@polkadot/util@12.6.2)
      '@polkadot/x-fetch': 12.6.2
      '@polkadot/x-global': 12.6.2
      '@polkadot/x-ws': 12.6.2
      eventemitter3: 5.0.1
      mock-socket: 9.3.1
      nock: 13.5.4
      tslib: 2.6.2
    optionalDependencies:
      '@substrate/connect': 0.8.10
    transitivePeerDependencies:
      - bufferutil
      - supports-color
      - utf-8-validate

  /@polkadot/rpc-provider@11.2.1:
    resolution: {integrity: sha512-TO9pdxNmTweK1vi9JYUAoLr/JYJUwPJTTdrSJrmGmiNPaM7txbQVgtT4suQYflVZTgXUYR7OYQ201fH+Qb9J9w==}
    engines: {node: '>=18'}
    dependencies:
      '@polkadot/keyring': 12.6.2(@polkadot/util-crypto@12.6.2)(@polkadot/util@12.6.2)
      '@polkadot/types': 11.2.1
      '@polkadot/types-support': 11.2.1
      '@polkadot/util': 12.6.2
      '@polkadot/util-crypto': 12.6.2(@polkadot/util@12.6.2)
      '@polkadot/x-fetch': 12.6.2
      '@polkadot/x-global': 12.6.2
      '@polkadot/x-ws': 12.6.2
      eventemitter3: 5.0.1
      mock-socket: 9.3.1
      nock: 13.5.4
      tslib: 2.6.2
    optionalDependencies:
      '@substrate/connect': 0.8.10
    transitivePeerDependencies:
      - bufferutil
      - supports-color
      - utf-8-validate
    dev: true

  /@polkadot/types-augment@10.12.1:
    resolution: {integrity: sha512-FZFBP7u5fky7tB9K4D1MoKEU4yXJhysGpr+FItYFJ+y6R+R2KTA0LFjLHtGzXYmijDRNOoIdCFwRDWinkdpWZA==}
    engines: {node: '>=18'}
    dependencies:
      '@polkadot/types': 10.12.1
      '@polkadot/types-codec': 10.12.1
      '@polkadot/util': 12.6.2
      tslib: 2.6.2
    dev: false

  /@polkadot/types-augment@10.12.6:
    resolution: {integrity: sha512-eUNanLs0w7SQLlsjFs7kTPfOTclfjllJxghwRqWZFHWjUbVcGcPwr8ITv/mfx1WTCqUqLMe6K8CPJ7BSggAWBA==}
    engines: {node: '>=18'}
    dependencies:
      '@polkadot/types': 10.12.6
      '@polkadot/types-codec': 10.12.6
      '@polkadot/util': 12.6.2
      tslib: 2.6.2
    dev: true

  /@polkadot/types-augment@11.2.1:
    resolution: {integrity: sha512-3zBsuSKjZlMEeDVqPTkLnFvjPdyGcW3UBihzCgpTmXhLSuwTbsscMwKtKwIPkOHHQPYJYyZXTMkurMXCJOz2kA==}
    engines: {node: '>=18'}
    dependencies:
      '@polkadot/types': 11.2.1
      '@polkadot/types-codec': 11.2.1
      '@polkadot/util': 12.6.2
      tslib: 2.6.2

  /@polkadot/types-augment@11.2.1:
    resolution: {integrity: sha512-3zBsuSKjZlMEeDVqPTkLnFvjPdyGcW3UBihzCgpTmXhLSuwTbsscMwKtKwIPkOHHQPYJYyZXTMkurMXCJOz2kA==}
    engines: {node: '>=18'}
    dependencies:
      '@polkadot/types': 11.2.1
      '@polkadot/types-codec': 11.2.1
      '@polkadot/util': 12.6.2
      tslib: 2.6.2
    dev: true

  /@polkadot/types-codec@10.12.1:
    resolution: {integrity: sha512-f6jVI0gIaPwelirtds4W3q4uLboNnzbi/2844/vwlVO4BRLvpoXU8Ee3KuUTU+Qclg14I+S0Zm491O/Op2vgGw==}
    engines: {node: '>=18'}
    dependencies:
      '@polkadot/util': 12.6.2
      '@polkadot/x-bigint': 12.6.2
      tslib: 2.6.2
    dev: false

  /@polkadot/types-codec@10.12.6:
    resolution: {integrity: sha512-yCzKdj/mLhjSG3mR1XhQdzzpAy0Exv9UuEhGQHPpdjkF0CCfVgsFoOAF3ScsSzwacJxGgxPWvlk849DfTrBYGA==}
    engines: {node: '>=18'}
    dependencies:
      '@polkadot/util': 12.6.2
      '@polkadot/x-bigint': 12.6.2
      tslib: 2.6.2
    dev: true

  /@polkadot/types-codec@11.0.2:
    resolution: {integrity: sha512-OL7jM9JNzmRo+gLNIWllvyv3I4k+2dywKchC9gw/D5OCkFD+B5T3oHUw99zzER0C/r7/vTH9RM3w79yeW0UYKA==}
    engines: {node: '>=18'}
    dependencies:
      '@polkadot/util': 12.6.2
      '@polkadot/x-bigint': 12.6.2
      tslib: 2.6.2
    dev: false

  /@polkadot/types-codec@11.2.1:
    resolution: {integrity: sha512-9VRRf1g/nahAC3/VSiCSUIRL7uuup04JEZLIAG2LaDgmCBOSV9dt1Yj9114bRUrHHkeUSBmiq64+YX1hZMpQzQ==}
    engines: {node: '>=18'}
    dependencies:
      '@polkadot/util': 12.6.2
      '@polkadot/x-bigint': 12.6.2
      tslib: 2.6.2

  /@polkadot/types-codec@11.2.1:
    resolution: {integrity: sha512-9VRRf1g/nahAC3/VSiCSUIRL7uuup04JEZLIAG2LaDgmCBOSV9dt1Yj9114bRUrHHkeUSBmiq64+YX1hZMpQzQ==}
    engines: {node: '>=18'}
    dependencies:
      '@polkadot/util': 12.6.2
      '@polkadot/x-bigint': 12.6.2
      tslib: 2.6.2
    dev: true

  /@polkadot/types-create@10.12.1:
    resolution: {integrity: sha512-ZpWUNrDaJQO1iYwtOva68S2xlEzfpQOPW5IylqlnV6izmavQvClwr7i2y3vL52YjoFNa3ZPEhxvwH7o4NtWB0A==}
    engines: {node: '>=18'}
    dependencies:
      '@polkadot/types-codec': 10.12.1
      '@polkadot/util': 12.6.2
      tslib: 2.6.2
    dev: false

  /@polkadot/types-create@10.12.6:
    resolution: {integrity: sha512-byuPy7IUFjzoxG3qrP4kEScfR92KFOAkaJksNT4kDZILPCeZSPPN7cLqdejypwDBqJthTJM0LqKK4g+eHGKdvw==}
    engines: {node: '>=18'}
    dependencies:
      '@polkadot/types-codec': 10.12.6
      '@polkadot/util': 12.6.2
      tslib: 2.6.2
    dev: true

  /@polkadot/types-create@11.2.1:
    resolution: {integrity: sha512-Y0Zri7x6/rHURVNLMi6i1+rmJDLCn8OQl8BIvRmsIBkCYh2oCzy0g9aqVoCdm+QnoUU5ZNtu+U/gj1kL5ODivQ==}
    engines: {node: '>=18'}
    dependencies:
      '@polkadot/types-codec': 11.2.1
      '@polkadot/util': 12.6.2
      tslib: 2.6.2

  /@polkadot/types-create@11.2.1:
    resolution: {integrity: sha512-Y0Zri7x6/rHURVNLMi6i1+rmJDLCn8OQl8BIvRmsIBkCYh2oCzy0g9aqVoCdm+QnoUU5ZNtu+U/gj1kL5ODivQ==}
    engines: {node: '>=18'}
    dependencies:
      '@polkadot/types-codec': 11.2.1
      '@polkadot/util': 12.6.2
      tslib: 2.6.2
    dev: true

  /@polkadot/types-known@10.12.1:
    resolution: {integrity: sha512-qmUZ1HqPRvgrCMmRGrJy7FYuSjACxG1Htf/SSJwfWkwR+prFXQeMmADEmG8L3d9KZ/L1Mat/MF/9it0FrzX6aA==}
    engines: {node: '>=18'}
    dependencies:
      '@polkadot/networks': 12.6.2
      '@polkadot/types': 10.12.1
      '@polkadot/types-codec': 10.12.1
      '@polkadot/types-create': 10.12.1
      '@polkadot/util': 12.6.2
      tslib: 2.6.2
    dev: false

  /@polkadot/types-known@10.12.6:
    resolution: {integrity: sha512-E/LWfOAPUW7YKAiioY7Ax/s+G4cuNQop3U/TPPM7sxXOv9hSia2hgFjtiU4NyTRVwf1O07YASXtYSecdSgcCuQ==}
    engines: {node: '>=18'}
    dependencies:
      '@polkadot/networks': 12.6.2
      '@polkadot/types': 10.12.6
      '@polkadot/types-codec': 10.12.6
      '@polkadot/types-create': 10.12.6
      '@polkadot/util': 12.6.2
      tslib: 2.6.2
    dev: true

  /@polkadot/types-known@11.2.1:
    resolution: {integrity: sha512-dnbmVKagVI6ARuZaGMGc67HPeHGrR7/lcwfS7jGzEmRcoQk7p/UQjWfOk/LG9NzvQkmRVbE0Gqskn4VorqnTbA==}
    engines: {node: '>=18'}
    dependencies:
      '@polkadot/networks': 12.6.2
      '@polkadot/types': 11.2.1
      '@polkadot/types-codec': 11.2.1
      '@polkadot/types-create': 11.2.1
      '@polkadot/util': 12.6.2
      tslib: 2.6.2

  /@polkadot/types-known@11.2.1:
    resolution: {integrity: sha512-dnbmVKagVI6ARuZaGMGc67HPeHGrR7/lcwfS7jGzEmRcoQk7p/UQjWfOk/LG9NzvQkmRVbE0Gqskn4VorqnTbA==}
    engines: {node: '>=18'}
    dependencies:
      '@polkadot/networks': 12.6.2
      '@polkadot/types': 11.2.1
      '@polkadot/types-codec': 11.2.1
      '@polkadot/types-create': 11.2.1
      '@polkadot/util': 12.6.2
      tslib: 2.6.2
    dev: true

  /@polkadot/types-support@10.12.1:
    resolution: {integrity: sha512-H9eR2BAjSjWE+eq2jYhd8w5fgdCKy8XKUWQJ6VNvgxDtVeVMoPgY4iqLFwZUeuQjFiZJVMshCR63zjlRM1x3fg==}
    engines: {node: '>=18'}
    dependencies:
      '@polkadot/util': 12.6.2
      tslib: 2.6.2
    dev: false

  /@polkadot/types-support@10.12.6:
    resolution: {integrity: sha512-SMq/hUZJLCZXq26pNDaxgXNJqAJD8YhVXWXulCg0YvbIoVwEkFE66TEkUbtoRLKcsZXbPdxJ3JfSoa9r6Ewhnw==}
    engines: {node: '>=18'}
    dependencies:
      '@polkadot/util': 12.6.2
      tslib: 2.6.2
    dev: true

  /@polkadot/types-support@11.2.1:
    resolution: {integrity: sha512-VGSUDUEQjt8K3Bv8gHYAE/nD98qPPuZ2DcikM9z9isw04qj2amxZaS26+iknJ9KSCzWgrNBHjcr5Q0o76//2yA==}
    engines: {node: '>=18'}
    dependencies:
      '@polkadot/util': 12.6.2
      tslib: 2.6.2

  /@polkadot/types-support@11.2.1:
    resolution: {integrity: sha512-VGSUDUEQjt8K3Bv8gHYAE/nD98qPPuZ2DcikM9z9isw04qj2amxZaS26+iknJ9KSCzWgrNBHjcr5Q0o76//2yA==}
    engines: {node: '>=18'}
    dependencies:
      '@polkadot/util': 12.6.2
      tslib: 2.6.2
    dev: true

  /@polkadot/types@10.12.1:
    resolution: {integrity: sha512-rQ3OdKPAw0YucjD+97dYoEmhKLPIGDj0jd2vIwvfazeowwy854Hp3uYcPyGBq74l5hPo+6xYMySEqq7o99Nc0Q==}
    engines: {node: '>=18'}
    dependencies:
      '@polkadot/keyring': 12.6.2(@polkadot/util-crypto@12.6.2)(@polkadot/util@12.6.2)
      '@polkadot/types-augment': 10.12.1
      '@polkadot/types-codec': 10.12.1
      '@polkadot/types-create': 10.12.1
      '@polkadot/util': 12.6.2
      '@polkadot/util-crypto': 12.6.2(@polkadot/util@12.6.2)
      rxjs: 7.8.1
      tslib: 2.6.2
    dev: false

  /@polkadot/types@10.12.6:
    resolution: {integrity: sha512-ByjvZkKJclHSWEETk1m9HPYn/IdIyjWONOdy7Ih+/Nd0wVIahvXDYbV4CXe25xO0RhfFJzkGIZP+LFHL5F63Uw==}
    engines: {node: '>=18'}
    dependencies:
      '@polkadot/keyring': 12.6.2(@polkadot/util-crypto@12.6.2)(@polkadot/util@12.6.2)
      '@polkadot/types-augment': 10.12.6
      '@polkadot/types-codec': 10.12.6
      '@polkadot/types-create': 10.12.6
      '@polkadot/util': 12.6.2
      '@polkadot/util-crypto': 12.6.2(@polkadot/util@12.6.2)
      rxjs: 7.8.1
      tslib: 2.6.2
    dev: true

  /@polkadot/types@11.2.1:
    resolution: {integrity: sha512-NVPhO/eFPkL8arWk4xVbsJzRdGfue3gJK+A2iYzOfCr9rDHEj99B+E2Z0Or6zDN6n+thgQYwsr19rKgXvAc18Q==}
    engines: {node: '>=18'}
    dependencies:
      '@polkadot/keyring': 12.6.2(@polkadot/util-crypto@12.6.2)(@polkadot/util@12.6.2)
      '@polkadot/types-augment': 11.2.1
      '@polkadot/types-codec': 11.2.1
      '@polkadot/types-create': 11.2.1
      '@polkadot/util': 12.6.2
      '@polkadot/util-crypto': 12.6.2(@polkadot/util@12.6.2)
      rxjs: 7.8.1
      tslib: 2.6.2

  /@polkadot/types@11.2.1:
    resolution: {integrity: sha512-NVPhO/eFPkL8arWk4xVbsJzRdGfue3gJK+A2iYzOfCr9rDHEj99B+E2Z0Or6zDN6n+thgQYwsr19rKgXvAc18Q==}
    engines: {node: '>=18'}
    dependencies:
      '@polkadot/keyring': 12.6.2(@polkadot/util-crypto@12.6.2)(@polkadot/util@12.6.2)
      '@polkadot/types-augment': 11.2.1
      '@polkadot/types-codec': 11.2.1
      '@polkadot/types-create': 11.2.1
      '@polkadot/util': 12.6.2
      '@polkadot/util-crypto': 12.6.2(@polkadot/util@12.6.2)
      rxjs: 7.8.1
      tslib: 2.6.2
    dev: true

  /@polkadot/util-crypto@12.6.2(@polkadot/util@12.6.2):
    resolution: {integrity: sha512-FEWI/dJ7wDMNN1WOzZAjQoIcCP/3vz3wvAp5QQm+lOrzOLj0iDmaIGIcBkz8HVm3ErfSe/uKP0KS4jgV/ib+Mg==}
    engines: {node: '>=18'}
    peerDependencies:
      '@polkadot/util': 12.6.2
    dependencies:
      '@noble/curves': 1.3.0
      '@noble/hashes': 1.3.3
      '@polkadot/networks': 12.6.2
      '@polkadot/util': 12.6.2
      '@polkadot/wasm-crypto': 7.3.2(@polkadot/util@12.6.2)(@polkadot/x-randomvalues@12.6.2)
      '@polkadot/wasm-util': 7.3.2(@polkadot/util@12.6.2)
      '@polkadot/x-bigint': 12.6.2
      '@polkadot/x-randomvalues': 12.6.2(@polkadot/util@12.6.2)(@polkadot/wasm-util@7.3.2)
      '@scure/base': 1.1.5
      tslib: 2.6.2

  /@polkadot/util@12.6.2:
    resolution: {integrity: sha512-l8TubR7CLEY47240uki0TQzFvtnxFIO7uI/0GoWzpYD/O62EIAMRsuY01N4DuwgKq2ZWD59WhzsLYmA5K6ksdw==}
    engines: {node: '>=18'}
    dependencies:
      '@polkadot/x-bigint': 12.6.2
      '@polkadot/x-global': 12.6.2
      '@polkadot/x-textdecoder': 12.6.2
      '@polkadot/x-textencoder': 12.6.2
      '@types/bn.js': 5.1.5
      bn.js: 5.2.1
      tslib: 2.6.2

  /@polkadot/wasm-bridge@7.3.2(@polkadot/util@12.6.2)(@polkadot/x-randomvalues@12.6.2):
    resolution: {integrity: sha512-AJEXChcf/nKXd5Q/YLEV5dXQMle3UNT7jcXYmIffZAo/KI394a+/24PaISyQjoNC0fkzS1Q8T5pnGGHmXiVz2g==}
    engines: {node: '>=18'}
    peerDependencies:
      '@polkadot/util': '*'
      '@polkadot/x-randomvalues': '*'
    dependencies:
      '@polkadot/util': 12.6.2
      '@polkadot/wasm-util': 7.3.2(@polkadot/util@12.6.2)
      '@polkadot/x-randomvalues': 12.6.2(@polkadot/util@12.6.2)(@polkadot/wasm-util@7.3.2)
      tslib: 2.6.2

  /@polkadot/wasm-crypto-asmjs@7.3.2(@polkadot/util@12.6.2):
    resolution: {integrity: sha512-QP5eiUqUFur/2UoF2KKKYJcesc71fXhQFLT3D4ZjG28Mfk2ZPI0QNRUfpcxVQmIUpV5USHg4geCBNuCYsMm20Q==}
    engines: {node: '>=18'}
    peerDependencies:
      '@polkadot/util': '*'
    dependencies:
      '@polkadot/util': 12.6.2
      tslib: 2.6.2

  /@polkadot/wasm-crypto-init@7.3.2(@polkadot/util@12.6.2)(@polkadot/x-randomvalues@12.6.2):
    resolution: {integrity: sha512-FPq73zGmvZtnuJaFV44brze3Lkrki3b4PebxCy9Fplw8nTmisKo9Xxtfew08r0njyYh+uiJRAxPCXadkC9sc8g==}
    engines: {node: '>=18'}
    peerDependencies:
      '@polkadot/util': '*'
      '@polkadot/x-randomvalues': '*'
    dependencies:
      '@polkadot/util': 12.6.2
      '@polkadot/wasm-bridge': 7.3.2(@polkadot/util@12.6.2)(@polkadot/x-randomvalues@12.6.2)
      '@polkadot/wasm-crypto-asmjs': 7.3.2(@polkadot/util@12.6.2)
      '@polkadot/wasm-crypto-wasm': 7.3.2(@polkadot/util@12.6.2)
      '@polkadot/wasm-util': 7.3.2(@polkadot/util@12.6.2)
      '@polkadot/x-randomvalues': 12.6.2(@polkadot/util@12.6.2)(@polkadot/wasm-util@7.3.2)
      tslib: 2.6.2

  /@polkadot/wasm-crypto-wasm@7.3.2(@polkadot/util@12.6.2):
    resolution: {integrity: sha512-15wd0EMv9IXs5Abp1ZKpKKAVyZPhATIAHfKsyoWCEFDLSOA0/K0QGOxzrAlsrdUkiKZOq7uzSIgIDgW8okx2Mw==}
    engines: {node: '>=18'}
    peerDependencies:
      '@polkadot/util': '*'
    dependencies:
      '@polkadot/util': 12.6.2
      '@polkadot/wasm-util': 7.3.2(@polkadot/util@12.6.2)
      tslib: 2.6.2

  /@polkadot/wasm-crypto@7.3.2(@polkadot/util@12.6.2)(@polkadot/x-randomvalues@12.6.2):
    resolution: {integrity: sha512-+neIDLSJ6jjVXsjyZ5oLSv16oIpwp+PxFqTUaZdZDoA2EyFRQB8pP7+qLsMNk+WJuhuJ4qXil/7XiOnZYZ+wxw==}
    engines: {node: '>=18'}
    peerDependencies:
      '@polkadot/util': '*'
      '@polkadot/x-randomvalues': '*'
    dependencies:
      '@polkadot/util': 12.6.2
      '@polkadot/wasm-bridge': 7.3.2(@polkadot/util@12.6.2)(@polkadot/x-randomvalues@12.6.2)
      '@polkadot/wasm-crypto-asmjs': 7.3.2(@polkadot/util@12.6.2)
      '@polkadot/wasm-crypto-init': 7.3.2(@polkadot/util@12.6.2)(@polkadot/x-randomvalues@12.6.2)
      '@polkadot/wasm-crypto-wasm': 7.3.2(@polkadot/util@12.6.2)
      '@polkadot/wasm-util': 7.3.2(@polkadot/util@12.6.2)
      '@polkadot/x-randomvalues': 12.6.2(@polkadot/util@12.6.2)(@polkadot/wasm-util@7.3.2)
      tslib: 2.6.2

  /@polkadot/wasm-util@7.3.2(@polkadot/util@12.6.2):
    resolution: {integrity: sha512-bmD+Dxo1lTZyZNxbyPE380wd82QsX+43mgCm40boyKrRppXEyQmWT98v/Poc7chLuskYb6X8IQ6lvvK2bGR4Tg==}
    engines: {node: '>=18'}
    peerDependencies:
      '@polkadot/util': '*'
    dependencies:
      '@polkadot/util': 12.6.2
      tslib: 2.6.2

  /@polkadot/x-bigint@12.6.2:
    resolution: {integrity: sha512-HSIk60uFPX4GOFZSnIF7VYJz7WZA7tpFJsne7SzxOooRwMTWEtw3fUpFy5cYYOeLh17/kHH1Y7SVcuxzVLc74Q==}
    engines: {node: '>=18'}
    dependencies:
      '@polkadot/x-global': 12.6.2
      tslib: 2.6.2

  /@polkadot/x-fetch@12.6.2:
    resolution: {integrity: sha512-8wM/Z9JJPWN1pzSpU7XxTI1ldj/AfC8hKioBlUahZ8gUiJaOF7K9XEFCrCDLis/A1BoOu7Ne6WMx/vsJJIbDWw==}
    engines: {node: '>=18'}
    dependencies:
      '@polkadot/x-global': 12.6.2
      node-fetch: 3.3.2
      tslib: 2.6.2

  /@polkadot/x-global@12.6.2:
    resolution: {integrity: sha512-a8d6m+PW98jmsYDtAWp88qS4dl8DyqUBsd0S+WgyfSMtpEXu6v9nXDgPZgwF5xdDvXhm+P0ZfVkVTnIGrScb5g==}
    engines: {node: '>=18'}
    dependencies:
      tslib: 2.6.2

  /@polkadot/x-randomvalues@12.6.2(@polkadot/util@12.6.2)(@polkadot/wasm-util@7.3.2):
    resolution: {integrity: sha512-Vr8uG7rH2IcNJwtyf5ebdODMcr0XjoCpUbI91Zv6AlKVYOGKZlKLYJHIwpTaKKB+7KPWyQrk4Mlym/rS7v9feg==}
    engines: {node: '>=18'}
    peerDependencies:
      '@polkadot/util': 12.6.2
      '@polkadot/wasm-util': '*'
    dependencies:
      '@polkadot/util': 12.6.2
      '@polkadot/wasm-util': 7.3.2(@polkadot/util@12.6.2)
      '@polkadot/x-global': 12.6.2
      tslib: 2.6.2

  /@polkadot/x-textdecoder@12.6.2:
    resolution: {integrity: sha512-M1Bir7tYvNappfpFWXOJcnxUhBUFWkUFIdJSyH0zs5LmFtFdbKAeiDXxSp2Swp5ddOZdZgPac294/o2TnQKN1w==}
    engines: {node: '>=18'}
    dependencies:
      '@polkadot/x-global': 12.6.2
      tslib: 2.6.2

  /@polkadot/x-textencoder@12.6.2:
    resolution: {integrity: sha512-4N+3UVCpI489tUJ6cv3uf0PjOHvgGp9Dl+SZRLgFGt9mvxnvpW/7+XBADRMtlG4xi5gaRK7bgl5bmY6OMDsNdw==}
    engines: {node: '>=18'}
    dependencies:
      '@polkadot/x-global': 12.6.2
      tslib: 2.6.2

  /@polkadot/x-ws@12.6.2:
    resolution: {integrity: sha512-cGZWo7K5eRRQCRl2LrcyCYsrc3lRbTlixZh3AzgU8uX4wASVGRlNWi/Hf4TtHNe1ExCDmxabJzdIsABIfrr7xw==}
    engines: {node: '>=18'}
    dependencies:
      '@polkadot/x-global': 12.6.2
      tslib: 2.6.2
      ws: 8.16.0
    transitivePeerDependencies:
      - bufferutil
      - utf-8-validate

  /@protobufjs/aspromise@1.1.2:
    resolution: {integrity: sha512-j+gKExEuLmKwvz3OgROXtrJ2UG2x8Ch2YZUxahh+s1F2HZ+wAceUNLkvy6zKCPVRkU++ZWQrdxsUeQXmcg4uoQ==}
    dev: true

  /@protobufjs/base64@1.1.2:
    resolution: {integrity: sha512-AZkcAA5vnN/v4PDqKyMR5lx7hZttPDgClv83E//FMNhR2TMcLUhfRUBHCmSl0oi9zMgDDqRUJkSxO3wm85+XLg==}
    dev: true

  /@protobufjs/codegen@2.0.4:
    resolution: {integrity: sha512-YyFaikqM5sH0ziFZCN3xDC7zeGaB/d0IUb9CATugHWbd1FRFwWwt4ld4OYMPWu5a3Xe01mGAULCdqhMlPl29Jg==}
    dev: true

  /@protobufjs/eventemitter@1.1.0:
    resolution: {integrity: sha512-j9ednRT81vYJ9OfVuXG6ERSTdEL1xVsNgqpkxMsbIabzSo3goCjDIveeGv5d03om39ML71RdmrGNjG5SReBP/Q==}
    dev: true

  /@protobufjs/fetch@1.1.0:
    resolution: {integrity: sha512-lljVXpqXebpsijW71PZaCYeIcE5on1w5DlQy5WH6GLbFryLUrBD4932W/E2BSpfRJWseIL4v/KPgBFxDOIdKpQ==}
    dependencies:
      '@protobufjs/aspromise': 1.1.2
      '@protobufjs/inquire': 1.1.0
    dev: true

  /@protobufjs/float@1.0.2:
    resolution: {integrity: sha512-Ddb+kVXlXst9d+R9PfTIxh1EdNkgoRe5tOX6t01f1lYWOvJnSPDBlG241QLzcyPdoNTsblLUdujGSE4RzrTZGQ==}
    dev: true

  /@protobufjs/inquire@1.1.0:
    resolution: {integrity: sha512-kdSefcPdruJiFMVSbn801t4vFK7KB/5gd2fYvrxhuJYg8ILrmn9SKSX2tZdV6V+ksulWqS7aXjBcRXl3wHoD9Q==}
    dev: true

  /@protobufjs/path@1.1.2:
    resolution: {integrity: sha512-6JOcJ5Tm08dOHAbdR3GrvP+yUUfkjG5ePsHYczMFLq3ZmMkAD98cDgcT2iA1lJ9NVwFd4tH/iSSoe44YWkltEA==}
    dev: true

  /@protobufjs/pool@1.1.0:
    resolution: {integrity: sha512-0kELaGSIDBKvcgS4zkjz1PeddatrjYcmMWOlAuAPwAeccUrPHdUqo/J6LiymHHEiJT5NrF1UVwxY14f+fy4WQw==}
    dev: true

  /@protobufjs/utf8@1.1.0:
    resolution: {integrity: sha512-Vvn3zZrhQZkkBE8LSuW3em98c0FwgO4nxzv6OdSxPKJIEKY2bGbHn+mhGIPerzI4twdxaP8/0+06HBpwf345Lw==}
    dev: true

  /@remix-project/remixd@0.6.14:
    resolution: {integrity: sha512-ZkgmMKpD2J5XGwh8/g9vcAB/g5eBlri85Eoq9veiLo5tZqjElxrsfGAiWeXssmX68iXNKJoVx+VNFCBoXyqmtw==}
    hasBin: true
    dependencies:
      '@remixproject/plugin': 0.3.33
      '@remixproject/plugin-api': 0.3.33
      '@remixproject/plugin-utils': 0.3.33
      '@remixproject/plugin-ws': 0.3.33(ws@7.5.9)
      axios: 1.1.2
      chokidar: 2.1.8
      commander: 9.5.0
      fs-extra: 3.0.1
      isbinaryfile: 3.0.3
      latest-version: 5.1.0
      semver: 6.3.0
      ws: 7.5.9
    transitivePeerDependencies:
      - bufferutil
      - debug
      - supports-color
      - utf-8-validate
    dev: true

  /@remixproject/plugin-api@0.3.33:
    resolution: {integrity: sha512-fBEbRr6/mgQdfNdRqYQL3yewsPfTxV41F509CngbD6YdY5YKBihJhfGFHbd2rKSyXOgBiHIbe0SsV3OXpFdWnw==}
    dependencies:
      '@remixproject/plugin-utils': 0.3.33
    dev: true

  /@remixproject/plugin-utils@0.3.33:
    resolution: {integrity: sha512-cAo21ot4/G5BkN8ypDwg8MMCrEmLdXwMd3lQZUeB5enPC3KxmzQz71+OgEYl718Hwy+GtHaLq17FEXCHC5YV9w==}
    dependencies:
      tslib: 2.0.1
    dev: true

  /@remixproject/plugin-ws@0.3.33(ws@7.5.9):
    resolution: {integrity: sha512-Zkp8MK8jxnNm3uruu0dF8vqeh90JsLXttJP4LZF0HaStRRK4d2XG6CgE5mBiC2J4uTEwGP26H/vmqi+POBPTEg==}
    peerDependencies:
      ws: ^7.3.1
    dependencies:
      '@remixproject/plugin': 0.3.33
      '@remixproject/plugin-api': 0.3.33
      '@remixproject/plugin-utils': 0.3.33
      ws: 7.5.9
    dev: true

  /@remixproject/plugin@0.3.33:
    resolution: {integrity: sha512-ia6LevsWYPkcRwOBl3umA2fPCgYt2TmB437Pafs9BE6fD9judEvlvEqXjBy9GLBsZzZWSiyYenOnW8HIiwqfMA==}
    dependencies:
      '@remixproject/plugin-api': 0.3.33
      '@remixproject/plugin-utils': 0.3.33
      events: 3.2.0
    dev: true

  /@scure/base@1.1.5:
    resolution: {integrity: sha512-Brj9FiG2W1MRQSTB212YVPRrcbjkv48FoZi/u4l/zds/ieRrqsh7aUf6CLwkAq61oKXr/ZlTzlY66gLIj3TFTQ==}

  /@sindresorhus/is@0.14.0:
    resolution: {integrity: sha512-9NET910DNaIPngYnLLPeg+Ogzqsi9uM4mSboU5y6p8S5DzMTVEsJZrawi+BoDNUVBa2DhJqQYUFvMDfgU062LQ==}
    engines: {node: '>=6'}
    dev: true

  /@smithy/abort-controller@2.2.0:
    resolution: {integrity: sha512-wRlta7GuLWpTqtFfGo+nZyOO1vEvewdNR1R4rTxpC8XU6vG/NDyrFBhwLZsqg1NUoR1noVaXJPC/7ZK47QCySw==}
    engines: {node: '>=14.0.0'}
    dependencies:
      '@smithy/types': 2.12.0
      tslib: 2.6.2
    dev: false

  /@smithy/config-resolver@2.2.0:
    resolution: {integrity: sha512-fsiMgd8toyUba6n1WRmr+qACzXltpdDkPTAaDqc8QqPBUzO+/JKwL6bUBseHVi8tu9l+3JOK+tSf7cay+4B3LA==}
    engines: {node: '>=14.0.0'}
    dependencies:
      '@smithy/node-config-provider': 2.3.0
      '@smithy/types': 2.12.0
      '@smithy/util-config-provider': 2.3.0
      '@smithy/util-middleware': 2.2.0
      tslib: 2.6.2
    dev: false

  /@smithy/core@1.4.2:
    resolution: {integrity: sha512-2fek3I0KZHWJlRLvRTqxTEri+qV0GRHrJIoLFuBMZB4EMg4WgeBGfF0X6abnrNYpq55KJ6R4D6x4f0vLnhzinA==}
    engines: {node: '>=14.0.0'}
    dependencies:
      '@smithy/middleware-endpoint': 2.5.1
      '@smithy/middleware-retry': 2.3.1
      '@smithy/middleware-serde': 2.3.0
      '@smithy/protocol-http': 3.3.0
      '@smithy/smithy-client': 2.5.1
      '@smithy/types': 2.12.0
      '@smithy/util-middleware': 2.2.0
      tslib: 2.6.2
    dev: false

  /@smithy/credential-provider-imds@2.3.0:
    resolution: {integrity: sha512-BWB9mIukO1wjEOo1Ojgl6LrG4avcaC7T/ZP6ptmAaW4xluhSIPZhY+/PI5YKzlk+jsm+4sQZB45Bt1OfMeQa3w==}
    engines: {node: '>=14.0.0'}
    dependencies:
      '@smithy/node-config-provider': 2.3.0
      '@smithy/property-provider': 2.2.0
      '@smithy/types': 2.12.0
      '@smithy/url-parser': 2.2.0
      tslib: 2.6.2
    dev: false

  /@smithy/fetch-http-handler@2.5.0:
    resolution: {integrity: sha512-BOWEBeppWhLn/no/JxUL/ghTfANTjT7kg3Ww2rPqTUY9R4yHPXxJ9JhMe3Z03LN3aPwiwlpDIUcVw1xDyHqEhw==}
    dependencies:
      '@smithy/protocol-http': 3.3.0
      '@smithy/querystring-builder': 2.2.0
      '@smithy/types': 2.12.0
      '@smithy/util-base64': 2.3.0
      tslib: 2.6.2
    dev: false

  /@smithy/hash-node@2.2.0:
    resolution: {integrity: sha512-zLWaC/5aWpMrHKpoDF6nqpNtBhlAYKF/7+9yMN7GpdR8CzohnWfGtMznPybnwSS8saaXBMxIGwJqR4HmRp6b3g==}
    engines: {node: '>=14.0.0'}
    dependencies:
      '@smithy/types': 2.12.0
      '@smithy/util-buffer-from': 2.2.0
      '@smithy/util-utf8': 2.3.0
      tslib: 2.6.2
    dev: false

  /@smithy/invalid-dependency@2.2.0:
    resolution: {integrity: sha512-nEDASdbKFKPXN2O6lOlTgrEEOO9NHIeO+HVvZnkqc8h5U9g3BIhWsvzFo+UcUbliMHvKNPD/zVxDrkP1Sbgp8Q==}
    dependencies:
      '@smithy/types': 2.12.0
      tslib: 2.6.2
    dev: false

  /@smithy/is-array-buffer@2.2.0:
    resolution: {integrity: sha512-GGP3O9QFD24uGeAXYUjwSTXARoqpZykHadOmA8G5vfJPK0/DC67qa//0qvqrJzL1xc8WQWX7/yc7fwudjPHPhA==}
    engines: {node: '>=14.0.0'}
    dependencies:
      tslib: 2.6.2
    dev: false

  /@smithy/middleware-compression@2.2.0:
    resolution: {integrity: sha512-4NHl84M/Yz9fIQH+NckoAExUOr0D8tZ5ng6rtr5eMzHwa8/bRTg4kUnpZW7S4yw7jT1NXDZ66M8r04uFiT4Ccw==}
    engines: {node: '>=14.0.0'}
    dependencies:
      '@smithy/is-array-buffer': 2.2.0
      '@smithy/node-config-provider': 2.3.0
      '@smithy/protocol-http': 3.3.0
      '@smithy/types': 2.12.0
      '@smithy/util-config-provider': 2.3.0
      '@smithy/util-middleware': 2.2.0
      '@smithy/util-utf8': 2.3.0
      fflate: 0.8.1
      tslib: 2.6.2
    dev: false

  /@smithy/middleware-content-length@2.2.0:
    resolution: {integrity: sha512-5bl2LG1Ah/7E5cMSC+q+h3IpVHMeOkG0yLRyQT1p2aMJkSrZG7RlXHPuAgb7EyaFeidKEnnd/fNaLLaKlHGzDQ==}
    engines: {node: '>=14.0.0'}
    dependencies:
      '@smithy/protocol-http': 3.3.0
      '@smithy/types': 2.12.0
      tslib: 2.6.2
    dev: false

  /@smithy/middleware-endpoint@2.5.1:
    resolution: {integrity: sha512-1/8kFp6Fl4OsSIVTWHnNjLnTL8IqpIb/D3sTSczrKFnrE9VMNWxnrRKNvpUHOJ6zpGD5f62TPm7+17ilTJpiCQ==}
    engines: {node: '>=14.0.0'}
    dependencies:
      '@smithy/middleware-serde': 2.3.0
      '@smithy/node-config-provider': 2.3.0
      '@smithy/shared-ini-file-loader': 2.4.0
      '@smithy/types': 2.12.0
      '@smithy/url-parser': 2.2.0
      '@smithy/util-middleware': 2.2.0
      tslib: 2.6.2
    dev: false

  /@smithy/middleware-retry@2.3.1:
    resolution: {integrity: sha512-P2bGufFpFdYcWvqpyqqmalRtwFUNUA8vHjJR5iGqbfR6mp65qKOLcUd6lTr4S9Gn/enynSrSf3p3FVgVAf6bXA==}
    engines: {node: '>=14.0.0'}
    dependencies:
      '@smithy/node-config-provider': 2.3.0
      '@smithy/protocol-http': 3.3.0
      '@smithy/service-error-classification': 2.1.5
      '@smithy/smithy-client': 2.5.1
      '@smithy/types': 2.12.0
      '@smithy/util-middleware': 2.2.0
      '@smithy/util-retry': 2.2.0
      tslib: 2.6.2
      uuid: 9.0.1
    dev: false

  /@smithy/middleware-serde@2.3.0:
    resolution: {integrity: sha512-sIADe7ojwqTyvEQBe1nc/GXB9wdHhi9UwyX0lTyttmUWDJLP655ZYE1WngnNyXREme8I27KCaUhyhZWRXL0q7Q==}
    engines: {node: '>=14.0.0'}
    dependencies:
      '@smithy/types': 2.12.0
      tslib: 2.6.2
    dev: false

  /@smithy/middleware-stack@2.2.0:
    resolution: {integrity: sha512-Qntc3jrtwwrsAC+X8wms8zhrTr0sFXnyEGhZd9sLtsJ/6gGQKFzNB+wWbOcpJd7BR8ThNCoKt76BuQahfMvpeA==}
    engines: {node: '>=14.0.0'}
    dependencies:
      '@smithy/types': 2.12.0
      tslib: 2.6.2
    dev: false

  /@smithy/node-config-provider@2.3.0:
    resolution: {integrity: sha512-0elK5/03a1JPWMDPaS726Iw6LpQg80gFut1tNpPfxFuChEEklo2yL823V94SpTZTxmKlXFtFgsP55uh3dErnIg==}
    engines: {node: '>=14.0.0'}
    dependencies:
      '@smithy/property-provider': 2.2.0
      '@smithy/shared-ini-file-loader': 2.4.0
      '@smithy/types': 2.12.0
      tslib: 2.6.2
    dev: false

  /@smithy/node-http-handler@2.5.0:
    resolution: {integrity: sha512-mVGyPBzkkGQsPoxQUbxlEfRjrj6FPyA3u3u2VXGr9hT8wilsoQdZdvKpMBFMB8Crfhv5dNkKHIW0Yyuc7eABqA==}
    engines: {node: '>=14.0.0'}
    dependencies:
      '@smithy/abort-controller': 2.2.0
      '@smithy/protocol-http': 3.3.0
      '@smithy/querystring-builder': 2.2.0
      '@smithy/types': 2.12.0
      tslib: 2.6.2
    dev: false

  /@smithy/property-provider@2.2.0:
    resolution: {integrity: sha512-+xiil2lFhtTRzXkx8F053AV46QnIw6e7MV8od5Mi68E1ICOjCeCHw2XfLnDEUHnT9WGUIkwcqavXjfwuJbGlpg==}
    engines: {node: '>=14.0.0'}
    dependencies:
      '@smithy/types': 2.12.0
      tslib: 2.6.2
    dev: false

  /@smithy/protocol-http@3.3.0:
    resolution: {integrity: sha512-Xy5XK1AFWW2nlY/biWZXu6/krgbaf2dg0q492D8M5qthsnU2H+UgFeZLbM76FnH7s6RO/xhQRkj+T6KBO3JzgQ==}
    engines: {node: '>=14.0.0'}
    dependencies:
      '@smithy/types': 2.12.0
      tslib: 2.6.2
    dev: false

  /@smithy/querystring-builder@2.2.0:
    resolution: {integrity: sha512-L1kSeviUWL+emq3CUVSgdogoM/D9QMFaqxL/dd0X7PCNWmPXqt+ExtrBjqT0V7HLN03Vs9SuiLrG3zy3JGnE5A==}
    engines: {node: '>=14.0.0'}
    dependencies:
      '@smithy/types': 2.12.0
      '@smithy/util-uri-escape': 2.2.0
      tslib: 2.6.2
    dev: false

  /@smithy/querystring-parser@2.2.0:
    resolution: {integrity: sha512-BvHCDrKfbG5Yhbpj4vsbuPV2GgcpHiAkLeIlcA1LtfpMz3jrqizP1+OguSNSj1MwBHEiN+jwNisXLGdajGDQJA==}
    engines: {node: '>=14.0.0'}
    dependencies:
      '@smithy/types': 2.12.0
      tslib: 2.6.2
    dev: false

  /@smithy/service-error-classification@2.1.5:
    resolution: {integrity: sha512-uBDTIBBEdAQryvHdc5W8sS5YX7RQzF683XrHePVdFmAgKiMofU15FLSM0/HU03hKTnazdNRFa0YHS7+ArwoUSQ==}
    engines: {node: '>=14.0.0'}
    dependencies:
      '@smithy/types': 2.12.0
    dev: false

  /@smithy/shared-ini-file-loader@2.4.0:
    resolution: {integrity: sha512-WyujUJL8e1B6Z4PBfAqC/aGY1+C7T0w20Gih3yrvJSk97gpiVfB+y7c46T4Nunk+ZngLq0rOIdeVeIklk0R3OA==}
    engines: {node: '>=14.0.0'}
    dependencies:
      '@smithy/types': 2.12.0
      tslib: 2.6.2
    dev: false

  /@smithy/signature-v4@2.3.0:
    resolution: {integrity: sha512-ui/NlpILU+6HAQBfJX8BBsDXuKSNrjTSuOYArRblcrErwKFutjrCNb/OExfVRyj9+26F9J+ZmfWT+fKWuDrH3Q==}
    engines: {node: '>=14.0.0'}
    dependencies:
      '@smithy/is-array-buffer': 2.2.0
      '@smithy/types': 2.12.0
      '@smithy/util-hex-encoding': 2.2.0
      '@smithy/util-middleware': 2.2.0
      '@smithy/util-uri-escape': 2.2.0
      '@smithy/util-utf8': 2.3.0
      tslib: 2.6.2
    dev: false

  /@smithy/smithy-client@2.5.1:
    resolution: {integrity: sha512-jrbSQrYCho0yDaaf92qWgd+7nAeap5LtHTI51KXqmpIFCceKU3K9+vIVTUH72bOJngBMqa4kyu1VJhRcSrk/CQ==}
    engines: {node: '>=14.0.0'}
    dependencies:
      '@smithy/middleware-endpoint': 2.5.1
      '@smithy/middleware-stack': 2.2.0
      '@smithy/protocol-http': 3.3.0
      '@smithy/types': 2.12.0
      '@smithy/util-stream': 2.2.0
      tslib: 2.6.2
    dev: false

  /@smithy/types@2.12.0:
    resolution: {integrity: sha512-QwYgloJ0sVNBeBuBs65cIkTbfzV/Q6ZNPCJ99EICFEdJYG50nGIY/uYXp+TbsdJReIuPr0a0kXmCvren3MbRRw==}
    engines: {node: '>=14.0.0'}
    dependencies:
      tslib: 2.6.2
    dev: false

  /@smithy/url-parser@2.2.0:
    resolution: {integrity: sha512-hoA4zm61q1mNTpksiSWp2nEl1dt3j726HdRhiNgVJQMj7mLp7dprtF57mOB6JvEk/x9d2bsuL5hlqZbBuHQylQ==}
    dependencies:
      '@smithy/querystring-parser': 2.2.0
      '@smithy/types': 2.12.0
      tslib: 2.6.2
    dev: false

  /@smithy/util-base64@2.3.0:
    resolution: {integrity: sha512-s3+eVwNeJuXUwuMbusncZNViuhv2LjVJ1nMwTqSA0XAC7gjKhqqxRdJPhR8+YrkoZ9IiIbFk/yK6ACe/xlF+hw==}
    engines: {node: '>=14.0.0'}
    dependencies:
      '@smithy/util-buffer-from': 2.2.0
      '@smithy/util-utf8': 2.3.0
      tslib: 2.6.2
    dev: false

  /@smithy/util-body-length-browser@2.2.0:
    resolution: {integrity: sha512-dtpw9uQP7W+n3vOtx0CfBD5EWd7EPdIdsQnWTDoFf77e3VUf05uA7R7TGipIo8e4WL2kuPdnsr3hMQn9ziYj5w==}
    dependencies:
      tslib: 2.6.2
    dev: false

  /@smithy/util-body-length-node@2.3.0:
    resolution: {integrity: sha512-ITWT1Wqjubf2CJthb0BuT9+bpzBfXeMokH/AAa5EJQgbv9aPMVfnM76iFIZVFf50hYXGbtiV71BHAthNWd6+dw==}
    engines: {node: '>=14.0.0'}
    dependencies:
      tslib: 2.6.2
    dev: false

  /@smithy/util-buffer-from@2.2.0:
    resolution: {integrity: sha512-IJdWBbTcMQ6DA0gdNhh/BwrLkDR+ADW5Kr1aZmd4k3DIF6ezMV4R2NIAmT08wQJ3yUK82thHWmC/TnK/wpMMIA==}
    engines: {node: '>=14.0.0'}
    dependencies:
      '@smithy/is-array-buffer': 2.2.0
      tslib: 2.6.2
    dev: false

  /@smithy/util-config-provider@2.3.0:
    resolution: {integrity: sha512-HZkzrRcuFN1k70RLqlNK4FnPXKOpkik1+4JaBoHNJn+RnJGYqaa3c5/+XtLOXhlKzlRgNvyaLieHTW2VwGN0VQ==}
    engines: {node: '>=14.0.0'}
    dependencies:
      tslib: 2.6.2
    dev: false

  /@smithy/util-defaults-mode-browser@2.2.1:
    resolution: {integrity: sha512-RtKW+8j8skk17SYowucwRUjeh4mCtnm5odCL0Lm2NtHQBsYKrNW0od9Rhopu9wF1gHMfHeWF7i90NwBz/U22Kw==}
    engines: {node: '>= 10.0.0'}
    dependencies:
      '@smithy/property-provider': 2.2.0
      '@smithy/smithy-client': 2.5.1
      '@smithy/types': 2.12.0
      bowser: 2.11.0
      tslib: 2.6.2
    dev: false

  /@smithy/util-defaults-mode-node@2.3.1:
    resolution: {integrity: sha512-vkMXHQ0BcLFysBMWgSBLSk3+leMpFSyyFj8zQtv5ZyUBx8/owVh1/pPEkzmW/DR/Gy/5c8vjLDD9gZjXNKbrpA==}
    engines: {node: '>= 10.0.0'}
    dependencies:
      '@smithy/config-resolver': 2.2.0
      '@smithy/credential-provider-imds': 2.3.0
      '@smithy/node-config-provider': 2.3.0
      '@smithy/property-provider': 2.2.0
      '@smithy/smithy-client': 2.5.1
      '@smithy/types': 2.12.0
      tslib: 2.6.2
    dev: false

  /@smithy/util-endpoints@1.2.0:
    resolution: {integrity: sha512-BuDHv8zRjsE5zXd3PxFXFknzBG3owCpjq8G3FcsXW3CykYXuEqM3nTSsmLzw5q+T12ZYuDlVUZKBdpNbhVtlrQ==}
    engines: {node: '>= 14.0.0'}
    dependencies:
      '@smithy/node-config-provider': 2.3.0
      '@smithy/types': 2.12.0
      tslib: 2.6.2
    dev: false

  /@smithy/util-hex-encoding@2.2.0:
    resolution: {integrity: sha512-7iKXR+/4TpLK194pVjKiasIyqMtTYJsgKgM242Y9uzt5dhHnUDvMNb+3xIhRJ9QhvqGii/5cRUt4fJn3dtXNHQ==}
    engines: {node: '>=14.0.0'}
    dependencies:
      tslib: 2.6.2
    dev: false

  /@smithy/util-middleware@2.2.0:
    resolution: {integrity: sha512-L1qpleXf9QD6LwLCJ5jddGkgWyuSvWBkJwWAZ6kFkdifdso+sk3L3O1HdmPvCdnCK3IS4qWyPxev01QMnfHSBw==}
    engines: {node: '>=14.0.0'}
    dependencies:
      '@smithy/types': 2.12.0
      tslib: 2.6.2
    dev: false

  /@smithy/util-retry@2.2.0:
    resolution: {integrity: sha512-q9+pAFPTfftHXRytmZ7GzLFFrEGavqapFc06XxzZFcSIGERXMerXxCitjOG1prVDR9QdjqotF40SWvbqcCpf8g==}
    engines: {node: '>= 14.0.0'}
    dependencies:
      '@smithy/service-error-classification': 2.1.5
      '@smithy/types': 2.12.0
      tslib: 2.6.2
    dev: false

  /@smithy/util-stream@2.2.0:
    resolution: {integrity: sha512-17faEXbYWIRst1aU9SvPZyMdWmqIrduZjVOqCPMIsWFNxs5yQQgFrJL6b2SdiCzyW9mJoDjFtgi53xx7EH+BXA==}
    engines: {node: '>=14.0.0'}
    dependencies:
      '@smithy/fetch-http-handler': 2.5.0
      '@smithy/node-http-handler': 2.5.0
      '@smithy/types': 2.12.0
      '@smithy/util-base64': 2.3.0
      '@smithy/util-buffer-from': 2.2.0
      '@smithy/util-hex-encoding': 2.2.0
      '@smithy/util-utf8': 2.3.0
      tslib: 2.6.2
    dev: false

  /@smithy/util-uri-escape@2.2.0:
    resolution: {integrity: sha512-jtmJMyt1xMD/d8OtbVJ2gFZOSKc+ueYJZPW20ULW1GOp/q/YIM0wNh+u8ZFao9UaIGz4WoPW8hC64qlWLIfoDA==}
    engines: {node: '>=14.0.0'}
    dependencies:
      tslib: 2.6.2
    dev: false

  /@smithy/util-utf8@2.3.0:
    resolution: {integrity: sha512-R8Rdn8Hy72KKcebgLiv8jQcQkXoLMOGGv5uI1/k0l+snqkOzQ1R0ChUBCxWMlBsFMekWjq0wRudIweFs7sKT5A==}
    engines: {node: '>=14.0.0'}
    dependencies:
      '@smithy/util-buffer-from': 2.2.0
      tslib: 2.6.2
    dev: false

  /@smithy/util-waiter@2.2.0:
    resolution: {integrity: sha512-IHk53BVw6MPMi2Gsn+hCng8rFA3ZmR3Rk7GllxDUW9qFJl/hiSvskn7XldkECapQVkIg/1dHpMAxI9xSTaLLSA==}
    engines: {node: '>=14.0.0'}
    dependencies:
      '@smithy/abort-controller': 2.2.0
      '@smithy/types': 2.12.0
      tslib: 2.6.2
    dev: false

  /@substrate/connect-extension-protocol@2.0.0:
    resolution: {integrity: sha512-nKu8pDrE3LNCEgJjZe1iGXzaD6OSIDD4Xzz/yo4KO9mQ6LBvf49BVrt4qxBFGL6++NneLiWUZGoh+VSd4PyVIg==}
    requiresBuild: true
    optional: true

  /@substrate/connect-known-chains@1.1.4:
    resolution: {integrity: sha512-iT+BdKqvKl/uBLd8BAJysFM1BaMZXRkaXBP2B7V7ob/EyNs5h0EMhTVbO6MJxV/IEOg5OKsyl6FUqQK7pKnqyw==}
    requiresBuild: true
    optional: true

  /@substrate/connect@0.8.10:
    resolution: {integrity: sha512-DIyQ13DDlXqVFnLV+S6/JDgiGowVRRrh18kahieJxhgvzcWicw5eLc6jpfQ0moVVLBYkO7rctB5Wreldwpva8w==}
    requiresBuild: true
    dependencies:
      '@substrate/connect-extension-protocol': 2.0.0
      '@substrate/connect-known-chains': 1.1.4
      '@substrate/light-client-extension-helpers': 0.0.6(smoldot@2.0.22)
      smoldot: 2.0.22
    transitivePeerDependencies:
      - bufferutil
      - utf-8-validate
    optional: true

  /@substrate/connect@0.8.7:
    resolution: {integrity: sha512-kJLSqiwsAC8eHsPBwUyVpp6cogs1b/4jxTiRfoWbbndmSSEqn3qkcwmYPmZud4pyJFX7FMXwzH28XaPRBGTaQQ==}
    requiresBuild: true
    dependencies:
      '@substrate/connect-extension-protocol': 2.0.0
      '@substrate/connect-known-chains': 1.1.4
      '@substrate/light-client-extension-helpers': 0.0.3(smoldot@2.0.21)
      smoldot: 2.0.21
    transitivePeerDependencies:
      - bufferutil
      - utf-8-validate
    dev: false
    optional: true

  /@substrate/connect@0.8.8:
    resolution: {integrity: sha512-zwaxuNEVI9bGt0rT8PEJiXOyebLIo6QN1SyiAHRPBOl6g3Sy0KKdSN8Jmyn++oXhVRD8aIe75/V8ZkS81T+BPQ==}
    requiresBuild: true
    dependencies:
      '@substrate/connect-extension-protocol': 2.0.0
      '@substrate/connect-known-chains': 1.1.4
      '@substrate/light-client-extension-helpers': 0.0.4(smoldot@2.0.22)
      smoldot: 2.0.22
    transitivePeerDependencies:
      - bufferutil
      - utf-8-validate
    dev: true
    optional: true

  /@substrate/light-client-extension-helpers@0.0.3(smoldot@2.0.21):
    resolution: {integrity: sha512-AkWX7Xpn0u8NdR7qAEwFzeobLvHiviqmsUTvN6wge8Rnlbk01Ftm2Ol8vdN6IhjWPTepF5MggibQVXKBUtZnZw==}
    requiresBuild: true
    peerDependencies:
      smoldot: 2.x
    dependencies:
      '@polkadot-api/client': 0.0.1-12c4b0432a814086c3c1a3b8052b31c72c2c9ad3.1.0(rxjs@7.8.1)
      '@polkadot-api/json-rpc-provider': 0.0.1-12c4b0432a814086c3c1a3b8052b31c72c2c9ad3.1.0
      '@polkadot-api/json-rpc-provider-proxy': 0.0.1-12c4b0432a814086c3c1a3b8052b31c72c2c9ad3.1.0
      '@polkadot-api/substrate-client': 0.0.1-12c4b0432a814086c3c1a3b8052b31c72c2c9ad3.1.0
      '@substrate/connect-extension-protocol': 2.0.0
      '@substrate/connect-known-chains': 1.1.4
      rxjs: 7.8.1
      smoldot: 2.0.21
    dev: false
    optional: true

  /@substrate/light-client-extension-helpers@0.0.4(smoldot@2.0.22):
    resolution: {integrity: sha512-vfKcigzL0SpiK+u9sX6dq2lQSDtuFLOxIJx2CKPouPEHIs8C+fpsufn52r19GQn+qDhU8POMPHOVoqLktj8UEA==}
    requiresBuild: true
    peerDependencies:
      smoldot: 2.x
    dependencies:
      '@polkadot-api/client': 0.0.1-492c132563ea6b40ae1fc5470dec4cd18768d182.1.0(rxjs@7.8.1)
      '@polkadot-api/json-rpc-provider': 0.0.1-492c132563ea6b40ae1fc5470dec4cd18768d182.1.0
      '@polkadot-api/json-rpc-provider-proxy': 0.0.1-492c132563ea6b40ae1fc5470dec4cd18768d182.1.0
      '@polkadot-api/substrate-client': 0.0.1-492c132563ea6b40ae1fc5470dec4cd18768d182.1.0
      '@substrate/connect-extension-protocol': 2.0.0
      '@substrate/connect-known-chains': 1.1.4
      rxjs: 7.8.1
      smoldot: 2.0.22
    dev: true
    optional: true

  /@substrate/light-client-extension-helpers@0.0.6(smoldot@2.0.22):
    resolution: {integrity: sha512-girltEuxQ1BvkJWmc8JJlk4ZxnlGXc/wkLcNguhY+UoDEMBK0LsdtfzQKIfrIehi4QdeSBlFEFBoI4RqPmsZzA==}
    requiresBuild: true
    peerDependencies:
      smoldot: 2.x
    dependencies:
      '@polkadot-api/json-rpc-provider': 0.0.1
      '@polkadot-api/json-rpc-provider-proxy': 0.0.1
      '@polkadot-api/observable-client': 0.1.0(rxjs@7.8.1)
      '@polkadot-api/substrate-client': 0.0.1
      '@substrate/connect-extension-protocol': 2.0.0
      '@substrate/connect-known-chains': 1.1.4
      rxjs: 7.8.1
      smoldot: 2.0.22
    optional: true

  /@substrate/ss58-registry@1.44.0:
    resolution: {integrity: sha512-7lQ/7mMCzVNSEfDS4BCqnRnKCFKpcOaPrxMeGTXHX1YQzM/m2BBHjbK2C3dJvjv7GYxMiaTq/HdWQj1xS6ss+A==}

  /@szmarczak/http-timer@1.1.2:
    resolution: {integrity: sha512-XIB2XbzHTN6ieIjfIMV9hlVcfPU26s2vafYWQcZHWXHOxiaRZYEDKEwdl129Zyg50+foYV2jCgtrqSA6qNuNSA==}
    engines: {node: '>=6'}
    dependencies:
      defer-to-connect: 1.1.3
    dev: true

  /@tsconfig/node10@1.0.9:
    resolution: {integrity: sha512-jNsYVVxU8v5g43Erja32laIDHXeoNvFEpX33OK4d6hljo3jDhCBDhx5dhCCTMWUojscpAagGiRkBKxpdl9fxqA==}
    dev: true

  /@tsconfig/node12@1.0.11:
    resolution: {integrity: sha512-cqefuRsh12pWyGsIoBKJA9luFu3mRxCA+ORZvA4ktLSzIuCUtWVxGIuXigEwO5/ywWFMZ2QEGKWvkZG1zDMTag==}
    dev: true

  /@tsconfig/node14@1.0.3:
    resolution: {integrity: sha512-ysT8mhdixWK6Hw3i1V2AeRqZ5WfXg1G43mqoYlM2nc6388Fq5jcXyr5mRsqViLx/GJYdoL0bfXD8nmF+Zn/Iow==}
    dev: true

  /@tsconfig/node16@1.0.3:
    resolution: {integrity: sha512-yOlFc+7UtL/89t2ZhjPvvB/DeAr3r+Dq58IgzsFkOAvVC6NMJXmCGjbptdXdR9qsX7pKcTL+s87FtYREi2dEEQ==}
    dev: true

  /@typechain/ethers-v5@10.1.1(@ethersproject/abi@5.7.0)(@ethersproject/bytes@5.7.0)(@ethersproject/providers@5.7.2)(ethers@5.7.2)(typechain@8.3.2)(typescript@5.1.6):
    resolution: {integrity: sha512-o6nffJBxwmeX1ZiZpdnP/tqGd/7M7iYvQC88ZXaFFoyAGh7eYncynzVjOJV0XmaKzAc6puqyqZrnva+gJbk4sw==}
    peerDependencies:
      '@ethersproject/abi': ^5.0.0
      '@ethersproject/bytes': ^5.0.0
      '@ethersproject/providers': ^5.0.0
      ethers: ^5.1.3
      typechain: ^8.1.1
      typescript: '>=4.3.0'
    dependencies:
      '@ethersproject/abi': 5.7.0
      '@ethersproject/bytes': 5.7.0
      '@ethersproject/providers': 5.7.2
      ethers: 5.7.2
      lodash: 4.17.21
      ts-essentials: 7.0.3(typescript@5.1.6)
      typechain: 8.3.2(typescript@5.1.6)
      typescript: 5.1.6
    dev: false

  /@typechain/ethers-v6@0.5.1(ethers@6.12.1)(typechain@8.3.2)(typescript@5.4.5):
    resolution: {integrity: sha512-F+GklO8jBWlsaVV+9oHaPh5NJdd6rAKN4tklGfInX1Q7h0xPgVLP39Jl3eCulPB5qexI71ZFHwbljx4ZXNfouA==}
    peerDependencies:
      ethers: 6.x
      typechain: ^8.3.2
      typescript: '>=4.7.0'
    dependencies:
      ethers: 6.12.1
      lodash: 4.17.21
      ts-essentials: 7.0.3(typescript@5.4.5)
      typechain: 8.3.2(typescript@5.4.5)
      typescript: 5.4.5

  /@types/bn.js@4.11.6:
    resolution: {integrity: sha512-pqr857jrp2kPuO9uRjZ3PwnJTjoQy+fcdxvBTvHm6dkmEL9q+hDD/2j/0ELOBPtPnS8LjCX0gI9nbl8lVkadpg==}
    dependencies:
      '@types/node': 18.19.31
    dev: false

  /@types/bn.js@5.1.5:
    resolution: {integrity: sha512-V46N0zwKRF5Q00AZ6hWtN0T8gGmDUaUzLWQvHFo5yThtVwK/VCenFY3wXVbOvNfajEpsTfQM4IN9k/d6gUVX3A==}
    dependencies:
      '@types/node': 18.19.31

  /@types/json-schema@7.0.11:
    resolution: {integrity: sha512-wOuvG1SN4Us4rez+tylwwwCV1psiNVOkJeM3AUWUNWg/jDQY2+HE/444y5gc+jBmRqASOm2Oeh5c1axHobwRKQ==}
    dev: true

  /@types/keccak@3.0.1:
    resolution: {integrity: sha512-/MxAVmtyyeOvZ6dGf3ciLwFRuV5M8DRIyYNFGHYI6UyBW4/XqyO0LZw+JFMvaeY3cHItQAkELclBU1x5ank6mg==}
    dependencies:
      '@types/node': 18.19.31

  /@types/keccak@3.0.4:
    resolution: {integrity: sha512-hdnkmbie7tE0yXnQQvlIOqCyjEsoXDVEZ3ACqO+F305XgUOW4Z9ElWdogCXXRAW/khnZ7GxM0t/BGB5bORKt/g==}
    dependencies:
      '@types/node': 18.19.31
    dev: false

  /@types/keyv@3.1.4:
    resolution: {integrity: sha512-BQ5aZNSCpj7D6K2ksrRCTmKRLEpnPvWDiLPfoGyhZ++8YtiK9d/3DBKPJgry359X/P1PfruyYwvnvwFjuEiEIg==}
    dependencies:
      '@types/node': 18.19.31
    dev: true

  /@types/lodash@4.14.187:
    resolution: {integrity: sha512-MrO/xLXCaUgZy3y96C/iOsaIqZSeupyTImKClHunL5GrmaiII2VwvWmLBu2hwa0Kp0sV19CsyjtrTc/Fx8rg/A==}
    dev: false

  /@types/lodash@4.17.0:
    resolution: {integrity: sha512-t7dhREVv6dbNj0q17X12j7yDG4bD/DHYX7o5/DbDxobP0HnGPgpRz2Ej77aL7TZT3DSw13fqUTj8J4mMnqa7WA==}
    dev: false

  /@types/long@4.0.2:
    resolution: {integrity: sha512-MqTGEo5bj5t157U6fA/BiDynNkn0YknVdh48CMPkTSpFTVmvao5UQmm7uEF6xBEo7qIMAlY/JSleYaE6VOdpaA==}
    dev: true

  /@types/node-cron@3.0.11:
    resolution: {integrity: sha512-0ikrnug3/IyneSHqCBeslAhlK2aBfYek1fGo4bP4QnZPmiqSGRK+Oy7ZMisLWkesffJvQ1cqAcBnJC+8+nxIAg==}
    dev: false

  /@types/node@18.15.13:
    resolution: {integrity: sha512-N+0kuo9KgrUQ1Sn/ifDXsvg0TTleP7rIy4zOBGECxAljqvqfqpTfzx0Q1NUedOixRMBfe2Whhb056a42cWs26Q==}

  /@types/node@18.16.8:
    resolution: {integrity: sha512-p0iAXcfWCOTCBbsExHIDFCfwsqFwBTgETJveKMT+Ci3LY9YqQCI91F5S+TB20+aRCXpcWfvx5Qr5EccnwCm2NA==}
    dev: true

  /@types/node@18.19.31:
    resolution: {integrity: sha512-ArgCD39YpyyrtFKIqMDvjz79jto5fcI/SVUs2HwB+f0dAzq68yqOdyaSivLiLugSziTpNXLQrVb7RZFmdZzbhA==}
    dependencies:
      undici-types: 5.26.5

  /@types/pbkdf2@3.1.0:
    resolution: {integrity: sha512-Cf63Rv7jCQ0LaL8tNXmEyqTHuIJxRdlS5vMh1mj5voN4+QFhVZnlZruezqpWYDiJ8UTzhP0VmeLXCmBk66YrMQ==}
    dependencies:
      '@types/node': 18.19.31
    dev: false

  /@types/prettier@2.7.1:
    resolution: {integrity: sha512-ri0UmynRRvZiiUJdiz38MmIblKK+oH30MztdBVR95dv/Ubw6neWSb8u1XpRb72L4qsZOhz+L+z9JD40SJmfWow==}

  /@types/responselike@1.0.0:
    resolution: {integrity: sha512-85Y2BjiufFzaMIlvJDvTTB8Fxl2xfLo4HgmHzVBz08w4wDePCTjYw66PdrolO0kzli3yam/YCgRufyo1DdQVTA==}
    dependencies:
      '@types/node': 18.19.31
    dev: true

  /@types/secp256k1@4.0.3:
    resolution: {integrity: sha512-Da66lEIFeIz9ltsdMZcpQvmrmmoqrfju8pm1BH8WbYjZSwUgCwXLb9C+9XYogwBITnbsSaMdVPb2ekf7TV+03w==}
    dependencies:
      '@types/node': 18.19.31
    dev: false

  /@types/secp256k1@4.0.6:
    resolution: {integrity: sha512-hHxJU6PAEUn0TP4S/ZOzuTUvJWuZ6eIKeNKb5RBpODvSl6hp1Wrw4s7ATY50rklRCScUDpHzVA/DQdSjJ3UoYQ==}
    dependencies:
      '@types/node': 18.19.31
    dev: false

  /@types/seedrandom@3.0.2:
    resolution: {integrity: sha512-YPLqEOo0/X8JU3rdiq+RgUKtQhQtrppE766y7vMTu8dGML7TVtZNiiiaC/hhU9Zqw9UYopXxhuWWENclMVBwKQ==}
    dev: false

  /@types/seedrandom@3.0.8:
    resolution: {integrity: sha512-TY1eezMU2zH2ozQoAFAQFOPpvP15g+ZgSfTZt31AUUH/Rxtnz3H+A/Sv1Snw2/amp//omibc+AEkTaA8KUeOLQ==}
    dev: false

  /@types/semver@7.5.0:
    resolution: {integrity: sha512-G8hZ6XJiHnuhQKR7ZmysCeJWE08o8T0AXtk5darsCaTVsYZhhgUrq53jizaR2FvsoeCwJhlmwTjkXBY5Pn/ZHw==}
    dev: true

  /@types/yargs-parser@21.0.0:
    resolution: {integrity: sha512-iO9ZQHkZxHn4mSakYV0vFHAVDyEOIJQrV2uZ06HxEPcx+mt8swXoZHIbaaJ2crJYFfErySgktuTZ3BeLz+XmFA==}
    dev: true

  /@types/yargs@17.0.24:
    resolution: {integrity: sha512-6i0aC7jV6QzQB8ne1joVZ0eSFIstHsCrobmOtghM11yGlH0j43FKL2UhWdELkyps0zuf7qVTUVCCR+tgSlyLLw==}
    dependencies:
      '@types/yargs-parser': 21.0.0
    dev: true

  /@typescript-eslint/eslint-plugin@5.42.0(@typescript-eslint/parser@5.42.0)(eslint@8.26.0)(typescript@5.1.6):
    resolution: {integrity: sha512-5TJh2AgL6+wpL8H/GTSjNb4WrjKoR2rqvFxR/DDTqYNk6uXn8BJMEcncLSpMbf/XV1aS0jAjYwn98uvVCiAywQ==}
    engines: {node: ^12.22.0 || ^14.17.0 || >=16.0.0}
    peerDependencies:
      '@typescript-eslint/parser': ^5.0.0
      eslint: ^6.0.0 || ^7.0.0 || ^8.0.0
      typescript: '*'
    peerDependenciesMeta:
      typescript:
        optional: true
    dependencies:
      '@typescript-eslint/parser': 5.42.0(eslint@8.26.0)(typescript@5.1.6)
      '@typescript-eslint/scope-manager': 5.42.0
      '@typescript-eslint/type-utils': 5.42.0(eslint@8.26.0)(typescript@5.1.6)
      '@typescript-eslint/utils': 5.42.0(eslint@8.26.0)(typescript@5.1.6)
      debug: 4.3.4(supports-color@8.1.1)
      eslint: 8.26.0
      ignore: 5.2.4
      natural-compare-lite: 1.4.0
      regexpp: 3.2.0
      semver: 7.5.4
      tsutils: 3.21.0(typescript@5.1.6)
      typescript: 5.1.6
    transitivePeerDependencies:
      - supports-color
    dev: true

  /@typescript-eslint/eslint-plugin@5.62.0(@typescript-eslint/parser@5.62.0)(eslint@8.57.0)(typescript@5.4.5):
    resolution: {integrity: sha512-TiZzBSJja/LbhNPvk6yc0JrX9XqhQ0hdh6M2svYfsHGejaKFIAGd9MQ+ERIMzLGlN/kZoYIgdxFV0PuljTKXag==}
    engines: {node: ^12.22.0 || ^14.17.0 || >=16.0.0}
    peerDependencies:
      '@typescript-eslint/parser': ^5.0.0
      eslint: ^6.0.0 || ^7.0.0 || ^8.0.0
      typescript: '*'
    peerDependenciesMeta:
      typescript:
        optional: true
    dependencies:
      '@eslint-community/regexpp': 4.10.0
      '@typescript-eslint/parser': 5.62.0(eslint@8.57.0)(typescript@5.4.5)
      '@typescript-eslint/scope-manager': 5.62.0
      '@typescript-eslint/type-utils': 5.62.0(eslint@8.57.0)(typescript@5.4.5)
      '@typescript-eslint/utils': 5.62.0(eslint@8.57.0)(typescript@5.4.5)
      debug: 4.3.4(supports-color@8.1.1)
      eslint: 8.57.0
      graphemer: 1.4.0
      ignore: 5.2.4
      natural-compare-lite: 1.4.0
      semver: 7.5.4
      tsutils: 3.21.0(typescript@5.4.5)
      typescript: 5.4.5
    transitivePeerDependencies:
      - supports-color
    dev: true

  /@typescript-eslint/parser@5.42.0(eslint@8.26.0)(typescript@5.1.6):
    resolution: {integrity: sha512-Ixh9qrOTDRctFg3yIwrLkgf33AHyEIn6lhyf5cCfwwiGtkWhNpVKlEZApi3inGQR/barWnY7qY8FbGKBO7p3JA==}
    engines: {node: ^12.22.0 || ^14.17.0 || >=16.0.0}
    peerDependencies:
      eslint: ^6.0.0 || ^7.0.0 || ^8.0.0
      typescript: '*'
    peerDependenciesMeta:
      typescript:
        optional: true
    dependencies:
      '@typescript-eslint/scope-manager': 5.42.0
      '@typescript-eslint/types': 5.42.0
      '@typescript-eslint/typescript-estree': 5.42.0(typescript@5.1.6)
      debug: 4.3.4(supports-color@8.1.1)
      eslint: 8.26.0
      typescript: 5.1.6
    transitivePeerDependencies:
      - supports-color
    dev: true

  /@typescript-eslint/parser@5.62.0(eslint@8.57.0)(typescript@5.4.5):
    resolution: {integrity: sha512-VlJEV0fOQ7BExOsHYAGrgbEiZoi8D+Bl2+f6V2RrXerRSylnp+ZBHmPvaIa8cz0Ajx7WO7Z5RqfgYg7ED1nRhA==}
    engines: {node: ^12.22.0 || ^14.17.0 || >=16.0.0}
    peerDependencies:
      eslint: ^6.0.0 || ^7.0.0 || ^8.0.0
      typescript: '*'
    peerDependenciesMeta:
      typescript:
        optional: true
    dependencies:
      '@typescript-eslint/scope-manager': 5.62.0
      '@typescript-eslint/types': 5.62.0
      '@typescript-eslint/typescript-estree': 5.62.0(typescript@5.4.5)
      debug: 4.3.4(supports-color@8.1.1)
      eslint: 8.57.0
      typescript: 5.4.5
    transitivePeerDependencies:
      - supports-color
    dev: true

  /@typescript-eslint/scope-manager@5.42.0:
    resolution: {integrity: sha512-l5/3IBHLH0Bv04y+H+zlcLiEMEMjWGaCX6WyHE5Uk2YkSGAMlgdUPsT/ywTSKgu9D1dmmKMYgYZijObfA39Wow==}
    engines: {node: ^12.22.0 || ^14.17.0 || >=16.0.0}
    dependencies:
      '@typescript-eslint/types': 5.42.0
      '@typescript-eslint/visitor-keys': 5.42.0
    dev: true

  /@typescript-eslint/scope-manager@5.62.0:
    resolution: {integrity: sha512-VXuvVvZeQCQb5Zgf4HAxc04q5j+WrNAtNh9OwCsCgpKqESMTu3tF/jhZ3xG6T4NZwWl65Bg8KuS2uEvhSfLl0w==}
    engines: {node: ^12.22.0 || ^14.17.0 || >=16.0.0}
    dependencies:
      '@typescript-eslint/types': 5.62.0
      '@typescript-eslint/visitor-keys': 5.62.0
    dev: true

  /@typescript-eslint/type-utils@5.42.0(eslint@8.26.0)(typescript@5.1.6):
    resolution: {integrity: sha512-HW14TXC45dFVZxnVW8rnUGnvYyRC0E/vxXShFCthcC9VhVTmjqOmtqj6H5rm9Zxv+ORxKA/1aLGD7vmlLsdlOg==}
    engines: {node: ^12.22.0 || ^14.17.0 || >=16.0.0}
    peerDependencies:
      eslint: '*'
      typescript: '*'
    peerDependenciesMeta:
      typescript:
        optional: true
    dependencies:
      '@typescript-eslint/typescript-estree': 5.42.0(typescript@5.1.6)
      '@typescript-eslint/utils': 5.42.0(eslint@8.26.0)(typescript@5.1.6)
      debug: 4.3.4(supports-color@8.1.1)
      eslint: 8.26.0
      tsutils: 3.21.0(typescript@5.1.6)
      typescript: 5.1.6
    transitivePeerDependencies:
      - supports-color
    dev: true

  /@typescript-eslint/type-utils@5.62.0(eslint@8.57.0)(typescript@5.4.5):
    resolution: {integrity: sha512-xsSQreu+VnfbqQpW5vnCJdq1Z3Q0U31qiWmRhr98ONQmcp/yhiPJFPq8MXiJVLiksmOKSjIldZzkebzHuCGzew==}
    engines: {node: ^12.22.0 || ^14.17.0 || >=16.0.0}
    peerDependencies:
      eslint: '*'
      typescript: '*'
    peerDependenciesMeta:
      typescript:
        optional: true
    dependencies:
      '@typescript-eslint/typescript-estree': 5.62.0(typescript@5.4.5)
      '@typescript-eslint/utils': 5.62.0(eslint@8.57.0)(typescript@5.4.5)
      debug: 4.3.4(supports-color@8.1.1)
      eslint: 8.57.0
      tsutils: 3.21.0(typescript@5.4.5)
      typescript: 5.4.5
    transitivePeerDependencies:
      - supports-color
    dev: true

  /@typescript-eslint/types@5.42.0:
    resolution: {integrity: sha512-t4lzO9ZOAUcHY6bXQYRuu+3SSYdD9TS8ooApZft4WARt4/f2Cj/YpvbTe8A4GuhT4bNW72goDMOy7SW71mZwGw==}
    engines: {node: ^12.22.0 || ^14.17.0 || >=16.0.0}
    dev: true

  /@typescript-eslint/types@5.62.0:
    resolution: {integrity: sha512-87NVngcbVXUahrRTqIK27gD2t5Cu1yuCXxbLcFtCzZGlfyVWWh8mLHkoxzjsB6DDNnvdL+fW8MiwPEJyGJQDgQ==}
    engines: {node: ^12.22.0 || ^14.17.0 || >=16.0.0}
    dev: true

  /@typescript-eslint/typescript-estree@5.42.0(typescript@5.1.6):
    resolution: {integrity: sha512-2O3vSq794x3kZGtV7i4SCWZWCwjEtkWfVqX4m5fbUBomOsEOyd6OAD1qU2lbvV5S8tgy/luJnOYluNyYVeOTTg==}
    engines: {node: ^12.22.0 || ^14.17.0 || >=16.0.0}
    peerDependencies:
      typescript: '*'
    peerDependenciesMeta:
      typescript:
        optional: true
    dependencies:
      '@typescript-eslint/types': 5.42.0
      '@typescript-eslint/visitor-keys': 5.42.0
      debug: 4.3.4(supports-color@8.1.1)
      globby: 11.1.0
      is-glob: 4.0.3
      semver: 7.5.0
      tsutils: 3.21.0(typescript@5.1.6)
      typescript: 5.1.6
    transitivePeerDependencies:
      - supports-color
    dev: true

  /@typescript-eslint/typescript-estree@5.62.0(typescript@5.4.5):
    resolution: {integrity: sha512-CmcQ6uY7b9y694lKdRB8FEel7JbU/40iSAPomu++SjLMntB+2Leay2LO6i8VnJk58MtE9/nQSFIH6jpyRWyYzA==}
    engines: {node: ^12.22.0 || ^14.17.0 || >=16.0.0}
    peerDependencies:
      typescript: '*'
    peerDependenciesMeta:
      typescript:
        optional: true
    dependencies:
      '@typescript-eslint/types': 5.62.0
      '@typescript-eslint/visitor-keys': 5.62.0
      debug: 4.3.4(supports-color@8.1.1)
      globby: 11.1.0
      is-glob: 4.0.3
      semver: 7.5.4
      tsutils: 3.21.0(typescript@5.4.5)
      typescript: 5.4.5
    transitivePeerDependencies:
      - supports-color
    dev: true

  /@typescript-eslint/utils@5.42.0(eslint@8.26.0)(typescript@5.1.6):
    resolution: {integrity: sha512-JZ++3+h1vbeG1NUECXQZE3hg0kias9kOtcQr3+JVQ3whnjvKuMyktJAAIj6743OeNPnGBmjj7KEmiDL7qsdnCQ==}
    engines: {node: ^12.22.0 || ^14.17.0 || >=16.0.0}
    peerDependencies:
      eslint: ^6.0.0 || ^7.0.0 || ^8.0.0
    dependencies:
      '@types/json-schema': 7.0.11
      '@types/semver': 7.5.0
      '@typescript-eslint/scope-manager': 5.42.0
      '@typescript-eslint/types': 5.42.0
      '@typescript-eslint/typescript-estree': 5.42.0(typescript@5.1.6)
      eslint: 8.26.0
      eslint-scope: 5.1.1
      eslint-utils: 3.0.0(eslint@8.26.0)
      semver: 7.5.0
    transitivePeerDependencies:
      - supports-color
      - typescript
    dev: true

  /@typescript-eslint/utils@5.62.0(eslint@8.57.0)(typescript@5.4.5):
    resolution: {integrity: sha512-n8oxjeb5aIbPFEtmQxQYOLI0i9n5ySBEY/ZEHHZqKQSFnxio1rv6dthascc9dLuwrL0RC5mPCxB7vnAVGAYWAQ==}
    engines: {node: ^12.22.0 || ^14.17.0 || >=16.0.0}
    peerDependencies:
      eslint: ^6.0.0 || ^7.0.0 || ^8.0.0
    dependencies:
      '@eslint-community/eslint-utils': 4.4.0(eslint@8.57.0)
      '@types/json-schema': 7.0.11
      '@types/semver': 7.5.0
      '@typescript-eslint/scope-manager': 5.62.0
      '@typescript-eslint/types': 5.62.0
      '@typescript-eslint/typescript-estree': 5.62.0(typescript@5.4.5)
      eslint: 8.57.0
      eslint-scope: 5.1.1
      semver: 7.5.4
    transitivePeerDependencies:
      - supports-color
      - typescript
    dev: true

  /@typescript-eslint/visitor-keys@5.42.0:
    resolution: {integrity: sha512-QHbu5Hf/2lOEOwy+IUw0GoSCuAzByTAWWrOTKzTzsotiUnWFpuKnXcAhC9YztAf2EElQ0VvIK+pHJUPkM0q7jg==}
    engines: {node: ^12.22.0 || ^14.17.0 || >=16.0.0}
    dependencies:
      '@typescript-eslint/types': 5.42.0
      eslint-visitor-keys: 3.4.1
    dev: true

  /@typescript-eslint/visitor-keys@5.62.0:
    resolution: {integrity: sha512-07ny+LHRzQXepkGg6w0mFY41fVUNBrL2Roj/++7V1txKugfjm/Ci/qSND03r2RhlJhJYMcTn9AhhSSqQp0Ysyw==}
    engines: {node: ^12.22.0 || ^14.17.0 || >=16.0.0}
    dependencies:
      '@typescript-eslint/types': 5.62.0
      eslint-visitor-keys: 3.4.1
    dev: true

  /@ungap/promise-all-settled@1.1.2:
    resolution: {integrity: sha512-sL/cEvJWAnClXw0wHk85/2L0G6Sj8UB0Ctc1TEMbKSsmpRosqhwj9gWgFRZSrBr2f9tiXISwNhCPmlfqUqyb9Q==}
    dev: true

  /@ungap/structured-clone@1.2.0:
    resolution: {integrity: sha512-zuVdFrMJiuCDQUMCzQaD6KL28MjnqqN8XnAqiEq9PNm/hCPTSGfrXCOfwj1ow4LFb/tNymJPwsNbVePc1xFqrQ==}
    dev: true

  /@zombienet/cli@1.3.93(@polkadot/util@12.6.2)(@types/node@18.16.8):
    resolution: {integrity: sha512-eQqaFo8h0sLJRfL7sVgreFYosWreG0dpUQkMn0inx8p9XIGWvC20EVG7HOyBMhcKPGspoZkNFvaAFt6Bw9jjkg==}
    engines: {node: '>=18'}
    hasBin: true
    dependencies:
      '@zombienet/dsl-parser-wrapper': 0.1.10
      '@zombienet/orchestrator': 0.0.75(@polkadot/util@12.6.2)(@types/node@18.16.8)
      '@zombienet/utils': 0.0.24(@types/node@18.16.8)(typescript@5.4.5)
      cli-progress: 3.12.0
      commander: 11.1.0
      debug: 4.3.4(supports-color@8.1.1)
      nunjucks: 3.2.4
      typescript: 5.4.5
    transitivePeerDependencies:
      - '@polkadot/util'
      - '@swc/core'
      - '@swc/wasm'
      - '@types/node'
      - bufferutil
      - canvas
      - chokidar
      - supports-color
      - utf-8-validate
    dev: true

  /@zombienet/dsl-parser-wrapper@0.1.10:
    resolution: {integrity: sha512-2r2SjanMcNTQiiwTtj/TRO89ek4KoIKGKhgcdHm8+uXPVWuU3tIh/unN8+m51Jnm2jhCLkQQwa5aidvSC02wOg==}
    dev: true

  /@zombienet/orchestrator@0.0.75(@polkadot/util@12.6.2)(@types/node@18.16.8):
    resolution: {integrity: sha512-+mSBz5Ye0vF0CuLtpiRs+p9G63e1zdGBakp7Kv2jM65/tZsTcVUwyvolqw/mkTzDlTjw53Lxvxy3pUvjceEEQw==}
    engines: {node: '>=18'}
    dependencies:
      '@polkadot/api': 10.12.6
      '@polkadot/keyring': 12.6.2(@polkadot/util-crypto@12.6.2)(@polkadot/util@12.6.2)
      '@polkadot/util-crypto': 12.6.2(@polkadot/util@12.6.2)
      '@zombienet/utils': 0.0.24(@types/node@18.16.8)(typescript@5.4.5)
      JSONStream: 1.3.5
      chai: 4.3.10
      debug: 4.3.4(supports-color@8.1.1)
      execa: 5.1.1
      fs-extra: 11.2.0
      jsdom: 23.2.0
      json-bigint: 1.0.0
      libp2p-crypto: 0.21.2
      minimatch: 9.0.3
      mocha: 10.2.0
      napi-maybe-compressed-blob: 0.0.11
      peer-id: 0.16.0
      tmp-promise: 3.0.3
      typescript: 5.4.5
      yaml: 2.3.4
    transitivePeerDependencies:
      - '@polkadot/util'
      - '@swc/core'
      - '@swc/wasm'
      - '@types/node'
      - bufferutil
      - canvas
      - chokidar
      - supports-color
      - utf-8-validate
    dev: true

  /@zombienet/utils@0.0.24(@types/node@18.16.8)(typescript@5.4.5):
    resolution: {integrity: sha512-CUHn4u04ryfRqCQQsZHSpMIpMxzdMvSZR86Gp3Hwexf7wZTkHNZ5hsJnQO+J/yl28ny0GcjLJSU1hZ2kMV+hqw==}
    engines: {node: '>=18'}
    dependencies:
      cli-table3: 0.6.3
      debug: 4.3.4(supports-color@8.1.1)
      mocha: 10.2.0
      nunjucks: 3.2.4
      toml: 3.0.0
      ts-node: 10.9.2(@types/node@18.16.8)(typescript@5.4.5)
    transitivePeerDependencies:
      - '@swc/core'
      - '@swc/wasm'
      - '@types/node'
      - chokidar
      - supports-color
      - typescript
    dev: true

  /JSONStream@1.3.5:
    resolution: {integrity: sha512-E+iruNOY8VV9s4JEbe1aNEm6MiszPRr/UfcHMz0TQh1BXSxHK+ASV1R6W4HpjBhSeS+54PIsAMCBmwD06LLsqQ==}
    hasBin: true
    dependencies:
      jsonparse: 1.3.1
      through: 2.3.8
    dev: true

  /a-sync-waterfall@1.0.1:
    resolution: {integrity: sha512-RYTOHHdWipFUliRFMCS4X2Yn2X8M87V/OpSqWzKKOGhzqyUxzyVmhHDH9sAvG+ZuQf/TAOFsLCpMw09I1ufUnA==}
    dev: true

  /abort-controller@3.0.0:
    resolution: {integrity: sha512-h8lQ8tacZYnR3vNQTgibj+tODHI5/+l06Au2Pcriv/Gmet0eaj4TwWH41sO9wnHDiQsEj19q0drzdWdeAHtweg==}
    engines: {node: '>=6.5'}
    dependencies:
      event-target-shim: 5.0.1

  /abstract-logging@2.0.1:
    resolution: {integrity: sha512-2BjRTZxTPvheOvGbBslFSYOUkr+SjPtOnrLP33f+VIWLzezQpZcqVg7ja3L4dBXmzzgwT+a029jRx5PCi3JuiA==}

  /acorn-jsx@5.3.2(acorn@8.11.3):
    resolution: {integrity: sha512-rq9s+JNhf0IChjtDXxllJ7g41oZk5SlXtp0LHwyA5cejwn7vKmKp4pPri6YEePv2PU65sAsegbXtIinmDFDXgQ==}
    peerDependencies:
      acorn: ^6.0.0 || ^7.0.0 || ^8.0.0
    dependencies:
      acorn: 8.11.3
    dev: true

  /acorn-jsx@5.3.2(acorn@8.8.2):
    resolution: {integrity: sha512-rq9s+JNhf0IChjtDXxllJ7g41oZk5SlXtp0LHwyA5cejwn7vKmKp4pPri6YEePv2PU65sAsegbXtIinmDFDXgQ==}
    peerDependencies:
      acorn: ^6.0.0 || ^7.0.0 || ^8.0.0
    dependencies:
      acorn: 8.8.2
    dev: true

  /acorn-walk@8.2.0:
    resolution: {integrity: sha512-k+iyHEuPgSw6SbuDpGQM+06HQUa04DZ3o+F6CSzXMvvI5KMvnaEqXe+YVe555R9nn6GPt404fos4wcgpw12SDA==}
    engines: {node: '>=0.4.0'}
    dev: true

  /acorn@8.11.3:
    resolution: {integrity: sha512-Y9rRfJG5jcKOE0CLisYbojUjIrIEE7AGMzA/Sm4BslANhbS+cDMpgBdcPT91oJ7OuJ9hYJBx59RjbhxVnrF8Xg==}
    engines: {node: '>=0.4.0'}
    hasBin: true
    dev: true

  /acorn@8.8.2:
    resolution: {integrity: sha512-xjIYgE8HBrkpd/sJqOGNspf8uHG+NOHGOw6a/Urj8taM2EXfdNAH2oFcPeIFfsv3+kz/mJrS5VuMqbNLjCa2vw==}
    engines: {node: '>=0.4.0'}
    hasBin: true
    dev: true

  /aes-js@3.0.0:
    resolution: {integrity: sha512-H7wUZRn8WpTq9jocdxQ2c8x2sKo9ZVmzfRE13GiNJXfp7NcKYEdvl3vspKjXox6RIG2VtaRe4JFvxG4rqp2Zuw==}

  /aes-js@4.0.0-beta.5:
    resolution: {integrity: sha512-G965FqalsNyrPqgEGON7nIx1e/OVENSgiEIzyC63haUMuvNnwIgIjMs52hlTCKhkBny7A2ORNlfY9Zu+jmGk1Q==}

  /agent-base@7.1.0:
    resolution: {integrity: sha512-o/zjMZRhJxny7OyEF+Op8X+efiELC7k7yOjMzgfzVqOzXqkBkWI79YoTdOtsuWd5BWhAGAuOY/Xa6xpiaWXiNg==}
    engines: {node: '>= 14'}
    dependencies:
      debug: 4.3.4(supports-color@8.1.1)
    transitivePeerDependencies:
      - supports-color
    dev: true

  /ajv-formats@2.1.1(ajv@8.12.0):
    resolution: {integrity: sha512-Wx0Kx52hxE7C18hkMEggYlEifqWZtYaRgouJor+WMdPnQyEK13vgEWyVNup7SoeeoLMsr4kf5h6dOW11I15MUA==}
    peerDependencies:
      ajv: ^8.0.0
    peerDependenciesMeta:
      ajv:
        optional: true
    dependencies:
      ajv: 8.12.0

  /ajv@6.12.6:
    resolution: {integrity: sha512-j3fVLgvTo527anyYyJOGTYJbG+vnnQYvE0m5mmkc1TK+nxAppkCLMIL0aZ4dblVCNoGShhm+kzE4ZUykBoMg4g==}
    dependencies:
      fast-deep-equal: 3.1.3
      fast-json-stable-stringify: 2.1.0
      json-schema-traverse: 0.4.1
      uri-js: 4.4.1
    dev: true

  /ajv@8.12.0:
    resolution: {integrity: sha512-sRu1kpcO9yLtYxBKvqfTeh9KzZEwO3STyX1HT+4CaDzC6HpTGYhIhPIzj9XuKU7KYDwnaeh5hcOwjy1QuJzBPA==}
    dependencies:
      fast-deep-equal: 3.1.3
      json-schema-traverse: 1.0.0
      require-from-string: 2.0.2
      uri-js: 4.4.1

  /ansi-colors@4.1.1:
    resolution: {integrity: sha512-JoX0apGbHaUJBNl6yF+p6JAFYZ666/hhCGKN5t9QFjbJQKUU/g8MNbFDbvfrgKXvI1QpZplPOnwIo99lX/AAmA==}
    engines: {node: '>=6'}
    dev: true

  /ansi-regex@2.1.1:
    resolution: {integrity: sha512-TIGnTpdo+E3+pCyAluZvtED5p5wCqLdezCyhPZzKPcxvFplEt4i+W7OONCKgeZFT3+y5NZZfOOS/Bdcanm1MYA==}
    engines: {node: '>=0.10.0'}
    dev: true

  /ansi-regex@5.0.1:
    resolution: {integrity: sha512-quJQXlTSUGL2LH9SUXo8VwsY4soanhgo6LNSm84E1LBcE8s3O0wpdiRzyR9z/ZZJMlMWv37qOOb9pdJlMUEKFQ==}
    engines: {node: '>=8'}
    dev: true

  /ansi-styles@3.2.1:
    resolution: {integrity: sha512-VT0ZI6kZRdTh8YyJw3SMbYm/u+NqfsAxEpWO0Pf9sq8/e94WxxOpPKx9FR1FlyCtOVDNOQ+8ntlqFxiRc+r5qA==}
    engines: {node: '>=4'}
    dependencies:
      color-convert: 1.9.3

  /ansi-styles@4.3.0:
    resolution: {integrity: sha512-zbB9rCJAT1rbjiVDb2hqKFHNYLxgtk8NURxZ3IZwD3F6NtxbXZQCnnSi1Lkx+IDohdPlFp222wVALIheZJQSEg==}
    engines: {node: '>=8'}
    dependencies:
      color-convert: 2.0.1

  /anymatch@2.0.0:
    resolution: {integrity: sha512-5teOsQWABXHHBFP9y3skS5P3d/WfWXpv3FUpy+LorMrNYaT9pI4oLMQX7jzQ2KklNpGpWHzdCXTDT2Y3XGlZBw==}
    dependencies:
      micromatch: 3.1.10
      normalize-path: 2.1.1
    transitivePeerDependencies:
      - supports-color
    dev: true

  /anymatch@3.1.2:
    resolution: {integrity: sha512-P43ePfOAIupkguHUycrc4qJ9kz8ZiuOUijaETwX7THt0Y/GNK7v0aa8rY816xWjZ7rJdA5XdMcpVFTKMq+RvWg==}
    engines: {node: '>= 8'}
    dependencies:
      normalize-path: 3.0.0
      picomatch: 2.3.1
    dev: true

  /archy@1.0.0:
    resolution: {integrity: sha512-Xg+9RwCg/0p32teKdGMPTPnVXKD0w3DfHnFTficozsAgsvq2XenPJq/MYpzzQ/v8zrOyJn6Ds39VA4JIDwFfqw==}

  /arg@4.1.3:
    resolution: {integrity: sha512-58S9QDqG0Xx27YwPSt9fJxivjYl432YCwfDMfZ+71RAqUrZef7LrKQZ3LHLOwCS4FLNBplP533Zx895SeOCHvA==}
    dev: true

  /argparse@2.0.1:
    resolution: {integrity: sha512-8+9WqebbFzpX9OR+Wa6O29asIogeRMzcGtAINdpMHHyAg10f05aSFVBbcEqGf/PXw1EjAZ+q2/bEBg3DvurK3Q==}
    dev: true

  /arr-diff@4.0.0:
    resolution: {integrity: sha512-YVIQ82gZPGBebQV/a8dar4AitzCQs0jjXwMPZllpXMaGjXPYVUawSxQrRsjhjupyVxEvbHgUmIhKVlND+j02kA==}
    engines: {node: '>=0.10.0'}
    dev: true

  /arr-flatten@1.1.0:
    resolution: {integrity: sha512-L3hKV5R/p5o81R7O02IGnwpDmkp6E982XhtbuwSe3O4qOtMMMtodicASA1Cny2U+aCXcNpml+m4dPsvsJ3jatg==}
    engines: {node: '>=0.10.0'}
    dev: true

  /arr-union@3.1.0:
    resolution: {integrity: sha512-sKpyeERZ02v1FeCZT8lrfJq5u6goHCtpTAzPwJYe7c8SPFOboNjNg1vz2L4VTn9T4PQxEx13TbXLmYUcS6Ug7Q==}
    engines: {node: '>=0.10.0'}
    dev: true

  /array-back@3.1.0:
    resolution: {integrity: sha512-TkuxA4UCOvxuDK6NZYXCalszEzj+TLszyASooky+i742l9TqsOdYCMJJupxRic61hwquNtppB3hgcuq9SVSH1Q==}
    engines: {node: '>=6'}

  /array-back@4.0.2:
    resolution: {integrity: sha512-NbdMezxqf94cnNfWLL7V/im0Ub+Anbb0IoZhvzie8+4HJ4nMQuzHuy49FkGYCJK2yAloZ3meiB6AVMClbrI1vg==}
    engines: {node: '>=8'}

  /array-union@2.1.0:
    resolution: {integrity: sha512-HGyxoOTYUyCM6stUe6EJgnd4EoewAI7zMdfqO+kGjnlZmBDz/cR5pf8r/cR4Wq60sL/p0IkcjUEEPwS3GFrIyw==}
    engines: {node: '>=8'}
    dev: true

  /array-unique@0.3.2:
    resolution: {integrity: sha512-SleRWjh9JUud2wH1hPs9rZBZ33H6T9HOiL0uwGnGx9FpE6wKGyfWugmbkEOIs6qWrZhg0LWeLziLrEwQJhs5mQ==}
    engines: {node: '>=0.10.0'}
    dev: true

  /asap@2.0.6:
    resolution: {integrity: sha512-BSHWgDSAiKs50o2Re8ppvp3seVHXSRM44cdSsT9FfNEUUZLOGWVCsiWaRPWM1Znn+mqZ1OfVZ3z3DWEzSp7hRA==}
    dev: true

  /assertion-error@1.1.0:
    resolution: {integrity: sha512-jgsaNduz+ndvGyFt3uSuWqvy4lCnIJiovtouQN5JZHOKCS2QuhEdbcQHFhVksz2N2U9hXJo8odG7ETyWlEeuDw==}
    dev: true

  /assign-symbols@1.0.0:
    resolution: {integrity: sha512-Q+JC7Whu8HhmTdBph/Tq59IoRtoy6KAm5zzPv00WdujX82lbAL8K7WVjne7vdCsAmbF4AYaDOPyO3k0kl8qIrw==}
    engines: {node: '>=0.10.0'}
    dev: true

  /async-each@1.0.6:
    resolution: {integrity: sha512-c646jH1avxr+aVpndVMeAfYw7wAa6idufrlN3LPA4PmKS0QEGp6PIC9nwz0WQkkvBGAMEki3pFdtxaF39J9vvg==}
    dev: true

  /asynckit@0.4.0:
    resolution: {integrity: sha512-Oei9OH4tRh0YqU3GxhX79dM/mwVgvbZJaSNaRk+bshkj0S5cfHcgYakreBjrHwatXKbz+IoIdYLxrKim2MjW0Q==}

  /atob@2.1.2:
    resolution: {integrity: sha512-Wm6ukoaOGJi/73p/cl2GvLjTI5JM1k/O14isD73YML8StrH/7/lRFgmg8nICZgD3bZZvjwCGxtMOD3wWNAu8cg==}
    engines: {node: '>= 4.5.0'}
    hasBin: true
    dev: true

  /atomic-sleep@1.0.0:
    resolution: {integrity: sha512-kNOjDqAh7px0XWNI+4QbzoiR/nTkHAWNud2uvnJquD1/x5a7EQZMJT0AczqK0Qn67oY/TTQ1LbUKajZpp3I9tQ==}
    engines: {node: '>=8.0.0'}

  /avvio@8.2.1:
    resolution: {integrity: sha512-TAlMYvOuwGyLK3PfBb5WKBXZmXz2fVCgv23d6zZFdle/q3gPjmxBaeuC0pY0Dzs5PWMSgfqqEZkrye19GlDTgw==}
    dependencies:
      archy: 1.0.0
      debug: 4.3.4(supports-color@8.1.1)
      fastq: 1.15.0
    transitivePeerDependencies:
      - supports-color
    dev: true

  /avvio@8.3.0:
    resolution: {integrity: sha512-VBVH0jubFr9LdFASy/vNtm5giTrnbVquWBhT0fyizuNK2rQ7e7ONU2plZQWUNqtE1EmxFEb+kbSkFRkstiaS9Q==}
    dependencies:
      '@fastify/error': 3.4.1
      archy: 1.0.0
      debug: 4.3.4(supports-color@8.1.1)
      fastq: 1.17.1
    transitivePeerDependencies:
      - supports-color
    dev: false

  /axios@1.1.2:
    resolution: {integrity: sha512-bznQyETwElsXl2RK7HLLwb5GPpOLlycxHCtrpDR/4RqqBzjARaOTo3jz4IgtntWUYee7Ne4S8UHd92VCuzPaWA==}
    dependencies:
      follow-redirects: 1.15.2
      form-data: 4.0.0
      proxy-from-env: 1.1.0
    transitivePeerDependencies:
      - debug
    dev: true

  /axios@1.6.8:
    resolution: {integrity: sha512-v/ZHtJDU39mDpyBoFVkETcd/uNdxrWRrg3bKpOKzXFA6Bvqopts6ALSMU3y6ijYxbw2B+wPrIv46egTzJXCLGQ==}
    dependencies:
      follow-redirects: 1.15.6
      form-data: 4.0.0
      proxy-from-env: 1.1.0
    transitivePeerDependencies:
      - debug
    dev: false

  /balanced-match@1.0.2:
    resolution: {integrity: sha512-3oSeUO0TMV67hN1AmbXsK4yaqU7tjiHlbxRDZOpH0KW9+CeX4bRAaX0Anxt0tx2MrpRpWwQaPwIlISEJhYU5Pw==}

  /base-x@3.0.9:
    resolution: {integrity: sha512-H7JU6iBHTal1gp56aKoaa//YUxEaAOUiydvrV/pILqIHXTtqxSkATOnDA2u+jZ/61sD+L/412+7kzXRtWukhpQ==}
    dependencies:
      safe-buffer: 5.2.1
    dev: false

  /base64-js@1.5.1:
    resolution: {integrity: sha512-AKpaYlHn8t4SVbOHCy+b5+KKgvR4vrsD8vbvrbiQJps7fKDTkjkDry6ji0rUJjC0kzbNePLwzxq8iypo41qeWA==}

  /base@0.11.2:
    resolution: {integrity: sha512-5T6P4xPgpp0YDFvSWwEZ4NoE3aM4QBQXDzmVbraCkFj8zHM+mba8SyqB5DbZWyR7mYHo6Y7BdQo3MoA4m0TeQg==}
    engines: {node: '>=0.10.0'}
    dependencies:
      cache-base: 1.0.1
      class-utils: 0.3.6
      component-emitter: 1.3.0
      define-property: 1.0.0
      isobject: 3.0.1
      mixin-deep: 1.3.2
      pascalcase: 0.1.1
    dev: true

  /bech32@1.1.4:
    resolution: {integrity: sha512-s0IrSOzLlbvX7yp4WBfPITzpAU8sqQcpsmwXDiKwrG4r491vwCO/XpejasRNl0piBMe/DvP4Tz0mIS/X1DPJBQ==}

  /bidi-js@1.0.3:
    resolution: {integrity: sha512-RKshQI1R3YQ+n9YJz2QQ147P66ELpa1FQEg20Dk8oW9t2KgLbpDLLp9aGZ7y8WHSshDknG0bknqGw5/tyCs5tw==}
    dependencies:
      require-from-string: 2.0.2
    dev: true

  /bignumber.js@9.1.1:
    resolution: {integrity: sha512-pHm4LsMJ6lzgNGVfZHjMoO8sdoRhOzOH4MLmY65Jg70bpxCKu5iOHNJyfF6OyvYw7t8Fpf35RuzUyqnQsj8Vig==}

  /binary-extensions@1.13.1:
    resolution: {integrity: sha512-Un7MIEDdUC5gNpcGDV97op1Ywk748MpHcFTHoYs6qnj1Z3j7I53VG3nwZhKzoBZmbdRNnb6WRdFlwl7tSDuZGw==}
    engines: {node: '>=0.10.0'}
    dev: true

  /binary-extensions@2.2.0:
    resolution: {integrity: sha512-jDctJ/IVQbZoJykoeHbhXpOlNBqGNcwXJKJog42E5HDPUwQTSdjCHdihjj0DlnheQ7blbT6dHOafNAiS8ooQKA==}
    engines: {node: '>=8'}
    dev: true

  /bindings@1.5.0:
    resolution: {integrity: sha512-p2q/t/mhvuOj/UeLlV6566GD/guowlr0hHxClI0W9m7MWYkL1F0hLo+0Aexs9HSPCtR1SXQ0TD3MMKrXZajbiQ==}
    requiresBuild: true
    dependencies:
      file-uri-to-path: 1.0.0
    dev: true
    optional: true

  /bitfield@4.1.0:
    resolution: {integrity: sha512-6cEDG3K+PK9f+B7WyhWYjp09bqSa+uaAaecVA7Y5giFixyVe1s6HKGnvOqYNR4Mi4fBMjfDPLBpHkKvzzgP7kg==}
    engines: {node: '>=8'}
    dev: false

  /bitfield@4.2.0:
    resolution: {integrity: sha512-kUTatQb/mBd8uhvdLrUkouGDBUQiJaIOvPlptUwOWp6MFqih4d1MiVf0m3ATxfZSzu+LjW/awFeABltYa62uIA==}
    engines: {node: '>=8'}
    dev: false

  /blakejs@1.2.1:
    resolution: {integrity: sha512-QXUSXI3QVc/gJME0dBpXrag1kbzOqCjCX8/b54ntNyW6sjtoqxqRk3LTmXzaJoh71zMsDCjM+47jS7XiwN/+fQ==}
    dev: false

  /bn.js@4.11.6:
    resolution: {integrity: sha512-XWwnNNFCuuSQ0m3r3C4LE3EiORltHd9M05pq6FOlVeiophzRbMo50Sbz1ehl8K3Z+jw9+vmgnXefY1hz8X+2wA==}
    dev: false

  /bn.js@4.12.0:
    resolution: {integrity: sha512-c98Bf3tPniI+scsdk237ku1Dc3ujXQTSgyiPUDEOe7tRkhrqridvh8klBv0HCEso1OLOYcHuCv/cS6DNxKH+ZA==}

  /bn.js@5.2.1:
    resolution: {integrity: sha512-eXRvHzWyYPBuB4NBy0cmYQjGitUrtqwbvlzP3G6VFnNRbsZQIxQ10PbKKHt8gZ/HW/D/747aDl+QkDqg3KQLMQ==}

  /bowser@2.11.0:
    resolution: {integrity: sha512-AlcaJBi/pqqJBIQ8U9Mcpc9i8Aqxn88Skv5d+xBX006BY5u8N3mGLHa5Lgppa7L/HfwgwLgZ6NYs+Ag6uUmJRA==}
    dev: false

  /brace-expansion@1.1.11:
    resolution: {integrity: sha512-iCuPHDFgrHX7H2vEI/5xpz07zSHB00TpugqhmYtVmMO6518mCuRMoOYFldEBl0g187ufozdaHgWKcYFb61qGiA==}
    dependencies:
      balanced-match: 1.0.2
      concat-map: 0.0.1

  /brace-expansion@2.0.1:
    resolution: {integrity: sha512-XnAIvQ8eM+kC6aULx6wuQiwVsnzsi9d3WxzV3FpWTGA19F621kwdbsAcFKXgKUHZWsy+mY6iL1sHTxWEFCytDA==}
    dependencies:
      balanced-match: 1.0.2
    dev: true

  /braces@2.3.2:
    resolution: {integrity: sha512-aNdbnj9P8PjdXU4ybaWLK2IF3jc/EoDYbC7AazW6to3TRsfXxscC9UXOB5iDiEQrkyIbWp2SLQda4+QAa7nc3w==}
    engines: {node: '>=0.10.0'}
    dependencies:
      arr-flatten: 1.1.0
      array-unique: 0.3.2
      extend-shallow: 2.0.1
      fill-range: 4.0.0
      isobject: 3.0.1
      repeat-element: 1.1.4
      snapdragon: 0.8.2
      snapdragon-node: 2.1.1
      split-string: 3.1.0
      to-regex: 3.0.2
    transitivePeerDependencies:
      - supports-color
    dev: true

  /braces@3.0.2:
    resolution: {integrity: sha512-b8um+L1RzM3WDSzvhm6gIz1yfTbBt6YTlcEKAvsmqCZZFw46z626lVj9j1yEPW33H5H+lBQpZMP1k8l+78Ha0A==}
    engines: {node: '>=8'}
    dependencies:
      fill-range: 7.0.1
    dev: true

  /brorand@1.1.0:
    resolution: {integrity: sha512-cKV8tMCEpQs4hK/ik71d6LrPOnpkpGBR0wzxqr68g2m/LB2GxVYQroAjMJZRVM1Y4BCjCKc3vAamxSzOY2RP+w==}

  /browser-stdout@1.3.1:
    resolution: {integrity: sha512-qhAVI1+Av2X7qelOfAIYwXONood6XlZE/fXaBSmW/T5SzLAmCgzi+eiWE7fUvbHaeNBQH13UftjpXxsfLkMpgw==}
    dev: true

  /browserify-aes@1.2.0:
    resolution: {integrity: sha512-+7CHXqGuspUn/Sl5aO7Ea0xWGAtETPXNSAjHo48JfLdPWcMng33Xe4znFvQweqc/uzk5zSOI3H52CYnjCfb5hA==}
    dependencies:
      buffer-xor: 1.0.3
      cipher-base: 1.0.4
      create-hash: 1.2.0
      evp_bytestokey: 1.0.3
      inherits: 2.0.4
      safe-buffer: 5.2.1
    dev: false

  /bs58@4.0.1:
    resolution: {integrity: sha512-Ok3Wdf5vOIlBrgCvTq96gBkJw+JUEzdBgyaza5HLtPm7yTHkjRy8+JzNyHF7BHa0bNWOQIp3m5YF0nnFcOIKLw==}
    dependencies:
      base-x: 3.0.9
    dev: false

  /bs58check@2.1.2:
    resolution: {integrity: sha512-0TS1jicxdU09dwJMNZtVAfzPi6Q6QeN0pM1Fkzrjn+XYHvzMKPU3pHVpva+769iNVSfIYWf7LJ6WR+BuuMf8cA==}
    dependencies:
      bs58: 4.0.1
      create-hash: 1.2.0
      safe-buffer: 5.2.1
    dev: false

  /buffer-alloc-unsafe@1.1.0:
    resolution: {integrity: sha512-TEM2iMIEQdJ2yjPJoSIsldnleVaAk1oW3DBVUykyOLsEsFmEc9kn+SFFPz+gl54KQNxlDnAwCXosOS9Okx2xAg==}
    dev: true

  /buffer-alloc@1.2.0:
    resolution: {integrity: sha512-CFsHQgjtW1UChdXgbyJGtnm+O/uLQeZdtbDo8mfUgYXCHSM1wgrVxXm6bSyrUuErEb+4sYVGCzASBRot7zyrow==}
    dependencies:
      buffer-alloc-unsafe: 1.1.0
      buffer-fill: 1.0.0
    dev: true

  /buffer-fill@1.0.0:
    resolution: {integrity: sha512-T7zexNBwiiaCOGDg9xNX9PBmjrubblRkENuptryuI64URkXDFum9il/JGL8Lm8wYfAXpredVXXZz7eMHilimiQ==}
    dev: true

  /buffer-reverse@1.0.1:
    resolution: {integrity: sha512-M87YIUBsZ6N924W57vDwT/aOu8hw7ZgdByz6ijksLjmHJELBASmYTTlNHRgjE+pTsT9oJXGaDSgqqwfdHotDUg==}
    dev: false

  /buffer-xor@1.0.3:
    resolution: {integrity: sha512-571s0T7nZWK6vB67HI5dyUF7wXiNcfaPPPTl6zYCNApANjIvYJTg7hlud/+cJpdAhS7dVzqMLmfhfHR3rAcOjQ==}
    dev: false

  /buffer@6.0.3:
    resolution: {integrity: sha512-FTiCpNxtwiZZHEZbcbTIcZjERVICn9yq/pDFkTl95/AxzD1naBctN7YO68riM/gLSDY7sdrMby8hofADYuuqOA==}
    dependencies:
      base64-js: 1.5.1
      ieee754: 1.2.1

  /c-kzg@1.1.3:
    resolution: {integrity: sha512-tnsnRIWIYEDnYXjXK6fC86dcnSfulUb6LPiTcWX/jJe5X3iJcPxrUG0KIw/AqW+xZNTSBKVMNv3hOixaOEn2/w==}
    requiresBuild: true
    dependencies:
      node-addon-api: 5.1.0
    dev: true

  /cache-base@1.0.1:
    resolution: {integrity: sha512-AKcdTnFSWATd5/GCPRxr2ChwIJ85CeyrEyjRHlKxQ56d4XJMGym0uAiKn0xbLOGOl3+yRpOTi484dVCEc5AUzQ==}
    engines: {node: '>=0.10.0'}
    dependencies:
      collection-visit: 1.0.0
      component-emitter: 1.3.0
      get-value: 2.0.6
      has-value: 1.0.0
      isobject: 3.0.1
      set-value: 2.0.1
      to-object-path: 0.3.0
      union-value: 1.0.1
      unset-value: 1.0.0
    dev: true

  /cacheable-request@6.1.0:
    resolution: {integrity: sha512-Oj3cAGPCqOZX7Rz64Uny2GYAZNliQSqfbePrgAQ1wKAihYmCUnraBtJtKcGR4xz7wF+LoJC+ssFZvv5BgF9Igg==}
    engines: {node: '>=8'}
    dependencies:
      clone-response: 1.0.3
      get-stream: 5.2.0
      http-cache-semantics: 4.1.0
      keyv: 3.1.0
      lowercase-keys: 2.0.0
      normalize-url: 4.5.1
      responselike: 1.0.2
    dev: true

  /callsites@3.1.0:
    resolution: {integrity: sha512-P8BjAsXvZS+VIDUI11hHCQEv74YT67YUi5JJFNWIqL235sBmjX4+qx9Muvls5ivyNENctx46xQLQ3aTuE7ssaQ==}
    engines: {node: '>=6'}
    dev: true

  /camelcase@6.3.0:
    resolution: {integrity: sha512-Gmy6FhYlCY7uOElZUSbxo2UCDH8owEk996gkbrpsgGtrJLM3J7jGxl9Ic7Qwwj4ivOE5AWZWRMecDdF7hqGjFA==}
    engines: {node: '>=10'}
    dev: true

  /chai-as-promised@7.1.1(chai@4.3.7):
    resolution: {integrity: sha512-azL6xMoi+uxu6z4rhWQ1jbdUhOMhis2PvscD/xjLqNMkv3BPPp2JyyuTHOrf9BOosGpNQ11v6BKv/g57RXbiaA==}
    peerDependencies:
      chai: '>= 2.1.2 < 5'
    dependencies:
      chai: 4.3.7
      check-error: 1.0.2
    dev: true

  /chai-bignumber@3.1.0:
    resolution: {integrity: sha512-omxEc80jAU+pZwRmoWr3aEzeLad4JW3iBhLRQlgISvghBdIxrMT7mVAGsDz4WSyCkKowENshH2j9OABAhld7QQ==}
    dev: true

  /chai@4.3.10:
    resolution: {integrity: sha512-0UXG04VuVbruMUYbJ6JctvH0YnC/4q3/AkT18q4NaITo91CUm0liMS9VqzT9vZhVQ/1eqPanMWjBM+Juhfb/9g==}
    engines: {node: '>=4'}
    dependencies:
      assertion-error: 1.1.0
      check-error: 1.0.3
      deep-eql: 4.1.3
      get-func-name: 2.0.2
      loupe: 2.3.7
      pathval: 1.1.1
      type-detect: 4.0.8
    dev: true

  /chai@4.3.7:
    resolution: {integrity: sha512-HLnAzZ2iupm25PlN0xFreAlBA5zaBSv3og0DdeGA4Ar6h6rJ3A0rolRUKJhSF2V10GZKDgWF/VmAEsNWjCRB+A==}
    engines: {node: '>=4'}
    dependencies:
      assertion-error: 1.1.0
      check-error: 1.0.2
      deep-eql: 4.1.3
      get-func-name: 2.0.0
      loupe: 2.3.4
      pathval: 1.1.1
      type-detect: 4.0.8
    dev: true

  /chalk@2.4.2:
    resolution: {integrity: sha512-Mti+f9lpJNcwF4tWV8/OrTTtF1gZi+f8FqlyAdouralcFWFQWF2+NgCHShjkCb+IFBLq9buZwE1xckQU4peSuQ==}
    engines: {node: '>=4'}
    dependencies:
      ansi-styles: 3.2.1
      escape-string-regexp: 1.0.5
      supports-color: 5.5.0

  /chalk@4.1.2:
    resolution: {integrity: sha512-oKnbhFyRIXpUuez8iBMmyEa4nbj4IOQyuhc/wy9kY7/WVPcwIO9VA668Pu8RkO7+0G76SLROeyw9CpQ061i4mA==}
    engines: {node: '>=10'}
    dependencies:
      ansi-styles: 4.3.0
      supports-color: 7.2.0

  /check-error@1.0.2:
    resolution: {integrity: sha512-BrgHpW9NURQgzoNyjfq0Wu6VFO6D7IZEmJNdtgNqpzGG8RuNFHt2jQxWlAs4HMe119chBnv+34syEZtc6IhLtA==}
    dev: true

  /check-error@1.0.3:
    resolution: {integrity: sha512-iKEoDYaRmd1mxM90a2OEfWhjsjPpYPuQ+lMYsoxB126+t8fw7ySEO48nmDg5COTjxDI65/Y2OWpeEHk3ZOe8zg==}
    dependencies:
      get-func-name: 2.0.2
    dev: true

  /chokidar@2.1.8:
    resolution: {integrity: sha512-ZmZUazfOzf0Nve7duiCKD23PFSCs4JPoYyccjUFF3aQkQadqBhfzhjkwBH2mNOG9cTBwhamM37EIsIkZw3nRgg==}
    deprecated: Chokidar 2 does not receive security updates since 2019. Upgrade to chokidar 3 with 15x fewer dependencies
    dependencies:
      anymatch: 2.0.0
      async-each: 1.0.6
      braces: 2.3.2
      glob-parent: 3.1.0
      inherits: 2.0.4
      is-binary-path: 1.0.1
      is-glob: 4.0.3
      normalize-path: 3.0.0
      path-is-absolute: 1.0.1
      readdirp: 2.2.1
      upath: 1.2.0
    optionalDependencies:
      fsevents: 1.2.13
    transitivePeerDependencies:
      - supports-color
    dev: true

  /chokidar@3.5.1:
    resolution: {integrity: sha512-9+s+Od+W0VJJzawDma/gvBNQqkTiqYTWLuZoyAsivsI4AaWTCzHG06/TMjsf1cYe9Cb97UCEhjz7HvnPk2p/tw==}
    engines: {node: '>= 8.10.0'}
    dependencies:
      anymatch: 3.1.2
      braces: 3.0.2
      glob-parent: 5.1.2
      is-binary-path: 2.1.0
      is-glob: 4.0.3
      normalize-path: 3.0.0
      readdirp: 3.5.0
    optionalDependencies:
      fsevents: 2.3.3
    dev: true

  /chokidar@3.5.3:
    resolution: {integrity: sha512-Dr3sfKRP6oTcjf2JmUmFJfeVMvXBdegxB0iVQ5eb2V10uFJUCAS8OByZdVAyVb8xXNz3GjjTgj9kLWsZTqE6kw==}
    engines: {node: '>= 8.10.0'}
    dependencies:
      anymatch: 3.1.2
      braces: 3.0.2
      glob-parent: 5.1.2
      is-binary-path: 2.1.0
      is-glob: 4.0.3
      normalize-path: 3.0.0
      readdirp: 3.6.0
    optionalDependencies:
      fsevents: 2.3.3
    dev: true

  /cipher-base@1.0.4:
    resolution: {integrity: sha512-Kkht5ye6ZGmwv40uUDZztayT2ThLQGfnj/T71N/XzeZeo3nf8foyW7zGTsPYkEya3m5f3cAypH+qe7YOrM1U2Q==}
    dependencies:
      inherits: 2.0.4
      safe-buffer: 5.2.1
    dev: false

  /class-is@1.1.0:
    resolution: {integrity: sha512-rhjH9AG1fvabIDoGRVH587413LPjTZgmDF9fOFCbFJQV4yuocX1mHxxvXI4g3cGwbVY9wAYIoKlg1N79frJKQw==}
    dev: true

  /class-utils@0.3.6:
    resolution: {integrity: sha512-qOhPa/Fj7s6TY8H8esGu5QNpMMQxz79h+urzrNYN6mn+9BnxlDGf5QZ+XeCDsxSjPqsSR56XOZOJmpeurnLMeg==}
    engines: {node: '>=0.10.0'}
    dependencies:
      arr-union: 3.1.0
      define-property: 0.2.5
      isobject: 3.0.1
      static-extend: 0.1.2
    dev: true

  /cli-progress@3.12.0:
    resolution: {integrity: sha512-tRkV3HJ1ASwm19THiiLIXLO7Im7wlTuKnvkYaTkyoAPefqjNg7W7DHKUlGRxy9vxDvbyCYQkQozvptuMkGCg8A==}
    engines: {node: '>=4'}
    dependencies:
      string-width: 4.2.3
    dev: true

  /cli-table3@0.6.3:
    resolution: {integrity: sha512-w5Jac5SykAeZJKntOxJCrm63Eg5/4dhMWIcuTbo9rpE+brgaSZo0RuNJZeOyMgsUdhDeojvgyQLmjI+K50ZGyg==}
    engines: {node: 10.* || >= 12.*}
    dependencies:
      string-width: 4.2.3
    optionalDependencies:
      '@colors/colors': 1.5.0
    dev: true

  /cliui@7.0.4:
    resolution: {integrity: sha512-OcRE68cOsVMXp1Yvonl/fzkQOyjLSu/8bhPDfQt0e0/Eb283TKP20Fs2MqoPsr9SwA595rRCA+QMzYc9nBP+JQ==}
    dependencies:
      string-width: 4.2.3
      strip-ansi: 6.0.1
      wrap-ansi: 7.0.0
    dev: true

  /cliui@8.0.1:
    resolution: {integrity: sha512-BSeNnyus75C4//NQ9gQt1/csTXyo/8Sb+afLAkzAptFuMsod9HFokGNudZpi/oQV73hnVK+sR+5PVRMd+Dr7YQ==}
    engines: {node: '>=12'}
    dependencies:
      string-width: 4.2.3
      strip-ansi: 6.0.1
      wrap-ansi: 7.0.0
    dev: true

  /clone-response@1.0.3:
    resolution: {integrity: sha512-ROoL94jJH2dUVML2Y/5PEDNaSHgeOdSDicUyS7izcF63G6sTc/FTjLub4b8Il9S8S0beOfYt0TaA5qvFK+w0wA==}
    dependencies:
      mimic-response: 1.0.1
    dev: true

  /code-point-at@1.1.0:
    resolution: {integrity: sha512-RpAVKQA5T63xEj6/giIbUEtZwJ4UFIc3ZtvEkiaUERylqe8xb5IvqcgOurZLahv93CLKfxcw5YI+DZcUBRyLXA==}
    engines: {node: '>=0.10.0'}
    dev: true

  /collection-visit@1.0.0:
    resolution: {integrity: sha512-lNkKvzEeMBBjUGHZ+q6z9pSJla0KWAQPvtzhEV9+iGyQYG+pBpl7xKDhxoNSOZH2hhv0v5k0y2yAM4o4SjoSkw==}
    engines: {node: '>=0.10.0'}
    dependencies:
      map-visit: 1.0.0
      object-visit: 1.0.1
    dev: true

  /color-convert@1.9.3:
    resolution: {integrity: sha512-QfAUtd+vFdAtFQcC8CCyYt1fYWxSqAiK2cSD6zDB8N3cpsEBAvRxp9zOGg6G/SHHJYAT88/az/IuDGALsNVbGg==}
    dependencies:
      color-name: 1.1.3

  /color-convert@2.0.1:
    resolution: {integrity: sha512-RRECPsj7iu/xb5oKYcsFHSppFNnsj/52OVTRKb4zP5onXwVF3zVmmToNcOfGC+CRDpfK/U584fMg38ZHCaElKQ==}
    engines: {node: '>=7.0.0'}
    dependencies:
      color-name: 1.1.4

  /color-name@1.1.3:
    resolution: {integrity: sha512-72fSenhMw2HZMTVHeCA9KCmpEIbzWiQsjN+BHcBbS9vr1mtt+vJjPdksIBNUmKAW8TFUDPJK5SUU3QhE9NEXDw==}

  /color-name@1.1.4:
    resolution: {integrity: sha512-dOy+3AuW3a2wNbZHIuMZpTcgjGuLU/uBL/ubcZF9OXbDo8ff4O8yVp5Bf0efS8uEoYo5q4Fx7dY9OgQGXgAsQA==}

  /combined-stream@1.0.8:
    resolution: {integrity: sha512-FQN4MRfuJeHf7cBbBMJFXhKSDq+2kAArBlmRBvcvFE5BB1HZKXtSFASDhdlz9zOYwxh8lDdnvmMOe/+5cdoEdg==}
    engines: {node: '>= 0.8'}
    dependencies:
      delayed-stream: 1.0.0

  /command-line-args@5.2.1:
    resolution: {integrity: sha512-H4UfQhZyakIjC74I9d34fGYDwk3XpSr17QhEd0Q3I9Xq1CETHo4Hcuo87WyWHpAF1aSLjLRf5lD9ZGX2qStUvg==}
    engines: {node: '>=4.0.0'}
    dependencies:
      array-back: 3.1.0
      find-replace: 3.0.0
      lodash.camelcase: 4.3.0
      typical: 4.0.0

  /command-line-usage@6.1.3:
    resolution: {integrity: sha512-sH5ZSPr+7UStsloltmDh7Ce5fb8XPlHyoPzTpyyMuYCtervL65+ubVZ6Q61cFtFl62UyJlc8/JwERRbAFPUqgw==}
    engines: {node: '>=8.0.0'}
    dependencies:
      array-back: 4.0.2
      chalk: 2.4.2
      table-layout: 1.0.2
      typical: 5.2.0

  /commander@11.1.0:
    resolution: {integrity: sha512-yPVavfyCcRhmorC7rWlkHn15b4wDVgVmBA7kV4QVBsF7kv/9TKJAbAXVTxvTnwP8HHKjRCJDClKbciiYS7p0DQ==}
    engines: {node: '>=16'}
    dev: true

  /commander@5.1.0:
    resolution: {integrity: sha512-P0CysNDQ7rtVw4QIQtm+MRxV66vKFSvlsQvGYXZWR3qFU0jlMKHZZZgw8e+8DSah4UDKMqnknRDQz+xuQXQ/Zg==}
    engines: {node: '>= 6'}
    dev: true

  /commander@9.5.0:
    resolution: {integrity: sha512-KRs7WVDKg86PWiuAqhDrAQnTXZKraVcCc6vFdL14qrZ/DcWwuRo7VoiYXalXO7S5GKpqYiVEwCbgFDfxNHKJBQ==}
    engines: {node: ^12.20.0 || >=14}
    dev: true

  /component-emitter@1.3.0:
    resolution: {integrity: sha512-Rd3se6QB+sO1TwqZjscQrurpEPIfO0/yYnSin6Q/rD3mOutHvUrCAhJub3r90uNb+SESBuE0QYoB90YdfatsRg==}
    dev: true

  /concat-map@0.0.1:
    resolution: {integrity: sha512-/Srv4dswyQNBfohGpz9o6Yb3Gz3SrUDqBH5rTuhGR7ahtlbYKnVxw2bCFMRljaA7EXHaXZ8wsHdodFvbkhKmqg==}

  /cookie@0.5.0:
    resolution: {integrity: sha512-YZ3GUyn/o8gfKJlnlX7g7xq4gyO6OSuhGPKaaGssGB2qgDUS0gPgtTvoyZLTt9Ab6dC4hfc9dV5arkvc/OCmrw==}
    engines: {node: '>= 0.6'}

  /copy-descriptor@0.1.1:
    resolution: {integrity: sha512-XgZ0pFcakEUlbwQEVNg3+QAis1FyTL3Qel9FYy8pSkQqoG3PNoT0bOCQtOXcOkur21r2Eq2kI+IE+gsmAEVlYw==}
    engines: {node: '>=0.10.0'}
    dev: true

  /core-util-is@1.0.3:
    resolution: {integrity: sha512-ZQBvi1DcpJ4GDqanjucZ2Hj3wEO5pZDS89BWbkcrvdxksJorwUDDZamX9ldFkp9aw2lmBDLgkObEA4DWNJ9FYQ==}
    dev: true

  /create-hash@1.2.0:
    resolution: {integrity: sha512-z00bCGNHDG8mHAkP7CtT1qVu+bFQUPjYq/4Iv3C3kWjTFV10zIjfSoeqXo9Asws8gwSHDGj/hl2u4OGIjapeCg==}
    dependencies:
      cipher-base: 1.0.4
      inherits: 2.0.4
      md5.js: 1.3.5
      ripemd160: 2.0.2
      sha.js: 2.4.11
    dev: false

  /create-hmac@1.1.7:
    resolution: {integrity: sha512-MJG9liiZ+ogc4TzUwuvbER1JRdgvUFSB5+VR/g5h82fGaIRWMWddtKBHi7/sVhfjQZ6SehlyhvQYrcYkaUIpLg==}
    dependencies:
      cipher-base: 1.0.4
      create-hash: 1.2.0
      inherits: 2.0.4
      ripemd160: 2.0.2
      safe-buffer: 5.2.1
      sha.js: 2.4.11
    dev: false

  /create-require@1.1.1:
    resolution: {integrity: sha512-dcKFX3jn0MpIaXjisoRvexIJVEKzaq7z2rZKxf+MSr9TkdmHmsU4m2lcLojrj/FHl8mk5VxMmYA+ftRkP/3oKQ==}
    dev: true

  /cross-spawn@7.0.3:
    resolution: {integrity: sha512-iRDPJKUPVEND7dHPO8rkbOnPpyDygcDFtWjpeWNCgy8WP2rXcxXL8TskReQl6OrB2G7+UJrags1q15Fudc7G6w==}
    engines: {node: '>= 8'}
    dependencies:
      path-key: 3.1.1
      shebang-command: 2.0.0
      which: 2.0.2
    dev: true

  /crypto-js@3.3.0:
    resolution: {integrity: sha512-DIT51nX0dCfKltpRiXV+/TVZq+Qq2NgF4644+K7Ttnla7zEzqc+kjJyiB96BHNyUTBxyjzRcZYpUdZa+QAqi6Q==}
    dev: false

  /css-tree@2.3.1:
    resolution: {integrity: sha512-6Fv1DV/TYw//QF5IzQdqsNDjx/wc8TrMBZsqjL9eW01tWb7R7k/mq+/VXfJCl7SoD5emsJop9cOByJZfs8hYIw==}
    engines: {node: ^10 || ^12.20.0 || ^14.13.0 || >=15.0.0}
    dependencies:
      mdn-data: 2.0.30
      source-map-js: 1.0.2
    dev: true

  /cssstyle@4.0.1:
    resolution: {integrity: sha512-8ZYiJ3A/3OkDd093CBT/0UKDWry7ak4BdPTFP2+QEP7cmhouyq/Up709ASSj2cK02BbZiMgk7kYjZNS4QP5qrQ==}
    engines: {node: '>=18'}
    dependencies:
      rrweb-cssom: 0.6.0
    dev: true

  /data-uri-to-buffer@4.0.0:
    resolution: {integrity: sha512-Vr3mLBA8qWmcuschSLAOogKgQ/Jwxulv3RNE4FXnYWRGujzrRWQI4m12fQqRkwX06C0KanhLr4hK+GydchZsaA==}
    engines: {node: '>= 12'}

  /data-urls@5.0.0:
    resolution: {integrity: sha512-ZYP5VBHshaDAiVZxjbRVcFJpc+4xGgT0bK3vzy1HLN8jTO975HEbuYzZJcHoQEY5K1a0z8YayJkyVETa08eNTg==}
    engines: {node: '>=18'}
    dependencies:
      whatwg-mimetype: 4.0.0
      whatwg-url: 14.0.0
    dev: true

  /debug@2.6.9:
    resolution: {integrity: sha512-bC7ElrdJaJnPbAP+1EotYvqZsb3ecl5wi6Bfi6BJTUcNowp6cvspg0jXznRTKDjm/E7AdgFBVeAPVMNcKGsHMA==}
    peerDependencies:
      supports-color: '*'
    peerDependenciesMeta:
      supports-color:
        optional: true
    dependencies:
      ms: 2.0.0
    dev: true

  /debug@4.3.1(supports-color@8.1.1):
    resolution: {integrity: sha512-doEwdvm4PCeK4K3RQN2ZC2BYUBaxwLARCqZmMjtF8a51J2Rb0xpVloFRnCODwqjpwnAoao4pelN8l3RJdv3gRQ==}
    engines: {node: '>=6.0'}
    peerDependencies:
      supports-color: '*'
    peerDependenciesMeta:
      supports-color:
        optional: true
    dependencies:
      ms: 2.1.2
      supports-color: 8.1.1
    dev: true

  /debug@4.3.4(supports-color@8.1.1):
    resolution: {integrity: sha512-PRWFHuSU3eDtQJPvnNY7Jcket1j0t5OuOsFzPPzsekD52Zl8qUfFIPEiswXqIvHWGVHOgX+7G/vCNNhehwxfkQ==}
    engines: {node: '>=6.0'}
    peerDependencies:
      supports-color: '*'
    peerDependenciesMeta:
      supports-color:
        optional: true
    dependencies:
      ms: 2.1.2
      supports-color: 8.1.1

  /decamelize@4.0.0:
    resolution: {integrity: sha512-9iE1PgSik9HeIIw2JO94IidnE3eBoQrFJ3w7sFuzSX4DpmZ3v5sZpUiV5Swcf6mQEF+Y0ru8Neo+p+nyh2J+hQ==}
    engines: {node: '>=10'}
    dev: true

  /decimal.js@10.4.3:
    resolution: {integrity: sha512-VBBaLc1MgL5XpzgIP7ny5Z6Nx3UrRkIViUkPUdtl9aya5amy3De1gsUUSB1g3+3sExYNjCAsAznmukyxCb1GRA==}
    dev: true

  /decode-uri-component@0.2.2:
    resolution: {integrity: sha512-FqUYQ+8o158GyGTrMFJms9qh3CqTKvAqgqsTnkLI8sKu0028orqBhxNMFkFen0zGyg6epACD32pjVk58ngIErQ==}
    engines: {node: '>=0.10'}
    dev: true

  /decompress-response@3.3.0:
    resolution: {integrity: sha512-BzRPQuY1ip+qDonAOz42gRm/pg9F768C+npV/4JOsxRC2sq+Rlk+Q4ZCAsOhnIaMrgarILY+RMUIvMmmX1qAEA==}
    engines: {node: '>=4'}
    dependencies:
      mimic-response: 1.0.1
    dev: true

  /deep-eql@4.1.3:
    resolution: {integrity: sha512-WaEtAOpRA1MQ0eohqZjpGD8zdI0Ovsm8mmFhaDN8dvDZzyoUMcYDnf5Y6iu7HTXxf8JDS23qWa4a+hKCDyOPzw==}
    engines: {node: '>=6'}
    dependencies:
      type-detect: 4.0.8
    dev: true

  /deep-extend@0.6.0:
    resolution: {integrity: sha512-LOHxIOaPYdHlJRtCQfDIVZtfw/ufM8+rVj649RIHzcm/vGwQRXFt6OPqIFWsm2XEMrNIEtWR64sY1LEKD2vAOA==}
    engines: {node: '>=4.0.0'}

  /deep-is@0.1.4:
    resolution: {integrity: sha512-oIPzksmTg4/MriiaYGO+okXDT7ztn/w3Eptv/+gSIdMdKsJo0u4CfYNFJPy+4SKMuCqGw2wxnA+URMg3t8a/bQ==}
    dev: true

  /defer-to-connect@1.1.3:
    resolution: {integrity: sha512-0ISdNousHvZT2EiFlZeZAHBUvSxmKswVCEf8hW7KWgG4a8MVEu/3Vb6uWYozkjylyCxe0JBIiRB1jV45S70WVQ==}
    dev: true

  /define-property@0.2.5:
    resolution: {integrity: sha512-Rr7ADjQZenceVOAKop6ALkkRAmH1A4Gx9hV/7ZujPUN2rkATqFO0JZLZInbAjpZYoJ1gUx8MRMQVkYemcbMSTA==}
    engines: {node: '>=0.10.0'}
    dependencies:
      is-descriptor: 0.1.6
    dev: true

  /define-property@1.0.0:
    resolution: {integrity: sha512-cZTYKFWspt9jZsMscWo8sc/5lbPC9Q0N5nBLgb+Yd915iL3udB1uFgS3B8YCx66UVHq018DAVFoee7x+gxggeA==}
    engines: {node: '>=0.10.0'}
    dependencies:
      is-descriptor: 1.0.2
    dev: true

  /define-property@2.0.2:
    resolution: {integrity: sha512-jwK2UV4cnPpbcG7+VRARKTZPUWowwXA8bzH5NP6ud0oeAxyYPuGZUAC7hMugpCdz4BeSZl2Dl9k66CHJ/46ZYQ==}
    engines: {node: '>=0.10.0'}
    dependencies:
      is-descriptor: 1.0.2
      isobject: 3.0.1
    dev: true

  /delayed-stream@1.0.0:
    resolution: {integrity: sha512-ZySD7Nf91aLB0RxL4KGrKHBXl7Eds1DAmEdcoVawXnLD7SDhpNgtuII2aAkg7a7QS41jxPSZ17p4VdGnMHk3MQ==}
    engines: {node: '>=0.4.0'}

  /diff@4.0.2:
    resolution: {integrity: sha512-58lmxKSA4BNyLz+HHMUzlOEpg09FV+ev6ZMe3vJihgdxzgcwZ8VoEEPmALCZG9LmqfVoNMMKpttIYTVG6uDY7A==}
    engines: {node: '>=0.3.1'}
    dev: true

  /diff@5.0.0:
    resolution: {integrity: sha512-/VTCrvm5Z0JGty/BWHljh+BAiw3IK+2j87NGMu8Nwc/f48WoDAC395uomO9ZD117ZOBaHmkX1oyLvkVM/aIT3w==}
    engines: {node: '>=0.3.1'}
    dev: true

  /dir-glob@3.0.1:
    resolution: {integrity: sha512-WkrWp9GR4KXfKGYzOLmTuGVi1UWFfws377n9cc55/tb6DuqyF6pcQ5AbiHEshaDpY9v6oaSr2XCDidGmMwdzIA==}
    engines: {node: '>=8'}
    dependencies:
      path-type: 4.0.0
    dev: true

  /doctrine@3.0.0:
    resolution: {integrity: sha512-yS+Q5i3hBf7GBkd4KG8a7eBNNWNGLTaEwwYWUijIYM7zrlYDM0BFXHjjPWlWZ1Rg7UaddZeIDmi9jF3HmqiQ2w==}
    engines: {node: '>=6.0.0'}
    dependencies:
      esutils: 2.0.3
    dev: true

  /dotenv@16.4.5:
    resolution: {integrity: sha512-ZmdL2rui+eB2YwhsWzjInR8LldtZHGDoQ1ugH85ppHKwpUHL7j7rN0Ti9NCnGiQbhaZ11FpR+7ao1dNsmduNUg==}
    engines: {node: '>=12'}
    dev: false

  /duplexer3@0.1.5:
    resolution: {integrity: sha512-1A8za6ws41LQgv9HrE/66jyC5yuSjQ3L/KOpFtoBilsAK2iA2wuS5rTt1OCzIvtS2V7nVmedsUU+DGRcjBmOYA==}
    dev: true

  /elliptic@6.5.4:
    resolution: {integrity: sha512-iLhC6ULemrljPZb+QutR5TQGB+pdW6KGD5RSegS+8sorOZT+rdQFbsQFJgvN3eRqNALqJer4oQ16YvJHlU8hzQ==}
    dependencies:
      bn.js: 4.12.0
      brorand: 1.1.0
      hash.js: 1.1.7
      hmac-drbg: 1.0.1
      inherits: 2.0.4
      minimalistic-assert: 1.0.1
      minimalistic-crypto-utils: 1.0.1

  /emoji-regex@8.0.0:
    resolution: {integrity: sha512-MSjYzcWNOA0ewAHpz0MxpYFvwg6yjy1NG3xteoqz644VCo/RPgnr1/GGt+ic3iJTzQ8Eu3TdM14SawnVUmGE6A==}
    dev: true

  /end-of-stream@1.4.4:
    resolution: {integrity: sha512-+uw1inIHVPQoaVuHzRyXd21icM+cnt4CzD5rW+NC1wjOUSTOs+Te7FOv7AhN7vS9x/oIyhLP5PR1H+phQAHu5Q==}
    dependencies:
      once: 1.4.0
    dev: true

  /entities@4.4.0:
    resolution: {integrity: sha512-oYp7156SP8LkeGD0GF85ad1X9Ai79WtRsZ2gxJqtBuzH+98YUV6jkHEKlZkMbcrjJjIVJNIDP/3WL9wQkoPbWA==}
    engines: {node: '>=0.12'}
    dev: true

  /err-code@3.0.1:
    resolution: {integrity: sha512-GiaH0KJUewYok+eeY05IIgjtAe4Yltygk9Wqp1V5yVWLdhf0hYZchRjNIT9bb0mSwRcIusT3cx7PJUf3zEIfUA==}
    dev: true

  /escalade@3.1.1:
    resolution: {integrity: sha512-k0er2gUkLf8O0zKJiAhmkTnJlTvINGv7ygDNPbeIsX/TJjGJZHuh9B2UxbsaEkmlEo9MfhrSzmhIlhRlI2GXnw==}
    engines: {node: '>=6'}
    dev: true

  /escape-string-regexp@1.0.5:
    resolution: {integrity: sha512-vbRorB5FUQWvla16U8R/qgaFIya2qGzwDrNmCZuYKrbdSUMG6I1ZCGQRefkRVhuOkIGVne7BQ35DSfo1qvJqFg==}
    engines: {node: '>=0.8.0'}

  /escape-string-regexp@4.0.0:
    resolution: {integrity: sha512-TtpcNJ3XAzx3Gq8sWRzJaVajRs0uVxA2YAkdb1jm2YkPz4G6egUFAyA3n5vtEIZefPk5Wa4UXbKuS5fKkJWdgA==}
    engines: {node: '>=10'}
    dev: true

  /eslint-config-prettier@8.10.0(eslint@8.57.0):
    resolution: {integrity: sha512-SM8AMJdeQqRYT9O9zguiruQZaN7+z+E4eAP9oiLNGKMtomwaB1E9dcgUD6ZAn/eQAb52USbvezbiljfZUhbJcg==}
    hasBin: true
    peerDependencies:
      eslint: '>=7.0.0'
    dependencies:
      eslint: 8.57.0
    dev: true

  /eslint-config-prettier@8.5.0(eslint@8.26.0):
    resolution: {integrity: sha512-obmWKLUNCnhtQRKc+tmnYuQl0pFU1ibYJQ5BGhTVB08bHe9wC8qUeG7c08dj9XX+AuPj1YSGSQIHl1pnDHZR0Q==}
    hasBin: true
    peerDependencies:
      eslint: '>=7.0.0'
    dependencies:
      eslint: 8.26.0
    dev: true

  /eslint-scope@5.1.1:
    resolution: {integrity: sha512-2NxwbF/hZ0KpepYN0cNbo+FN6XoK7GaHlQhgx/hIZl6Va0bF45RQOOwhLIy8lQDbuCiadSLCBnH2CFYquit5bw==}
    engines: {node: '>=8.0.0'}
    dependencies:
      esrecurse: 4.3.0
      estraverse: 4.3.0
    dev: true

  /eslint-scope@7.2.0:
    resolution: {integrity: sha512-DYj5deGlHBfMt15J7rdtyKNq/Nqlv5KfU4iodrQ019XESsRnwXH9KAE0y3cwtUHDo2ob7CypAnCqefh6vioWRw==}
    engines: {node: ^12.22.0 || ^14.17.0 || >=16.0.0}
    dependencies:
      esrecurse: 4.3.0
      estraverse: 5.3.0
    dev: true

  /eslint-scope@7.2.2:
    resolution: {integrity: sha512-dOt21O7lTMhDM+X9mB4GX+DZrZtCUJPL/wlcTqxyrx5IvO0IYtILdtrQGQp+8n5S0gwSVmOf9NQrjMOgfQZlIg==}
    engines: {node: ^12.22.0 || ^14.17.0 || >=16.0.0}
    dependencies:
      esrecurse: 4.3.0
      estraverse: 5.3.0
    dev: true

  /eslint-utils@3.0.0(eslint@8.26.0):
    resolution: {integrity: sha512-uuQC43IGctw68pJA1RgbQS8/NP7rch6Cwd4j3ZBtgo4/8Flj4eGE7ZYSZRN3iq5pVUv6GPdW5Z1RFleo84uLDA==}
    engines: {node: ^10.0.0 || ^12.0.0 || >= 14.0.0}
    peerDependencies:
      eslint: '>=5'
    dependencies:
      eslint: 8.26.0
      eslint-visitor-keys: 2.1.0
    dev: true

  /eslint-visitor-keys@2.1.0:
    resolution: {integrity: sha512-0rSmRBzXgDzIsD6mGdJgevzgezI534Cer5L/vyMX0kHzT/jiB43jRhd9YUlMGYLQy2zprNmoT8qasCGtY+QaKw==}
    engines: {node: '>=10'}
    dev: true

  /eslint-visitor-keys@3.4.1:
    resolution: {integrity: sha512-pZnmmLwYzf+kWaM/Qgrvpen51upAktaaiI01nsJD/Yr3lMOdNtq0cxkrrg16w64VtisN6okbs7Q8AfGqj4c9fA==}
    engines: {node: ^12.22.0 || ^14.17.0 || >=16.0.0}
    dev: true

  /eslint-visitor-keys@3.4.3:
    resolution: {integrity: sha512-wpc+LXeiyiisxPlEkUzU6svyS1frIO3Mgxj1fdy7Pm8Ygzguax2N3Fa/D/ag1WqbOprdI+uY6wMUl8/a2G+iag==}
    engines: {node: ^12.22.0 || ^14.17.0 || >=16.0.0}
    dev: true

  /eslint@8.26.0:
    resolution: {integrity: sha512-kzJkpaw1Bfwheq4VXUezFriD1GxszX6dUekM7Z3aC2o4hju+tsR/XyTC3RcoSD7jmy9VkPU3+N6YjVU2e96Oyg==}
    engines: {node: ^12.22.0 || ^14.17.0 || >=16.0.0}
    hasBin: true
    dependencies:
      '@eslint/eslintrc': 1.3.3
      '@humanwhocodes/config-array': 0.11.8
      '@humanwhocodes/module-importer': 1.0.1
      '@nodelib/fs.walk': 1.2.8
      ajv: 6.12.6
      chalk: 4.1.2
      cross-spawn: 7.0.3
      debug: 4.3.4(supports-color@8.1.1)
      doctrine: 3.0.0
      escape-string-regexp: 4.0.0
      eslint-scope: 7.2.0
      eslint-utils: 3.0.0(eslint@8.26.0)
      eslint-visitor-keys: 3.4.1
      espree: 9.5.2
      esquery: 1.5.0
      esutils: 2.0.3
      fast-deep-equal: 3.1.3
      file-entry-cache: 6.0.1
      find-up: 5.0.0
      glob-parent: 6.0.2
      globals: 13.20.0
      grapheme-splitter: 1.0.4
      ignore: 5.2.4
      import-fresh: 3.3.0
      imurmurhash: 0.1.4
      is-glob: 4.0.3
      is-path-inside: 3.0.3
      js-sdsl: 4.4.0
      js-yaml: 4.1.0
      json-stable-stringify-without-jsonify: 1.0.1
      levn: 0.4.1
      lodash.merge: 4.6.2
      minimatch: 3.1.2
      natural-compare: 1.4.0
      optionator: 0.9.1
      regexpp: 3.2.0
      strip-ansi: 6.0.1
      strip-json-comments: 3.1.1
      text-table: 0.2.0
    transitivePeerDependencies:
      - supports-color
    dev: true

  /eslint@8.57.0:
    resolution: {integrity: sha512-dZ6+mexnaTIbSBZWgou51U6OmzIhYM2VcNdtiTtI7qPNZm35Akpr0f6vtw3w1Kmn5PYo+tZVfh13WrhpS6oLqQ==}
    engines: {node: ^12.22.0 || ^14.17.0 || >=16.0.0}
    hasBin: true
    dependencies:
      '@eslint-community/eslint-utils': 4.4.0(eslint@8.57.0)
      '@eslint-community/regexpp': 4.10.0
      '@eslint/eslintrc': 2.1.4
      '@eslint/js': 8.57.0
      '@humanwhocodes/config-array': 0.11.14
      '@humanwhocodes/module-importer': 1.0.1
      '@nodelib/fs.walk': 1.2.8
      '@ungap/structured-clone': 1.2.0
      ajv: 6.12.6
      chalk: 4.1.2
      cross-spawn: 7.0.3
      debug: 4.3.4(supports-color@8.1.1)
      doctrine: 3.0.0
      escape-string-regexp: 4.0.0
      eslint-scope: 7.2.2
      eslint-visitor-keys: 3.4.3
      espree: 9.6.1
      esquery: 1.5.0
      esutils: 2.0.3
      fast-deep-equal: 3.1.3
      file-entry-cache: 6.0.1
      find-up: 5.0.0
      glob-parent: 6.0.2
      globals: 13.20.0
      graphemer: 1.4.0
      ignore: 5.2.4
      imurmurhash: 0.1.4
      is-glob: 4.0.3
      is-path-inside: 3.0.3
      js-yaml: 4.1.0
      json-stable-stringify-without-jsonify: 1.0.1
      levn: 0.4.1
      lodash.merge: 4.6.2
      minimatch: 3.1.2
      natural-compare: 1.4.0
      optionator: 0.9.3
      strip-ansi: 6.0.1
      text-table: 0.2.0
    transitivePeerDependencies:
      - supports-color
    dev: true

  /esm@3.2.25:
    resolution: {integrity: sha512-U1suiZ2oDVWv4zPO56S0NcR5QriEahGtdN2OR6FiOG4WJvcjBVFB0qI4+eKoWFH483PKGuLuu6V8Z4T5g63UVA==}
    engines: {node: '>=6'}
    dev: true

  /espree@9.5.2:
    resolution: {integrity: sha512-7OASN1Wma5fum5SrNhFMAMJxOUAbhyfQ8dQ//PJaJbNw0URTPWqIghHWt1MmAANKhHZIYOHruW4Kw4ruUWOdGw==}
    engines: {node: ^12.22.0 || ^14.17.0 || >=16.0.0}
    dependencies:
      acorn: 8.8.2
      acorn-jsx: 5.3.2(acorn@8.8.2)
      eslint-visitor-keys: 3.4.1
    dev: true

  /espree@9.6.1:
    resolution: {integrity: sha512-oruZaFkjorTpF32kDSI5/75ViwGeZginGGy2NoOSg3Q9bnwlnmDm4HLnkl0RE3n+njDXR037aY1+x58Z/zFdwQ==}
    engines: {node: ^12.22.0 || ^14.17.0 || >=16.0.0}
    dependencies:
      acorn: 8.11.3
      acorn-jsx: 5.3.2(acorn@8.11.3)
      eslint-visitor-keys: 3.4.3
    dev: true

  /esquery@1.5.0:
    resolution: {integrity: sha512-YQLXUplAwJgCydQ78IMJywZCceoqk1oH01OERdSAJc/7U2AylwjhSCLDEtqwg811idIS/9fIU5GjG73IgjKMVg==}
    engines: {node: '>=0.10'}
    dependencies:
      estraverse: 5.3.0
    dev: true

  /esrecurse@4.3.0:
    resolution: {integrity: sha512-KmfKL3b6G+RXvP8N1vr3Tq1kL/oCFgn2NYXEtqP8/L3pKapUA4G8cFVaoF3SU323CD4XypR/ffioHmkti6/Tag==}
    engines: {node: '>=4.0'}
    dependencies:
      estraverse: 5.3.0
    dev: true

  /estraverse@4.3.0:
    resolution: {integrity: sha512-39nnKffWz8xN1BU/2c79n9nB9HDzo0niYUqx6xyqUnyoAnQyyWpOTdZEeiCch8BBu515t4wp9ZmgVfVhn9EBpw==}
    engines: {node: '>=4.0'}
    dev: true

  /estraverse@5.3.0:
    resolution: {integrity: sha512-MMdARuVEQziNTeJD8DgMqmhwR11BRQ/cBP+pLtYdSTnf3MIO8fFeiINEbX36ZdNlfU/7A9f3gUw49B3oQsvwBA==}
    engines: {node: '>=4.0'}
    dev: true

  /esutils@2.0.3:
    resolution: {integrity: sha512-kVscqXk4OCp68SZ0dkgEKVi6/8ij300KBWTJq32P/dYeWTSwK41WyTxalN1eRmA5Z9UU/LX9D7FWSmV9SAYx6g==}
    engines: {node: '>=0.10.0'}
    dev: true

  /ethereum-bloom-filters@1.0.10:
    resolution: {integrity: sha512-rxJ5OFN3RwjQxDcFP2Z5+Q9ho4eIdEmSc2ht0fCu8Se9nbXjZ7/031uXoUYJ87KHCOdVeiUuwSnoS7hmYAGVHA==}
    dependencies:
      js-sha3: 0.8.0
    dev: false

  /ethereum-cryptography@0.1.3:
    resolution: {integrity: sha512-w8/4x1SGGzc+tO97TASLja6SLd3fRIK2tLVcV2Gx4IB21hE19atll5Cq9o3d0ZmAYC/8aw0ipieTSiekAea4SQ==}
    dependencies:
      '@types/pbkdf2': 3.1.0
      '@types/secp256k1': 4.0.6
      blakejs: 1.2.1
      browserify-aes: 1.2.0
      bs58check: 2.1.2
      create-hash: 1.2.0
      create-hmac: 1.1.7
      hash.js: 1.1.7
      keccak: 3.0.4
      pbkdf2: 3.1.2
      randombytes: 2.1.0
      safe-buffer: 5.2.1
      scrypt-js: 3.0.1
      secp256k1: 4.0.3
      setimmediate: 1.0.5
    dev: false

  /ethereumjs-abi@0.6.8:
    resolution: {integrity: sha512-Tx0r/iXI6r+lRsdvkFDlut0N08jWMnKRZ6Gkq+Nmw75lZe4e6o3EkSnkaBP5NF6+m5PTGAr9JP43N3LyeoglsA==}
    dependencies:
      bn.js: 4.12.0
      ethereumjs-util: 6.2.1
    dev: false

  /ethereumjs-util@6.2.1:
    resolution: {integrity: sha512-W2Ktez4L01Vexijrm5EB6w7dg4n/TgpoYU4avuT5T3Vmnw/eCRtiBrJfQYS/DCSvDIOLn2k57GcHdeBcgVxAqw==}
    dependencies:
      '@types/bn.js': 4.11.6
      bn.js: 4.12.0
      create-hash: 1.2.0
      elliptic: 6.5.4
      ethereum-cryptography: 0.1.3
      ethjs-util: 0.1.6
      rlp: 2.2.7
    dev: false

  /ethereumjs-util@7.1.5:
    resolution: {integrity: sha512-SDl5kKrQAudFBUe5OJM9Ac6WmMyYmXX/6sTmLZ3ffG2eY6ZIGBes3pEDxNN6V72WyOw4CPD5RomKdsa8DAAwLg==}
    engines: {node: '>=10.0.0'}
    dependencies:
      '@types/bn.js': 5.1.5
      bn.js: 5.2.1
      create-hash: 1.2.0
      ethereum-cryptography: 0.1.3
      rlp: 2.2.7
    dev: false

  /ethers@5.7.2:
    resolution: {integrity: sha512-wswUsmWo1aOK8rR7DIKiWSw9DbLWe6x98Jrn8wcTflTVvaXhAMaB5zGAXy0GYQEQp9iO1iSHWVyARQm11zUtyg==}
    dependencies:
      '@ethersproject/abi': 5.7.0
      '@ethersproject/abstract-provider': 5.7.0
      '@ethersproject/abstract-signer': 5.7.0
      '@ethersproject/address': 5.7.0
      '@ethersproject/base64': 5.7.0
      '@ethersproject/basex': 5.7.0
      '@ethersproject/bignumber': 5.7.0
      '@ethersproject/bytes': 5.7.0
      '@ethersproject/constants': 5.7.0
      '@ethersproject/contracts': 5.7.0
      '@ethersproject/hash': 5.7.0
      '@ethersproject/hdnode': 5.7.0
      '@ethersproject/json-wallets': 5.7.0
      '@ethersproject/keccak256': 5.7.0
      '@ethersproject/logger': 5.7.0
      '@ethersproject/networks': 5.7.1
      '@ethersproject/pbkdf2': 5.7.0
      '@ethersproject/properties': 5.7.0
      '@ethersproject/providers': 5.7.2
      '@ethersproject/random': 5.7.0
      '@ethersproject/rlp': 5.7.0
      '@ethersproject/sha2': 5.7.0
      '@ethersproject/signing-key': 5.7.0
      '@ethersproject/solidity': 5.7.0
      '@ethersproject/strings': 5.7.0
      '@ethersproject/transactions': 5.7.0
      '@ethersproject/units': 5.7.0
      '@ethersproject/wallet': 5.7.0
      '@ethersproject/web': 5.7.1
      '@ethersproject/wordlists': 5.7.0
    transitivePeerDependencies:
      - bufferutil
      - utf-8-validate

  /ethers@6.12.1:
    resolution: {integrity: sha512-j6wcVoZf06nqEcBbDWkKg8Fp895SS96dSnTCjiXT+8vt2o02raTn4Lo9ERUuIVU5bAjoPYeA+7ytQFexFmLuVw==}
    engines: {node: '>=14.0.0'}
    dependencies:
      '@adraffy/ens-normalize': 1.10.1
      '@noble/curves': 1.2.0
      '@noble/hashes': 1.3.2
      '@types/node': 18.15.13
      aes-js: 4.0.0-beta.5
      tslib: 2.4.0
      ws: 8.5.0
    transitivePeerDependencies:
      - bufferutil
      - utf-8-validate

  /ethjs-unit@0.1.6:
    resolution: {integrity: sha512-/Sn9Y0oKl0uqQuvgFk/zQgR7aw1g36qX/jzSQ5lSwlO0GigPymk4eGQfeNTD03w1dPOqfz8V77Cy43jH56pagw==}
    engines: {node: '>=6.5.0', npm: '>=3'}
    dependencies:
      bn.js: 4.11.6
      number-to-bn: 1.7.0
    dev: false

  /ethjs-util@0.1.6:
    resolution: {integrity: sha512-CUnVOQq7gSpDHZVVrQW8ExxUETWrnrvXYvYz55wOU8Uj4VCgw56XC2B/fVqQN+f7gmrnRHSLVnFAwsCuNwji8w==}
    engines: {node: '>=6.5.0', npm: '>=3'}
    dependencies:
      is-hex-prefixed: 1.0.0
      strip-hex-prefix: 1.0.0
    dev: false

  /event-target-shim@5.0.1:
    resolution: {integrity: sha512-i/2XbnSz/uxRCU6+NdVJgKWDTM427+MqYbkQzD321DuCQJUqOuJKIA0IM2+W2xtYHdKOmZ4dR6fExsd4SXL+WQ==}
    engines: {node: '>=6'}

  /eventemitter3@5.0.1:
    resolution: {integrity: sha512-GWkBvjiSZK87ELrYOSESUYeVIc9mvLLf/nXalMOS5dYrgZq9o5OVkbZAVM06CVxYsCwH9BDZFPlQTlPA1j4ahA==}

  /events@3.2.0:
    resolution: {integrity: sha512-/46HWwbfCX2xTawVfkKLGxMifJYQBWMwY1mjywRtb4c9x8l5NP3KoJtnIOiL1hfdRkIuYhETxQlo62IF8tcnlg==}
    engines: {node: '>=0.8.x'}
    dev: true

  /events@3.3.0:
    resolution: {integrity: sha512-mQw+2fkQbALzQ7V0MY0IqdnXNOeTtP4r0lN9z7AAawCXgqea7bDii20AYrIBrFd/Hx0M2Ocz6S111CaFkUcb0Q==}
    engines: {node: '>=0.8.x'}

  /evp_bytestokey@1.0.3:
    resolution: {integrity: sha512-/f2Go4TognH/KvCISP7OUsHn85hT9nUkxxA9BEWxFn+Oj9o8ZNLm/40hdlgSLyuOimsrTKLUMEorQexp/aPQeA==}
    dependencies:
      md5.js: 1.3.5
      safe-buffer: 5.2.1
    dev: false

  /execa@5.1.1:
    resolution: {integrity: sha512-8uSpZZocAZRBAPIEINJj3Lo9HyGitllczc27Eh5YYojjMFMn8yHMDMaUHE2Jqfq05D/wucwI4JGURyXt1vchyg==}
    engines: {node: '>=10'}
    dependencies:
      cross-spawn: 7.0.3
      get-stream: 6.0.1
      human-signals: 2.1.0
      is-stream: 2.0.1
      merge-stream: 2.0.0
      npm-run-path: 4.0.1
      onetime: 5.1.2
      signal-exit: 3.0.7
      strip-final-newline: 2.0.0
    dev: true

  /expand-brackets@2.1.4:
    resolution: {integrity: sha512-w/ozOKR9Obk3qoWeY/WDi6MFta9AoMR+zud60mdnbniMcBxRuFJyDt2LdX/14A1UABeqk+Uk+LDfUpvoGKppZA==}
    engines: {node: '>=0.10.0'}
    dependencies:
      debug: 2.6.9
      define-property: 0.2.5
      extend-shallow: 2.0.1
      posix-character-classes: 0.1.1
      regex-not: 1.0.2
      snapdragon: 0.8.2
      to-regex: 3.0.2
    transitivePeerDependencies:
      - supports-color
    dev: true

  /extend-shallow@2.0.1:
    resolution: {integrity: sha512-zCnTtlxNoAiDc3gqY2aYAWFx7XWWiasuF2K8Me5WbN8otHKTUKBwjPtNpRs/rbUZm7KxWAaNj7P1a/p52GbVug==}
    engines: {node: '>=0.10.0'}
    dependencies:
      is-extendable: 0.1.1
    dev: true

  /extend-shallow@3.0.2:
    resolution: {integrity: sha512-BwY5b5Ql4+qZoefgMj2NUmx+tehVTH/Kf4k1ZEtOHNFcm2wSxMRo992l6X3TIgni2eZVTZ85xMOjF31fwZAj6Q==}
    engines: {node: '>=0.10.0'}
    dependencies:
      assign-symbols: 1.0.0
      is-extendable: 1.0.1
    dev: true

  /extglob@2.0.4:
    resolution: {integrity: sha512-Nmb6QXkELsuBr24CJSkilo6UHHgbekK5UiZgfE6UHD3Eb27YC6oD+bhcT+tJ6cl8dmsgdQxnWlcry8ksBIBLpw==}
    engines: {node: '>=0.10.0'}
    dependencies:
      array-unique: 0.3.2
      define-property: 1.0.0
      expand-brackets: 2.1.4
      extend-shallow: 2.0.1
      fragment-cache: 0.2.1
      regex-not: 1.0.2
      snapdragon: 0.8.2
      to-regex: 3.0.2
    transitivePeerDependencies:
      - supports-color
    dev: true

  /fast-content-type-parse@1.1.0:
    resolution: {integrity: sha512-fBHHqSTFLVnR61C+gltJuE5GkVQMV0S2nqUO8TJ+5Z3qAKG8vAx4FKai1s5jq/inV1+sREynIWSuQ6HgoSXpDQ==}

  /fast-decode-uri-component@1.0.1:
    resolution: {integrity: sha512-WKgKWg5eUxvRZGwW8FvfbaH7AXSh2cL+3j5fMGzUMCxWBJ3dV3a7Wz8y2f/uQ0e3B6WmodD3oS54jTQ9HVTIIg==}

  /fast-deep-equal@3.1.3:
    resolution: {integrity: sha512-f3qQ9oQy9j2AhBe/H9VC91wLmKBCCU/gDOnKNAYG5hswO7BLKj09Hc5HYNz9cGI++xlpDCIgDaitVs03ATR84Q==}

  /fast-glob@3.2.12:
    resolution: {integrity: sha512-DVj4CQIYYow0BlaelwK1pHl5n5cRSJfM60UA0zK891sVInoPri2Ekj7+e1CT3/3qxXenpI+nBBmQAcJPJgaj4w==}
    engines: {node: '>=8.6.0'}
    dependencies:
      '@nodelib/fs.stat': 2.0.5
      '@nodelib/fs.walk': 1.2.8
      glob-parent: 5.1.2
      merge2: 1.4.1
      micromatch: 4.0.5
    dev: true

  /fast-json-stable-stringify@2.1.0:
    resolution: {integrity: sha512-lhd/wF+Lk98HZoTCtlVraHtfh5XYijIjalXck7saUtuanSDyLMxnHhSXEDJqHxD7msR8D0uCmqlkwjCV8xvwHw==}
    dev: true

  /fast-json-stringify@5.9.1:
    resolution: {integrity: sha512-NMrf+uU9UJnTzfxaumMDXK1NWqtPCfGoM9DYIE+ESlaTQqjlANFBy0VAbsm6FB88Mx0nceyi18zTo5kIEUlzxg==}
    dependencies:
      '@fastify/deepmerge': 1.3.0
      ajv: 8.12.0
      ajv-formats: 2.1.1(ajv@8.12.0)
      fast-deep-equal: 3.1.3
      fast-uri: 2.2.0
      json-schema-ref-resolver: 1.0.1
      rfdc: 1.3.0

  /fast-levenshtein@2.0.6:
    resolution: {integrity: sha512-DCXu6Ifhqcks7TZKY3Hxp3y6qphY5SJZmrWMDrKcERSOXWQdMhU9Ig/PYrzyw/ul9jOIyh0N4M0tbC5hodg8dw==}
    dev: true

  /fast-querystring@1.1.1:
    resolution: {integrity: sha512-qR2r+e3HvhEFmpdHMv//U8FnFlnYjaC6QKDuaXALDkw2kvHO8WDjxH+f/rHGR4Me4pnk8p9JAkRNTjYHAKRn2Q==}
    dependencies:
      fast-decode-uri-component: 1.0.1

  /fast-redact@3.2.0:
    resolution: {integrity: sha512-zaTadChr+NekyzallAMXATXLOR8MNx3zqpZ0MUF2aGf4EathnG0f32VLODNlY8IuGY3HoRO2L6/6fSzNsLaHIw==}
    engines: {node: '>=6'}

  /fast-uri@2.2.0:
    resolution: {integrity: sha512-cIusKBIt/R/oI6z/1nyfe2FvGKVTohVRfvkOhvx0nCEW+xf5NoCXjAHcWp93uOUBchzYcsvPlrapAdX1uW+YGg==}

  /fast-xml-parser@4.2.5:
    resolution: {integrity: sha512-B9/wizE4WngqQftFPmdaMYlXoJlJOYxGQOanC77fq9k8+Z0v5dDSVh+3glErdIROP//s/jgb7ZuxKfB8nVyo0g==}
    hasBin: true
    dependencies:
      strnum: 1.0.5
    dev: false

  /fastify-plugin@4.5.1:
    resolution: {integrity: sha512-stRHYGeuqpEZTL1Ef0Ovr2ltazUT9g844X5z/zEBFLG8RYlpDiOCIG+ATvYEp+/zmc7sN29mcIMp8gvYplYPIQ==}
    dev: false

  /fastify@4.24.3:
    resolution: {integrity: sha512-6HHJ+R2x2LS3y1PqxnwEIjOTZxFl+8h4kSC/TuDPXtA+v2JnV9yEtOsNSKK1RMD7sIR2y1ZsA4BEFaid/cK5pg==}
    dependencies:
      '@fastify/ajv-compiler': 3.5.0
      '@fastify/error': 3.4.1
      '@fastify/fast-json-stringify-compiler': 4.3.0
      abstract-logging: 2.0.1
      avvio: 8.2.1
      fast-content-type-parse: 1.1.0
      fast-json-stringify: 5.9.1
      find-my-way: 7.7.0
      light-my-request: 5.11.0
      pino: 8.16.1
      process-warning: 2.2.0
      proxy-addr: 2.0.7
      rfdc: 1.3.0
      secure-json-parse: 2.7.0
      semver: 7.5.4
      toad-cache: 3.3.0
    transitivePeerDependencies:
      - supports-color
    dev: true

  /fastify@4.27.0:
    resolution: {integrity: sha512-ci9IXzbigB8dyi0mSy3faa3Bsj0xWAPb9JeT4KRzubdSb6pNhcADRUaXCBml6V1Ss/a05kbtQls5LBmhHydoTA==}
    dependencies:
      '@fastify/ajv-compiler': 3.5.0
      '@fastify/error': 3.4.1
      '@fastify/fast-json-stringify-compiler': 4.3.0
      abstract-logging: 2.0.1
      avvio: 8.3.0
      fast-content-type-parse: 1.1.0
      fast-json-stringify: 5.9.1
      find-my-way: 8.2.0
      light-my-request: 5.11.0
      pino: 9.0.0
      process-warning: 3.0.0
      proxy-addr: 2.0.7
      rfdc: 1.3.0
      secure-json-parse: 2.7.0
      semver: 7.5.4
      toad-cache: 3.3.0
    transitivePeerDependencies:
      - supports-color
    dev: false

  /fastq@1.15.0:
    resolution: {integrity: sha512-wBrocU2LCXXa+lWBt8RoIRD89Fi8OdABODa/kEnyeyjS5aZO5/GNvI5sEINADqP/h8M29UHTHUb53sUu5Ihqdw==}
    dependencies:
      reusify: 1.0.4
    dev: true

  /fastq@1.17.1:
    resolution: {integrity: sha512-sRVD3lWVIXWg6By68ZN7vho9a1pQcN/WBFaAAsDDFzlJjvoGx0P8z7V1t72grFJfJhu3YPZBuu25f7Kaw2jN1w==}
    dependencies:
      reusify: 1.0.4
    dev: false

  /fetch-blob@3.2.0:
    resolution: {integrity: sha512-7yAQpD2UMJzLi1Dqv7qFYnPbaPx7ZfFK6PiIxQ4PfkGPyNyl2Ugx+a/umUonmKqjhM4DnfbMvdX6otXq83soQQ==}
    engines: {node: ^12.20 || >= 14.13}
    dependencies:
      node-domexception: 1.0.0
      web-streams-polyfill: 3.2.1

  /fflate@0.8.1:
    resolution: {integrity: sha512-/exOvEuc+/iaUm105QIiOt4LpBdMTWsXxqR0HDF35vx3fmaKzw7354gTilCh5rkzEt8WYyG//ku3h3nRmd7CHQ==}
    dev: false

  /file-entry-cache@6.0.1:
    resolution: {integrity: sha512-7Gps/XWymbLk2QLYK4NzpMOrYjMhdIxXuIvy2QBsLE6ljuodKvdkWs/cpyJJ3CVIVpH0Oi1Hvg1ovbMzLdFBBg==}
    engines: {node: ^10.12.0 || >=12.0.0}
    dependencies:
      flat-cache: 3.0.4
    dev: true

  /file-uri-to-path@1.0.0:
    resolution: {integrity: sha512-0Zt+s3L7Vf1biwWZ29aARiVYLx7iMGnEUl9x33fbB/j3jR81u/O2LbqK+Bm1CDSNDKVtJ/YjwY7TUd5SkeLQLw==}
    requiresBuild: true
    dev: true
    optional: true

  /fill-range@4.0.0:
    resolution: {integrity: sha512-VcpLTWqWDiTerugjj8e3+esbg+skS3M9e54UuR3iCeIDMXCLTsAH8hTSzDQU/X6/6t3eYkOKoZSef2PlU6U1XQ==}
    engines: {node: '>=0.10.0'}
    dependencies:
      extend-shallow: 2.0.1
      is-number: 3.0.0
      repeat-string: 1.6.1
      to-regex-range: 2.1.1
    dev: true

  /fill-range@7.0.1:
    resolution: {integrity: sha512-qOo9F+dMUmC2Lcb4BbVvnKJxTPjCm+RRpe4gDuGrzkL7mEVl/djYSu2OdQ2Pa302N4oqkSg9ir6jaLWJ2USVpQ==}
    engines: {node: '>=8'}
    dependencies:
      to-regex-range: 5.0.1
    dev: true

  /find-my-way@7.7.0:
    resolution: {integrity: sha512-+SrHpvQ52Q6W9f3wJoJBbAQULJuNEEQwBvlvYwACDhBTLOTMiQ0HYWh4+vC3OivGP2ENcTI1oKlFA2OepJNjhQ==}
    engines: {node: '>=14'}
    dependencies:
      fast-deep-equal: 3.1.3
      fast-querystring: 1.1.1
      safe-regex2: 2.0.0
    dev: true

  /find-my-way@8.2.0:
    resolution: {integrity: sha512-HdWXgFYc6b1BJcOBDBwjqWuHJj1WYiqrxSh25qtU4DabpMFdj/gSunNBQb83t+8Zt67D7CXEzJWTkxaShMTMOA==}
    engines: {node: '>=14'}
    dependencies:
      fast-deep-equal: 3.1.3
      fast-querystring: 1.1.1
      safe-regex2: 3.1.0
    dev: false

  /find-replace@3.0.0:
    resolution: {integrity: sha512-6Tb2myMioCAgv5kfvP5/PkZZ/ntTpVK39fHY7WkWBgvbeE+VHd/tZuZ4mrC+bxh4cfOZeYKVPaJIZtZXV7GNCQ==}
    engines: {node: '>=4.0.0'}
    dependencies:
      array-back: 3.1.0

  /find-up@5.0.0:
    resolution: {integrity: sha512-78/PXT1wlLLDgTzDs7sjq9hzz0vXD+zn+7wypEe4fXQxCmdmqfGsEPQxmiCSQI3ajFV91bVSsvNtrJRiW6nGng==}
    engines: {node: '>=10'}
    dependencies:
      locate-path: 6.0.0
      path-exists: 4.0.0
    dev: true

  /flat-cache@3.0.4:
    resolution: {integrity: sha512-dm9s5Pw7Jc0GvMYbshN6zchCA9RgQlzzEZX3vylR9IqFfS8XciblUXOKfW6SiuJ0e13eDYZoZV5wdrev7P3Nwg==}
    engines: {node: ^10.12.0 || >=12.0.0}
    dependencies:
      flatted: 3.2.7
      rimraf: 3.0.2
    dev: true

  /flat@5.0.2:
    resolution: {integrity: sha512-b6suED+5/3rTpUBdG1gupIl8MPFCAMA0QXwmljLhvCUKcUvdE4gWky9zpuGCcXHOsz4J9wPGNWq6OKpmIzz3hQ==}
    hasBin: true
    dev: true

  /flatted@3.2.7:
    resolution: {integrity: sha512-5nqDSxl8nn5BSNxyR3n4I6eDmbolI6WT+QqR547RwxQapgjQBmtktdP+HTBb/a/zLsbzERTONyUB5pefh5TtjQ==}
    dev: true

  /follow-redirects@1.15.2:
    resolution: {integrity: sha512-VQLG33o04KaQ8uYi2tVNbdrWp1QWxNNea+nmIB4EVM28v0hmP17z7aG1+wAkNzVq4KeXTq3221ye5qTJP91JwA==}
    engines: {node: '>=4.0'}
    peerDependencies:
      debug: '*'
    peerDependenciesMeta:
      debug:
        optional: true
    dev: true

  /follow-redirects@1.15.6:
    resolution: {integrity: sha512-wWN62YITEaOpSK584EZXJafH1AGpO8RVgElfkuXbTOrPX4fIfOyEpW/CsiNd8JdYrAoOvafRTOEnvsO++qCqFA==}
    engines: {node: '>=4.0'}
    peerDependencies:
      debug: '*'
    peerDependenciesMeta:
      debug:
        optional: true
    dev: false

  /for-in@1.0.2:
    resolution: {integrity: sha512-7EwmXrOjyL+ChxMhmG5lnW9MPt1aIeZEwKhQzoBUdTV0N3zuwWDZYVJatDvZ2OyzPUvdIAZDsCetk3coyMfcnQ==}
    engines: {node: '>=0.10.0'}
    dev: true

  /form-data@4.0.0:
    resolution: {integrity: sha512-ETEklSGi5t0QMZuiXoA/Q6vcnxcLQP5vdugSpuAyi6SVGi2clPPp+xgEhuMaHC+zGgn31Kd235W35f7Hykkaww==}
    engines: {node: '>= 6'}
    dependencies:
      asynckit: 0.4.0
      combined-stream: 1.0.8
      mime-types: 2.1.35

  /formdata-polyfill@4.0.10:
    resolution: {integrity: sha512-buewHzMvYL29jdeQTVILecSaZKnt/RJWjoZCF5OW60Z67/GmSLBkOFM7qh1PI3zFNtJbaZL5eQu1vLfazOwj4g==}
    engines: {node: '>=12.20.0'}
    dependencies:
      fetch-blob: 3.2.0

  /forwarded@0.2.0:
    resolution: {integrity: sha512-buRG0fpBtRHSTCOASe6hD258tEubFoRLb4ZNA6NxMVHNw2gOcwHo9wyablzMzOA5z9xA9L1KNjk/Nt6MT9aYow==}
    engines: {node: '>= 0.6'}

  /fragment-cache@0.2.1:
    resolution: {integrity: sha512-GMBAbW9antB8iZRHLoGw0b3HANt57diZYFO/HL1JGIC1MjKrdmhxvrJbupnVvpys0zsz7yBApXdQyfepKly2kA==}
    engines: {node: '>=0.10.0'}
    dependencies:
      map-cache: 0.2.2
    dev: true

  /fs-extra@11.2.0:
    resolution: {integrity: sha512-PmDi3uwK5nFuXh7XDTlVnS17xJS7vW36is2+w3xcv8SVxiB4NyATf4ctkVY5bkSjX0Y4nbvZCq1/EjtEyr9ktw==}
    engines: {node: '>=14.14'}
    dependencies:
      graceful-fs: 4.2.11
      jsonfile: 6.1.0
      universalify: 2.0.0
    dev: true

  /fs-extra@3.0.1:
    resolution: {integrity: sha512-V3Z3WZWVUYd8hoCL5xfXJCaHWYzmtwW5XWYSlLgERi8PWd8bx1kUHUk8L1BT57e49oKnDDD180mjfrHc1yA9rg==}
    dependencies:
      graceful-fs: 4.2.10
      jsonfile: 3.0.1
      universalify: 0.1.2
    dev: true

  /fs-extra@7.0.1:
    resolution: {integrity: sha512-YJDaCJZEnBmcbw13fvdAM9AwNOJwOzrE4pqMqBq5nFiEqXUqHwlK4B+3pUw6JNvfSPtX05xFHtYy/1ni01eGCw==}
    engines: {node: '>=6 <7 || >=8'}
    dependencies:
      graceful-fs: 4.2.11
      jsonfile: 4.0.0
      universalify: 0.1.2

  /fs.realpath@1.0.0:
    resolution: {integrity: sha512-OO0pH2lK6a0hZnAdau5ItzHPI6pUlvI7jMVnxUQRtw4owF2wk8lOSabtGDCTP4Ggrg2MbGnWO9X8K1t4+fGMDw==}

  /fsevents@1.2.13:
    resolution: {integrity: sha512-oWb1Z6mkHIskLzEJ/XWX0srkpkTQ7vaopMQkyaEIoq0fmtFVxOthb8cCxeT+p3ynTdkk/RZwbgG4brR5BeWECw==}
    engines: {node: '>= 4.0'}
    os: [darwin]
    deprecated: The v1 package contains DANGEROUS / INSECURE binaries. Upgrade to safe fsevents v2
    requiresBuild: true
    dependencies:
      bindings: 1.5.0
      nan: 2.17.0
    dev: true
    optional: true

  /fsevents@2.3.3:
    resolution: {integrity: sha512-5xoDfX+fL7faATnagmWPpbFtwh/R77WmMMqqHGS65C3vvB0YHrgF+B1YmZ3441tMj5n63k0212XNoJwzlhffQw==}
    engines: {node: ^8.16.0 || ^10.6.0 || >=11.0.0}
    os: [darwin]
    requiresBuild: true
    dev: true
    optional: true

  /get-caller-file@2.0.5:
    resolution: {integrity: sha512-DyFP3BM/3YHTQOCUL/w0OZHR0lpKeGrxotcHWcqNEdnltqFwXVfhEBQ94eIo34AfQpo0rGki4cyIiftY06h2Fg==}
    engines: {node: 6.* || 8.* || >= 10.*}
    dev: true

  /get-func-name@2.0.0:
    resolution: {integrity: sha512-Hm0ixYtaSZ/V7C8FJrtZIuBBI+iSgL+1Aq82zSu8VQNB4S3Gk8e7Qs3VwBDJAhmRZcFqkl3tQu36g/Foh5I5ig==}
    dev: true

  /get-func-name@2.0.2:
    resolution: {integrity: sha512-8vXOvuE167CtIc3OyItco7N/dpRtBbYOsPsXCz7X/PMnlGjYjSGuZJgM1Y7mmew7BKf9BqvLX2tnOVy1BBUsxQ==}
    dev: true

  /get-stream@4.1.0:
    resolution: {integrity: sha512-GMat4EJ5161kIy2HevLlr4luNjBgvmj413KaQA7jt4V8B4RDsfpHk7WQ9GVqfYyyx8OS/L66Kox+rJRNklLK7w==}
    engines: {node: '>=6'}
    dependencies:
      pump: 3.0.0
    dev: true

  /get-stream@5.2.0:
    resolution: {integrity: sha512-nBF+F1rAZVCu/p7rjzgA+Yb4lfYXrpl7a6VmJrU8wF9I1CKvP/QwPNZHnOlwbTkY6dvtFIzFMSyQXbLoTQPRpA==}
    engines: {node: '>=8'}
    dependencies:
      pump: 3.0.0
    dev: true

  /get-stream@6.0.1:
    resolution: {integrity: sha512-ts6Wi+2j3jQjqi70w5AlN8DFnkSwC+MqmxEzdEALB2qXZYV3X/b1CTfgPLGJNMeAWxdPfU8FO1ms3NUfaHCPYg==}
    engines: {node: '>=10'}
    dev: true

  /get-value@2.0.6:
    resolution: {integrity: sha512-Ln0UQDlxH1BapMu3GPtf7CuYNwRZf2gwCuPqbyG6pB8WfmFpzqcy4xtAaAMUhnNqjMKTiCPZG2oMT3YSx8U2NA==}
    engines: {node: '>=0.10.0'}
    dev: true

  /glob-parent@3.1.0:
    resolution: {integrity: sha512-E8Ak/2+dZY6fnzlR7+ueWvhsH1SjHr4jjss4YS/h4py44jY9MhK/VFdaZJAWDz6BbL21KeteKxFSFpq8OS5gVA==}
    dependencies:
      is-glob: 3.1.0
      path-dirname: 1.0.2
    dev: true

  /glob-parent@5.1.2:
    resolution: {integrity: sha512-AOIgSQCepiJYwP3ARnGx+5VnTu2HBYdzbGP45eLw1vr3zB3vZLeyed1sC9hnbcOc9/SrMyM5RPQrkGz4aS9Zow==}
    engines: {node: '>= 6'}
    dependencies:
      is-glob: 4.0.3
    dev: true

  /glob-parent@6.0.2:
    resolution: {integrity: sha512-XxwI8EOhVQgWp6iDL+3b0r86f4d6AX6zSU55HfB4ydCEuXLXc5FcYeOu+nnGftS4TEju/11rt4KJPTMgbfmv4A==}
    engines: {node: '>=10.13.0'}
    dependencies:
      is-glob: 4.0.3
    dev: true

  /glob@7.1.6:
    resolution: {integrity: sha512-LwaxwyZ72Lk7vZINtNNrywX0ZuLyStrdDtabefZKAY5ZGJhVtgdznluResxNmPitE0SAO+O26sWTHeKSI2wMBA==}
    dependencies:
      fs.realpath: 1.0.0
      inflight: 1.0.6
      inherits: 2.0.4
      minimatch: 3.1.2
      once: 1.4.0
      path-is-absolute: 1.0.1
    dev: true

  /glob@7.1.7:
    resolution: {integrity: sha512-OvD9ENzPLbegENnYP5UUfJIirTg4+XwMWGaQfQTY0JenxNvvIKP3U3/tAQSPIu/lHxXYSZmpXlUHeqAIdKzBLQ==}
    dependencies:
      fs.realpath: 1.0.0
      inflight: 1.0.6
      inherits: 2.0.4
      minimatch: 3.1.2
      once: 1.4.0
      path-is-absolute: 1.0.1

  /glob@7.2.0:
    resolution: {integrity: sha512-lmLf6gtyrPq8tTjSmrO94wBeQbFR3HbLHbuyD69wuyQkImp2hWqMGB47OX65FBkPffO641IP9jWa1z4ivqG26Q==}
    dependencies:
      fs.realpath: 1.0.0
      inflight: 1.0.6
      inherits: 2.0.4
      minimatch: 3.1.2
      once: 1.4.0
      path-is-absolute: 1.0.1
    dev: true

  /glob@7.2.3:
    resolution: {integrity: sha512-nFR0zLpU2YCaRxwoCJvL6UvCH2JFyFVIvwTLsIf21AuHlMskA1hhTdk+LlYJtOlYt9v6dvszD2BGRqBL+iQK9Q==}
    dependencies:
      fs.realpath: 1.0.0
      inflight: 1.0.6
      inherits: 2.0.4
      minimatch: 3.1.2
      once: 1.4.0
      path-is-absolute: 1.0.1
    dev: true

  /globals@13.20.0:
    resolution: {integrity: sha512-Qg5QtVkCy/kv3FUSlu4ukeZDVf9ee0iXLAUYX13gbR17bnejFTzr4iS9bY7kwCf1NztRNm1t91fjOiyx4CSwPQ==}
    engines: {node: '>=8'}
    dependencies:
      type-fest: 0.20.2
    dev: true

  /globby@11.1.0:
    resolution: {integrity: sha512-jhIXaOzy1sb8IyocaruWSn1TjmnBVs8Ayhcy83rmxNJ8q2uWKCAj3CnJY+KpGSXCueAPc0i05kVvVKtP1t9S3g==}
    engines: {node: '>=10'}
    dependencies:
      array-union: 2.1.0
      dir-glob: 3.0.1
      fast-glob: 3.2.12
      ignore: 5.2.4
      merge2: 1.4.1
      slash: 3.0.0
    dev: true

  /got@9.6.0:
    resolution: {integrity: sha512-R7eWptXuGYxwijs0eV+v3o6+XH1IqVK8dJOEecQfTmkncw9AV4dcw/Dhxi8MdlqPthxxpZyizMzyg8RTmEsG+Q==}
    engines: {node: '>=8.6'}
    dependencies:
      '@sindresorhus/is': 0.14.0
      '@szmarczak/http-timer': 1.1.2
      '@types/keyv': 3.1.4
      '@types/responselike': 1.0.0
      cacheable-request: 6.1.0
      decompress-response: 3.3.0
      duplexer3: 0.1.5
      get-stream: 4.1.0
      lowercase-keys: 1.0.1
      mimic-response: 1.0.1
      p-cancelable: 1.1.0
      to-readable-stream: 1.0.0
      url-parse-lax: 3.0.0
    dev: true

  /graceful-fs@4.2.10:
    resolution: {integrity: sha512-9ByhssR2fPVsNZj478qUUbKfmL0+t5BDVyjShtyZZLiK7ZDAArFFfopyOTj0M05wE2tJPisA4iTnnXl2YoPvOA==}
    dev: true

  /graceful-fs@4.2.11:
    resolution: {integrity: sha512-RbJ5/jmFcNNCcDV5o9eTnBLJ/HszWV0P73bc+Ff4nS/rJj+YaS6IGyiOL0VoBYX+l1Wrl3k63h/KrH+nhJ0XvQ==}

  /grapheme-splitter@1.0.4:
    resolution: {integrity: sha512-bzh50DW9kTPM00T8y4o8vQg89Di9oLJVLW/KaOGIXJWP/iqCN6WKYkbNOF04vFLJhwcpYUh9ydh/+5vpOqV4YQ==}
    dev: true

  /graphemer@1.4.0:
    resolution: {integrity: sha512-EtKwoO6kxCL9WO5xipiHTZlSzBm7WLT627TqC/uVRd0HKmq8NXyebnNYxDoBi7wt8eTWrUrKXCOVaFq9x1kgag==}
    dev: true

  /growl@1.10.5:
    resolution: {integrity: sha512-qBr4OuELkhPenW6goKVXiv47US3clb3/IbuWF9KNKEijAy9oeHxU9IgzjvJhHkUzhaj7rOUD7+YGWqUjLp5oSA==}
    engines: {node: '>=4.x'}
    dev: true

  /has-flag@3.0.0:
    resolution: {integrity: sha512-sKJf1+ceQBr4SMkvQnBDNDtf4TXpVhVGateu0t918bl30FnbE2m4vNLX+VWe/dpjlb+HugGYzW7uQXH98HPEYw==}
    engines: {node: '>=4'}

  /has-flag@4.0.0:
    resolution: {integrity: sha512-EykJT/Q1KjTWctppgIAgfSO0tKVuZUjhgMr17kqTumMl6Afv3EISleU7qZUzoXDFTAHTDC4NOoG/ZxU3EvlMPQ==}
    engines: {node: '>=8'}

  /has-value@0.3.1:
    resolution: {integrity: sha512-gpG936j8/MzaeID5Yif+577c17TxaDmhuyVgSwtnL/q8UUTySg8Mecb+8Cf1otgLoD7DDH75axp86ER7LFsf3Q==}
    engines: {node: '>=0.10.0'}
    dependencies:
      get-value: 2.0.6
      has-values: 0.1.4
      isobject: 2.1.0
    dev: true

  /has-value@1.0.0:
    resolution: {integrity: sha512-IBXk4GTsLYdQ7Rvt+GRBrFSVEkmuOUy4re0Xjd9kJSUQpnTrWR4/y9RpfexN9vkAPMFuQoeWKwqzPozRTlasGw==}
    engines: {node: '>=0.10.0'}
    dependencies:
      get-value: 2.0.6
      has-values: 1.0.0
      isobject: 3.0.1
    dev: true

  /has-values@0.1.4:
    resolution: {integrity: sha512-J8S0cEdWuQbqD9//tlZxiMuMNmxB8PlEwvYwuxsTmR1G5RXUePEX/SJn7aD0GMLieuZYSwNH0cQuJGwnYunXRQ==}
    engines: {node: '>=0.10.0'}
    dev: true

  /has-values@1.0.0:
    resolution: {integrity: sha512-ODYZC64uqzmtfGMEAX/FvZiRyWLpAC3vYnNunURUnkGVTS+mI0smVsWaPydRBsE3g+ok7h960jChO8mFcWlHaQ==}
    engines: {node: '>=0.10.0'}
    dependencies:
      is-number: 3.0.0
      kind-of: 4.0.0
    dev: true

  /hash-base@3.1.0:
    resolution: {integrity: sha512-1nmYp/rhMDiE7AYkDw+lLwlAzz0AntGIe51F3RfFfEqyQ3feY2eI/NcwC6umIQVOASPMsWJLJScWKSSvzL9IVA==}
    engines: {node: '>=4'}
    dependencies:
      inherits: 2.0.4
      readable-stream: 3.6.2
      safe-buffer: 5.2.1
    dev: false

  /hash.js@1.1.7:
    resolution: {integrity: sha512-taOaskGt4z4SOANNseOviYDvjEJinIkRgmp7LbKP2YTTmVxWBl87s/uzK9r+44BclBSp2X7K1hqeNfz9JbBeXA==}
    dependencies:
      inherits: 2.0.4
      minimalistic-assert: 1.0.1

  /he@1.2.0:
    resolution: {integrity: sha512-F/1DnUGPopORZi0ni+CvrCgHQ5FyEAHRLSApuYWMmrbSwoN2Mn/7k+Gl38gJnR7yyDZk6WLXwiGod1JOWNDKGw==}
    hasBin: true
    dev: true

  /hmac-drbg@1.0.1:
    resolution: {integrity: sha512-Tti3gMqLdZfhOQY1Mzf/AanLiqh1WTiJgEj26ZuYQ9fbkLomzGchCws4FyrSd4VkpBfiNhaE1On+lOz894jvXg==}
    dependencies:
      hash.js: 1.1.7
      minimalistic-assert: 1.0.1
      minimalistic-crypto-utils: 1.0.1

  /html-encoding-sniffer@4.0.0:
    resolution: {integrity: sha512-Y22oTqIU4uuPgEemfz7NDJz6OeKf12Lsu+QC+s3BVpda64lTiMYCyGwg5ki4vFxkMwQdeZDl2adZoqUgdFuTgQ==}
    engines: {node: '>=18'}
    dependencies:
      whatwg-encoding: 3.1.1
    dev: true

  /http-cache-semantics@4.1.0:
    resolution: {integrity: sha512-carPklcUh7ROWRK7Cv27RPtdhYhUsela/ue5/jKzjegVvXDqM2ILE9Q2BGn9JZJh1g87cp56su/FgQSzcWS8cQ==}
    dev: true

  /http-proxy-agent@7.0.0:
    resolution: {integrity: sha512-+ZT+iBxVUQ1asugqnD6oWoRiS25AkjNfG085dKJGtGxkdwLQrMKU5wJr2bOOFAXzKcTuqq+7fZlTMgG3SRfIYQ==}
    engines: {node: '>= 14'}
    dependencies:
      agent-base: 7.1.0
      debug: 4.3.4(supports-color@8.1.1)
    transitivePeerDependencies:
      - supports-color
    dev: true

  /https-proxy-agent@7.0.2:
    resolution: {integrity: sha512-NmLNjm6ucYwtcUmL7JQC1ZQ57LmHP4lT15FQ8D61nak1rO6DH+fz5qNK2Ap5UN4ZapYICE3/0KodcLYSPsPbaA==}
    engines: {node: '>= 14'}
    dependencies:
      agent-base: 7.1.0
      debug: 4.3.4(supports-color@8.1.1)
    transitivePeerDependencies:
      - supports-color
    dev: true

  /human-signals@2.1.0:
    resolution: {integrity: sha512-B4FFZ6q/T2jhhksgkbEW3HBvWIfDW85snkQgawt07S7J5QXTk6BkNV+0yAeZrM5QpMAdYlocGoljn0sJ/WQkFw==}
    engines: {node: '>=10.17.0'}
    dev: true

  /iconv-lite@0.6.3:
    resolution: {integrity: sha512-4fCk79wshMdzMp2rH06qWrJE4iolqLhCUH+OiuIgU++RB0+94NlDL81atO7GX55uUKueo0txHNtvEyI6D7WdMw==}
    engines: {node: '>=0.10.0'}
    dependencies:
      safer-buffer: 2.1.2
    dev: true

  /ieee754@1.2.1:
    resolution: {integrity: sha512-dcyqhDvX1C46lXZcVqCpK+FtMRQVdIMN6/Df5js2zouUsqG7I6sFxitIC+7KYK29KdXOLHdu9zL4sFnoVQnqaA==}

  /ignore@5.2.4:
    resolution: {integrity: sha512-MAb38BcSbH0eHNBxn7ql2NH/kX33OkB3lZ1BNdh7ENeRChHTYsTvWrMubiIAMNS2llXEEgZ1MUOBtXChP3kaFQ==}
    engines: {node: '>= 4'}
    dev: true

  /import-fresh@3.3.0:
    resolution: {integrity: sha512-veYYhQa+D1QBKznvhUHxb8faxlrwUnxseDAbAp457E0wLNio2bOSKnjYDhMj+YiAq61xrMGhQk9iXVk5FzgQMw==}
    engines: {node: '>=6'}
    dependencies:
      parent-module: 1.0.1
      resolve-from: 4.0.0
    dev: true

  /imurmurhash@0.1.4:
    resolution: {integrity: sha512-JmXMZ6wuvDmLiHEml9ykzqO6lwFbof0GG4IkcGaENdCRDDmMVnny7s5HsIgHCbaq0w2MyPhDqkhTUgS2LU2PHA==}
    engines: {node: '>=0.8.19'}
    dev: true

  /inflight@1.0.6:
    resolution: {integrity: sha512-k92I/b08q4wvFscXCLvqfsHCrjrF7yiXsQuIVvVE7N82W3+aqpzuUdBbfhWcy/FZR3/4IgflMgKLOsvPDrGCJA==}
    dependencies:
      once: 1.4.0
      wrappy: 1.0.2

  /inherits@2.0.4:
    resolution: {integrity: sha512-k/vGaX4/Yla3WzyMCvTQOXYeIHvqOKtnqBduzTHpzpQZzAskKMhZ2K+EnBiSM9zGSoIFeMpXKxa4dYeZIQqewQ==}

  /ini@1.3.8:
    resolution: {integrity: sha512-JV/yugV2uzW5iMRSiZAyDtQd+nxtUnjeLt0acNdw98kKLrvuRVyB80tsREOE7yvGVgalhZ6RNXCmEHkUKBKxew==}
    dev: true

  /ipaddr.js@1.9.1:
    resolution: {integrity: sha512-0KI/607xoxSToH7GjN1FfSbLoU0+btTicjsQSWQlh/hZykN8KpmMf7uYwPW3R+akZ6R/w18ZlXSHBYXiYUPO3g==}
    engines: {node: '>= 0.10'}

  /is-accessor-descriptor@0.1.6:
    resolution: {integrity: sha512-e1BM1qnDbMRG3ll2U9dSK0UMHuWOs3pY3AtcFsmvwPtKL3MML/Q86i+GilLfvqEs4GW+ExB91tQ3Ig9noDIZ+A==}
    engines: {node: '>=0.10.0'}
    dependencies:
      kind-of: 3.2.2
    dev: true

  /is-accessor-descriptor@1.0.0:
    resolution: {integrity: sha512-m5hnHTkcVsPfqx3AKlyttIPb7J+XykHvJP2B9bZDjlhLIoEq4XoK64Vg7boZlVWYK6LUY94dYPEE7Lh0ZkZKcQ==}
    engines: {node: '>=0.10.0'}
    dependencies:
      kind-of: 6.0.3
    dev: true

  /is-binary-path@1.0.1:
    resolution: {integrity: sha512-9fRVlXc0uCxEDj1nQzaWONSpbTfx0FmJfzHF7pwlI8DkWGoHBBea4Pg5Ky0ojwwxQmnSifgbKkI06Qv0Ljgj+Q==}
    engines: {node: '>=0.10.0'}
    dependencies:
      binary-extensions: 1.13.1
    dev: true

  /is-binary-path@2.1.0:
    resolution: {integrity: sha512-ZMERYes6pDydyuGidse7OsHxtbI7WVeUEozgR/g7rd0xUimYNlvZRE/K2MgZTjWy725IfelLeVcEM97mmtRGXw==}
    engines: {node: '>=8'}
    dependencies:
      binary-extensions: 2.2.0
    dev: true

  /is-buffer@1.1.6:
    resolution: {integrity: sha512-NcdALwpXkTm5Zvvbk7owOUSvVvBKDgKP5/ewfXEznmQFfs4ZRmanOeKBTjRVjka3QFoN6XJ+9F3USqfHqTaU5w==}
    dev: true

  /is-data-descriptor@0.1.4:
    resolution: {integrity: sha512-+w9D5ulSoBNlmw9OHn3U2v51SyoCd0he+bB3xMl62oijhrspxowjU+AIcDY0N3iEJbUEkB15IlMASQsxYigvXg==}
    engines: {node: '>=0.10.0'}
    dependencies:
      kind-of: 3.2.2
    dev: true

  /is-data-descriptor@1.0.0:
    resolution: {integrity: sha512-jbRXy1FmtAoCjQkVmIVYwuuqDFUbaOeDjmed1tOGPrsMhtJA4rD9tkgA0F1qJ3gRFRXcHYVkdeaP50Q5rE/jLQ==}
    engines: {node: '>=0.10.0'}
    dependencies:
      kind-of: 6.0.3
    dev: true

  /is-descriptor@0.1.6:
    resolution: {integrity: sha512-avDYr0SB3DwO9zsMov0gKCESFYqCnE4hq/4z3TdUlukEy5t9C0YRq7HLrsN52NAcqXKaepeCD0n+B0arnVG3Hg==}
    engines: {node: '>=0.10.0'}
    dependencies:
      is-accessor-descriptor: 0.1.6
      is-data-descriptor: 0.1.4
      kind-of: 5.1.0
    dev: true

  /is-descriptor@1.0.2:
    resolution: {integrity: sha512-2eis5WqQGV7peooDyLmNEPUrps9+SXX5c9pL3xEB+4e9HnGuDa7mB7kHxHw4CbqS9k1T2hOH3miL8n8WtiYVtg==}
    engines: {node: '>=0.10.0'}
    dependencies:
      is-accessor-descriptor: 1.0.0
      is-data-descriptor: 1.0.0
      kind-of: 6.0.3
    dev: true

  /is-extendable@0.1.1:
    resolution: {integrity: sha512-5BMULNob1vgFX6EjQw5izWDxrecWK9AM72rugNr0TFldMOi0fj6Jk+zeKIt0xGj4cEfQIJth4w3OKWOJ4f+AFw==}
    engines: {node: '>=0.10.0'}
    dev: true

  /is-extendable@1.0.1:
    resolution: {integrity: sha512-arnXMxT1hhoKo9k1LZdmlNyJdDDfy2v0fXjFlmok4+i8ul/6WlbVge9bhM74OpNPQPMGUToDtz+KXa1PneJxOA==}
    engines: {node: '>=0.10.0'}
    dependencies:
      is-plain-object: 2.0.4
    dev: true

  /is-extglob@2.1.1:
    resolution: {integrity: sha512-SbKbANkN603Vi4jEZv49LeVJMn4yGwsbzZworEoyEiutsN3nJYdbO36zfhGJ6QEDpOZIFkDtnq5JRxmvl3jsoQ==}
    engines: {node: '>=0.10.0'}
    dev: true

  /is-fullwidth-code-point@1.0.0:
    resolution: {integrity: sha512-1pqUqRjkhPJ9miNq9SwMfdvi6lBJcd6eFxvfaivQhaH3SgisfiuudvFntdKOmxuee/77l+FPjKrQjWvmPjWrRw==}
    engines: {node: '>=0.10.0'}
    dependencies:
      number-is-nan: 1.0.1
    dev: true

  /is-fullwidth-code-point@3.0.0:
    resolution: {integrity: sha512-zymm5+u+sCsSWyD9qNaejV3DFvhCKclKdizYaJUuHA83RLjb7nSuGnddCHGv0hk+KY7BMAlsWeK4Ueg6EV6XQg==}
    engines: {node: '>=8'}
    dev: true

  /is-glob@3.1.0:
    resolution: {integrity: sha512-UFpDDrPgM6qpnFNI+rh/p3bUaq9hKLZN8bMUWzxmcnZVS3omf4IPK+BrewlnWjO1WmUsMYuSjKh4UJuV4+Lqmw==}
    engines: {node: '>=0.10.0'}
    dependencies:
      is-extglob: 2.1.1
    dev: true

  /is-glob@4.0.3:
    resolution: {integrity: sha512-xelSayHH36ZgE7ZWhli7pW34hNbNl8Ojv5KVmkJD4hBdD3th8Tfk9vYasLM+mXWOZhFkgZfxhLSnrwRr4elSSg==}
    engines: {node: '>=0.10.0'}
    dependencies:
      is-extglob: 2.1.1
    dev: true

  /is-hex-prefixed@1.0.0:
    resolution: {integrity: sha512-WvtOiug1VFrE9v1Cydwm+FnXd3+w9GaeVUss5W4v/SLy3UW00vP+6iNF2SdnfiBoLy4bTqVdkftNGTUeOFVsbA==}
    engines: {node: '>=6.5.0', npm: '>=3'}
    dev: false

  /is-number@3.0.0:
    resolution: {integrity: sha512-4cboCqIpliH+mAvFNegjZQ4kgKc3ZUhQVr3HvWbSh5q3WH2v82ct+T2Y1hdU5Gdtorx/cLifQjqCbL7bpznLTg==}
    engines: {node: '>=0.10.0'}
    dependencies:
      kind-of: 3.2.2
    dev: true

  /is-number@7.0.0:
    resolution: {integrity: sha512-41Cifkg6e8TylSpdtTpeLVMqvSBEVzTttHvERD741+pnZ8ANv0004MRL43QKPDlK9cGvNp6NZWZUBlbGXYxxng==}
    engines: {node: '>=0.12.0'}
    dev: true

  /is-path-inside@3.0.3:
    resolution: {integrity: sha512-Fd4gABb+ycGAmKou8eMftCupSir5lRxqf4aD/vd0cD2qc4HL07OjCeuHMr8Ro4CoMaeCKDB0/ECBOVWjTwUvPQ==}
    engines: {node: '>=8'}
    dev: true

  /is-plain-obj@2.1.0:
    resolution: {integrity: sha512-YWnfyRwxL/+SsrWYfOpUtz5b3YD+nyfkHvjbcanzk8zgyO4ASD67uVMRt8k5bM4lLMDnXfriRhOpemw+NfT1eA==}
    engines: {node: '>=8'}
    dev: true

  /is-plain-object@2.0.4:
    resolution: {integrity: sha512-h5PpgXkWitc38BBMYawTYMWJHFZJVnBquFE57xFpjB8pJFiF6gZ+bU+WyI/yqXiFR5mdLsgYNaPe8uao6Uv9Og==}
    engines: {node: '>=0.10.0'}
    dependencies:
      isobject: 3.0.1
    dev: true

  /is-potential-custom-element-name@1.0.1:
    resolution: {integrity: sha512-bCYeRA2rVibKZd+s2625gGnGF/t7DSqDs4dP7CrLA1m7jKWz6pps0LpYLJN8Q64HtmPKJ1hrN3nzPNKFEKOUiQ==}
    dev: true

  /is-stream@2.0.1:
    resolution: {integrity: sha512-hFoiJiTl63nn+kstHGBtewWSKnQLpyb155KHheA1l39uvtO9nWIop1p3udqPcUd/xbF1VLMO4n7OI6p7RbngDg==}
    engines: {node: '>=8'}
    dev: true

  /is-unicode-supported@0.1.0:
    resolution: {integrity: sha512-knxG2q4UC3u8stRGyAVJCOdxFmv5DZiRcdlIaAQXAbSfJya+OhopNotLQrstBhququ4ZpuKbDc/8S6mgXgPFPw==}
    engines: {node: '>=10'}
    dev: true

  /is-windows@1.0.2:
    resolution: {integrity: sha512-eXK1UInq2bPmjyX6e3VHIzMLobc4J94i4AWn+Hpq3OU5KkrRC96OAcR3PRJ/pGu6m8TRnBHP9dkXQVsT/COVIA==}
    engines: {node: '>=0.10.0'}
    dev: true

  /isarray@1.0.0:
    resolution: {integrity: sha512-VLghIWNM6ELQzo7zwmcg0NmTVyWKYjvIeM83yjp0wRDTmUnrM678fQbcKBo6n2CJEF0szoG//ytg+TKla89ALQ==}
    dev: true

  /isbinaryfile@3.0.3:
    resolution: {integrity: sha512-8cJBL5tTd2OS0dM4jz07wQd5g0dCCqIhUxPIGtZfa5L6hWlvV5MHTITy/DBAsF+Oe2LS1X3krBUhNwaGUWpWxw==}
    engines: {node: '>=0.6.0'}
    dependencies:
      buffer-alloc: 1.2.0
    dev: true

  /isexe@2.0.0:
    resolution: {integrity: sha512-RHxMLp9lnKHGHRng9QFhRCMbYAcVpn69smSGcq3f36xjgVVWThj4qqLbTLlq7Ssj8B+fIQ1EuCEGI2lKsyQeIw==}
    dev: true

  /iso-random-stream@2.0.2:
    resolution: {integrity: sha512-yJvs+Nnelic1L2vH2JzWvvPQFA4r7kSTnpST/+LkAQjSz0hos2oqLD+qIVi9Qk38Hoe7mNDt3j0S27R58MVjLQ==}
    engines: {node: '>=10'}
    dependencies:
      events: 3.3.0
      readable-stream: 3.6.2
    dev: true

  /isobject@2.1.0:
    resolution: {integrity: sha512-+OUdGJlgjOBZDfxnDjYYG6zp487z0JGNQq3cYQYg5f5hKR+syHMsaztzGeml/4kGG55CSpKSpWTY+jYGgsHLgA==}
    engines: {node: '>=0.10.0'}
    dependencies:
      isarray: 1.0.0
    dev: true

  /isobject@3.0.1:
    resolution: {integrity: sha512-WhB9zCku7EGTj/HQQRz5aUQEUeoQZH2bWcltRErOpymJ4boYE6wL9Tbr23krRPSZ+C5zqNSrSw+Cc7sZZ4b7vg==}
    engines: {node: '>=0.10.0'}
    dev: true

  /js-sdsl@4.4.0:
    resolution: {integrity: sha512-FfVSdx6pJ41Oa+CF7RDaFmTnCaFhua+SNYQX74riGOpl96x+2jQCqEfQ2bnXu/5DPCqlRuiqyvTJM0Qjz26IVg==}
    dev: true

  /js-sha3@0.8.0:
    resolution: {integrity: sha512-gF1cRrHhIzNfToc802P800N8PpXS+evLLXfsVpowqmAFR9uwbi89WvXg2QspOmXL8QL86J4T1EpFu+yUkwJY3Q==}

  /js-yaml@4.0.0:
    resolution: {integrity: sha512-pqon0s+4ScYUvX30wxQi3PogGFAlUyH0awepWvwkj4jD4v+ova3RiYw8bmA6x2rDrEaj8i/oWKoRxpVNW+Re8Q==}
    hasBin: true
    dependencies:
      argparse: 2.0.1
    dev: true

  /js-yaml@4.1.0:
    resolution: {integrity: sha512-wpxZs9NoxZaJESJGIZTyDEaYpl0FKSA+FB9aJiyemKhMwkxQg63h4T1KJgUGHpTqPDNRcmmYLugrRjJlBtWvRA==}
    hasBin: true
    dependencies:
      argparse: 2.0.1
    dev: true

  /jsdom@23.2.0:
    resolution: {integrity: sha512-L88oL7D/8ufIES+Zjz7v0aes+oBMh2Xnh3ygWvL0OaICOomKEPKuPnIfBJekiXr+BHbbMjrWn/xqrDQuxFTeyA==}
    engines: {node: '>=18'}
    peerDependencies:
      canvas: ^2.11.2
    peerDependenciesMeta:
      canvas:
        optional: true
    dependencies:
      '@asamuzakjp/dom-selector': 2.0.2
      cssstyle: 4.0.1
      data-urls: 5.0.0
      decimal.js: 10.4.3
      form-data: 4.0.0
      html-encoding-sniffer: 4.0.0
      http-proxy-agent: 7.0.0
      https-proxy-agent: 7.0.2
      is-potential-custom-element-name: 1.0.1
      parse5: 7.1.2
      rrweb-cssom: 0.6.0
      saxes: 6.0.0
      symbol-tree: 3.2.4
      tough-cookie: 4.1.3
      w3c-xmlserializer: 5.0.0
      webidl-conversions: 7.0.0
      whatwg-encoding: 3.1.1
      whatwg-mimetype: 4.0.0
      whatwg-url: 14.0.0
      ws: 8.16.0
      xml-name-validator: 5.0.0
    transitivePeerDependencies:
      - bufferutil
      - supports-color
      - utf-8-validate
    dev: true

  /json-bigint@1.0.0:
    resolution: {integrity: sha512-SiPv/8VpZuWbvLSMtTDU8hEfrZWg/mH/nV/b4o0CYbSxu1UIQPLdwKOCIyLQX+VIPO5vrLX3i8qtqFyhdPSUSQ==}
    dependencies:
      bignumber.js: 9.1.1
    dev: true

  /json-buffer@3.0.0:
    resolution: {integrity: sha512-CuUqjv0FUZIdXkHPI8MezCnFCdaTAacej1TZYulLoAg1h/PhwkdXFN4V/gzY4g+fMBCOV2xF+rp7t2XD2ns/NQ==}
    dev: true

  /json-schema-ref-resolver@1.0.1:
    resolution: {integrity: sha512-EJAj1pgHc1hxF6vo2Z3s69fMjO1INq6eGHXZ8Z6wCQeldCuwxGK9Sxf4/cScGn3FZubCVUehfWtcDM/PLteCQw==}
    dependencies:
      fast-deep-equal: 3.1.3

  /json-schema-traverse@0.4.1:
    resolution: {integrity: sha512-xbbCH5dCYU5T8LcEhhuh7HJ88HXuW3qsI3Y0zOZFKfZEHcpWiHU/Jxzk629Brsab/mMiHQti9wMP+845RPe3Vg==}
    dev: true

  /json-schema-traverse@1.0.0:
    resolution: {integrity: sha512-NM8/P9n3XjXhIZn1lLhkFaACTOURQXjWhV4BA/RnOv8xvgqtqpAX9IO4mRQxSx1Rlo4tqzeqb0sOlruaOy3dug==}

  /json-stable-stringify-without-jsonify@1.0.1:
    resolution: {integrity: sha512-Bdboy+l7tA3OGW6FjyFHWkP5LuByj1Tk33Ljyq0axyzdk9//JSi2u3fP1QSmd1KNwq6VOKYGlAu87CisVir6Pw==}
    dev: true

  /json-stringify-safe@5.0.1:
    resolution: {integrity: sha512-ZClg6AaYvamvYEE82d3Iyd3vSSIjQ+odgjaTzRuO3s7toCdFKczob2i0zCh7JE8kWn17yvAWhUVxvqGwUalsRA==}

  /json5@2.2.3:
    resolution: {integrity: sha512-XmOWe7eyHYH14cLdVPoyg+GOH3rYX++KpzrylJwSW98t3Nk+U8XOl8FWKOgwtzdb8lXGf6zYwDUzeHMWfxasyg==}
    engines: {node: '>=6'}
    hasBin: true
    dev: true

  /jsonfile@3.0.1:
    resolution: {integrity: sha512-oBko6ZHlubVB5mRFkur5vgYR1UyqX+S6Y/oCfLhqNdcc2fYFlDpIoNc7AfKS1KOGcnNAkvsr0grLck9ANM815w==}
    optionalDependencies:
      graceful-fs: 4.2.11
    dev: true

  /jsonfile@4.0.0:
    resolution: {integrity: sha512-m6F1R3z8jjlf2imQHS2Qez5sjKWQzbuuhuJ/FKYFRZvPE3PuHcSMVZzfsLhGVOkfd20obL5SWEBew5ShlquNxg==}
    optionalDependencies:
      graceful-fs: 4.2.11

  /jsonfile@6.1.0:
    resolution: {integrity: sha512-5dgndWOriYSm5cnYaJNhalLNDKOqFwyDB/rr1E9ZsGciGvKPs8R2xYGCacuf3z6K1YKDz182fd+fY3cn3pMqXQ==}
    dependencies:
      universalify: 2.0.0
    optionalDependencies:
      graceful-fs: 4.2.11
    dev: true

  /jsonparse@1.3.1:
    resolution: {integrity: sha512-POQXvpdL69+CluYsillJ7SUhKvytYjW9vG/GKpnf+xP8UWgYEM/RaMzHHofbALDiKbbP1W8UEYmgGl39WkPZsg==}
    engines: {'0': node >= 0.2.0}
    dev: true

  /keccak@3.0.3:
    resolution: {integrity: sha512-JZrLIAJWuZxKbCilMpNz5Vj7Vtb4scDG3dMXLOsbzBmQGyjwE61BbW7bJkfKKCShXiQZt3T6sBgALRtmd+nZaQ==}
    engines: {node: '>=10.0.0'}
    requiresBuild: true
    dependencies:
      node-addon-api: 2.0.2
      node-gyp-build: 4.6.0
      readable-stream: 3.6.2

  /keccak@3.0.4:
    resolution: {integrity: sha512-3vKuW0jV8J3XNTzvfyicFR5qvxrSAGl7KIhvgOu5cmWwM7tZRj3fMbj/pfIf4be7aznbc+prBWGjywox/g2Y6Q==}
    engines: {node: '>=10.0.0'}
    requiresBuild: true
    dependencies:
      node-addon-api: 2.0.2
      node-gyp-build: 4.6.0
      readable-stream: 3.6.2
    dev: false

  /keyv@3.1.0:
    resolution: {integrity: sha512-9ykJ/46SN/9KPM/sichzQ7OvXyGDYKGTaDlKMGCAlg2UK8KRy4jb0d8sFc+0Tt0YYnThq8X2RZgCg74RPxgcVA==}
    dependencies:
      json-buffer: 3.0.0
    dev: true

  /kind-of@3.2.2:
    resolution: {integrity: sha512-NOW9QQXMoZGg/oqnVNoNTTIFEIid1627WCffUBJEdMxYApq7mNE7CpzucIPc+ZQg25Phej7IJSmX3hO+oblOtQ==}
    engines: {node: '>=0.10.0'}
    dependencies:
      is-buffer: 1.1.6
    dev: true

  /kind-of@4.0.0:
    resolution: {integrity: sha512-24XsCxmEbRwEDbz/qz3stgin8TTzZ1ESR56OMCN0ujYg+vRutNSiOj9bHH9u85DKgXguraugV5sFuvbD4FW/hw==}
    engines: {node: '>=0.10.0'}
    dependencies:
      is-buffer: 1.1.6
    dev: true

  /kind-of@5.1.0:
    resolution: {integrity: sha512-NGEErnH6F2vUuXDh+OlbcKW7/wOcfdRHaZ7VWtqCztfHri/++YKmP51OdWeGPuqCOba6kk2OTe5d02VmTB80Pw==}
    engines: {node: '>=0.10.0'}
    dev: true

  /kind-of@6.0.3:
    resolution: {integrity: sha512-dcS1ul+9tmeD95T+x28/ehLgd9mENa3LsvDTtzm3vyBEO7RPptvAD+t44WVXaUjTBRcrpFeFlC8WCruUR456hw==}
    engines: {node: '>=0.10.0'}
    dev: true

  /latest-version@5.1.0:
    resolution: {integrity: sha512-weT+r0kTkRQdCdYCNtkMwWXQTMEswKrFBkm4ckQOMVhhqhIMI1UT2hMj+1iigIhgSZm5gTmrRXBNoGUgaTY1xA==}
    engines: {node: '>=8'}
    dependencies:
      package-json: 6.5.0
    dev: true

  /levn@0.4.1:
    resolution: {integrity: sha512-+bT2uH4E5LGE7h/n3evcS/sQlJXCpIp6ym8OWJ5eV6+67Dsql/LaaT7qJBAt2rzfoa/5QBGBhxDix1dMt2kQKQ==}
    engines: {node: '>= 0.8.0'}
    dependencies:
      prelude-ls: 1.2.1
      type-check: 0.4.0
    dev: true

  /libp2p-crypto@0.21.2:
    resolution: {integrity: sha512-EXFrhSpiHtJ+/L8xXDvQNK5VjUMG51u878jzZcaT5XhuN/zFg6PWJFnl/qB2Y2j7eMWnvCRP7Kp+ua2H36cG4g==}
    engines: {node: '>=12.0.0'}
    dependencies:
      '@noble/ed25519': 1.7.3
      '@noble/secp256k1': 1.7.1
      err-code: 3.0.1
      iso-random-stream: 2.0.2
      multiformats: 9.9.0
      node-forge: 1.3.1
      protobufjs: 6.11.3
      uint8arrays: 3.1.1
    dev: true

  /light-my-request@5.11.0:
    resolution: {integrity: sha512-qkFCeloXCOMpmEdZ/MV91P8AT4fjwFXWaAFz3lUeStM8RcoM1ks4J/F8r1b3r6y/H4u3ACEJ1T+Gv5bopj7oDA==}
    dependencies:
      cookie: 0.5.0
      process-warning: 2.2.0
      set-cookie-parser: 2.6.0

  /locate-path@6.0.0:
    resolution: {integrity: sha512-iPZK6eYjbxRu3uB4/WZ3EsEIMJFMqAoopl3R+zuq0UjcAm/MO6KCweDgPfP3elTztoKP3KtnVHxTn2NHBSDVUw==}
    engines: {node: '>=10'}
    dependencies:
      p-locate: 5.0.0
    dev: true

  /lodash.camelcase@4.3.0:
    resolution: {integrity: sha512-TwuEnCnxbc3rAvhf/LbG7tJUDzhqXyFnv3dtzLOPgCG/hODL7WFnsbwktkD7yUV0RrreP/l1PALq/YSg6VvjlA==}

  /lodash.merge@4.6.2:
    resolution: {integrity: sha512-0KpjqXRVvrYyCsX1swR/XTK0va6VQkQM6MNo7PqW77ByjAhoARA8EfrP1N4+KlKj8YS0ZUCtRT/YUuhyYDujIQ==}
    dev: true

  /lodash@4.17.21:
    resolution: {integrity: sha512-v2kDEe57lecTulaDIuNTPy3Ry4gLGJ6Z1O3vE1krgXZNrsQ+LFTGHVxVjcXPs17LhbZVGedAJv8XZ1tvj5FvSg==}

  /log-symbols@4.0.0:
    resolution: {integrity: sha512-FN8JBzLx6CzeMrB0tg6pqlGU1wCrXW+ZXGH481kfsBqer0hToTIiHdjH4Mq8xJUbvATujKCvaREGWpGUionraA==}
    engines: {node: '>=10'}
    dependencies:
      chalk: 4.1.2
    dev: true

  /log-symbols@4.1.0:
    resolution: {integrity: sha512-8XPvpAA8uyhfteu8pIvQxpJZ7SYYdpUivZpGy6sFsBuKRY/7rQGavedeB8aK+Zkyq6upMFVL/9AW6vOYzfRyLg==}
    engines: {node: '>=10'}
    dependencies:
      chalk: 4.1.2
      is-unicode-supported: 0.1.0
    dev: true

  /long@4.0.0:
    resolution: {integrity: sha512-XsP+KhQif4bjX1kbuSiySJFNAehNxgLb6hPRGJ9QsUr8ajHkuXGdrHmFUTUUXhDwVX2R5bY4JNZEwbUiMhV+MA==}
    dev: true

  /loupe@2.3.4:
    resolution: {integrity: sha512-OvKfgCC2Ndby6aSTREl5aCCPTNIzlDfQZvZxNUrBrihDhL3xcrYegTblhmEiCrg2kKQz4XsFIaemE5BF4ybSaQ==}
    dependencies:
      get-func-name: 2.0.0
    dev: true

  /loupe@2.3.7:
    resolution: {integrity: sha512-zSMINGVYkdpYSOBmLi0D1Uo7JU9nVdQKrHxC8eYlV+9YKK9WePqAlL7lSlorG/U2Fw1w0hTBmaa/jrQ3UbPHtA==}
    dependencies:
      get-func-name: 2.0.2
    dev: true

  /lowercase-keys@1.0.1:
    resolution: {integrity: sha512-G2Lj61tXDnVFFOi8VZds+SoQjtQC3dgokKdDG2mTm1tx4m50NUHBOZSBwQQHyy0V12A0JTG4icfZQH+xPyh8VA==}
    engines: {node: '>=0.10.0'}
    dev: true

  /lowercase-keys@2.0.0:
    resolution: {integrity: sha512-tqNXrS78oMOE73NMxK4EMLQsQowWf8jKooH9g7xPavRT706R6bkQJ6DY2Te7QukaZsulxa30wQ7bk0pm4XiHmA==}
    engines: {node: '>=8'}
    dev: true

  /lru-cache@6.0.0:
    resolution: {integrity: sha512-Jo6dJ04CmSjuznwJSS3pUeWmd/H0ffTlkXXgwZi+eq1UCmqQwCh+eLsYOYCwY991i2Fah4h1BEMCx4qThGbsiA==}
    engines: {node: '>=10'}
    dependencies:
      yallist: 4.0.0

  /make-error@1.3.6:
    resolution: {integrity: sha512-s8UhlNe7vPKomQhC1qFelMokr/Sc3AgNbso3n74mVPA5LTZwkB9NlXf4XPamLxJE8h0gh73rM94xvwRT2CVInw==}
    dev: true

  /map-cache@0.2.2:
    resolution: {integrity: sha512-8y/eV9QQZCiyn1SprXSrCmqJN0yNRATe+PO8ztwqrvrbdRLA3eYJF0yaR0YayLWkMbsQSKWS9N2gPcGEc4UsZg==}
    engines: {node: '>=0.10.0'}
    dev: true

  /map-visit@1.0.0:
    resolution: {integrity: sha512-4y7uGv8bd2WdM9vpQsiQNo41Ln1NvhvDRuVt0k2JZQ+ezN2uaQes7lZeZ+QQUHOLQAtDaBJ+7wCbi+ab/KFs+w==}
    engines: {node: '>=0.10.0'}
    dependencies:
      object-visit: 1.0.1
    dev: true

  /md5.js@1.3.5:
    resolution: {integrity: sha512-xitP+WxNPcTTOgnTJcrhM0xvdPepipPSf3I8EIpGKeFLjt3PlJLIDG3u8EX53ZIubkb+5U2+3rELYpEhHhzdkg==}
    dependencies:
      hash-base: 3.1.0
      inherits: 2.0.4
      safe-buffer: 5.2.1
    dev: false

  /mdn-data@2.0.30:
    resolution: {integrity: sha512-GaqWWShW4kv/G9IEucWScBx9G1/vsFZZJUO+tD26M8J8z3Kw5RDQjaoZe03YAClgeS/SWPOcb4nkFBTEi5DUEA==}
    dev: true

  /merge-stream@2.0.0:
    resolution: {integrity: sha512-abv/qOcuPfk3URPfDzmZU1LKmuw8kT+0nIHvKrKgFrwifol/doWcdA4ZqsWQ8ENrFKkd67Mfpo/LovbIUsbt3w==}
    dev: true

  /merge2@1.4.1:
    resolution: {integrity: sha512-8q7VEgMJW4J8tcfVPy8g09NcQwZdbwFEqhe/WZkoIzjn/3TGDwtOCYtXGxA3O8tPzpczCCDgv+P2P5y00ZJOOg==}
    engines: {node: '>= 8'}
    dev: true

  /merkletreejs@0.2.32:
    resolution: {integrity: sha512-TostQBiwYRIwSE5++jGmacu3ODcKAgqb0Y/pnIohXS7sWxh1gCkSptbmF1a43faehRDpcHf7J/kv0Ml2D/zblQ==}
    engines: {node: '>= 7.6.0'}
    dependencies:
      bignumber.js: 9.1.1
      buffer-reverse: 1.0.1
      crypto-js: 3.3.0
      treeify: 1.1.0
      web3-utils: 1.8.2
    dev: false

  /micromatch@3.1.10:
    resolution: {integrity: sha512-MWikgl9n9M3w+bpsY3He8L+w9eF9338xRl8IAO5viDizwSzziFEyUzo2xrrloB64ADbTf8uA8vRqqttDTOmccg==}
    engines: {node: '>=0.10.0'}
    dependencies:
      arr-diff: 4.0.0
      array-unique: 0.3.2
      braces: 2.3.2
      define-property: 2.0.2
      extend-shallow: 3.0.2
      extglob: 2.0.4
      fragment-cache: 0.2.1
      kind-of: 6.0.3
      nanomatch: 1.2.13
      object.pick: 1.3.0
      regex-not: 1.0.2
      snapdragon: 0.8.2
      to-regex: 3.0.2
    transitivePeerDependencies:
      - supports-color
    dev: true

  /micromatch@4.0.5:
    resolution: {integrity: sha512-DMy+ERcEW2q8Z2Po+WNXuw3c5YaUSFjAO5GsJqfEl7UjvtIuFKO6ZrKvcItdy98dwFI2N1tg3zNIdKaQT+aNdA==}
    engines: {node: '>=8.6'}
    dependencies:
      braces: 3.0.2
      picomatch: 2.3.1
    dev: true

  /mime-db@1.52.0:
    resolution: {integrity: sha512-sPU4uV7dYlvtWJxwwxHD0PuihVNiE7TyAbQ5SWxDCB9mUYvOgroQOwYQQOKPJ8CIbE+1ETVlOoK1UC2nU3gYvg==}
    engines: {node: '>= 0.6'}

  /mime-types@2.1.35:
    resolution: {integrity: sha512-ZDY+bPm5zTTF+YpCrAU9nK0UgICYPT0QtT1NZWFv4s++TNkcgVaT0g6+4R2uI4MjQjzysHB1zxuWL50hzaeXiw==}
    engines: {node: '>= 0.6'}
    dependencies:
      mime-db: 1.52.0

  /mimic-fn@2.1.0:
    resolution: {integrity: sha512-OqbOk5oEQeAZ8WXWydlu9HJjz9WVdEIvamMCcXmuqUYjTknH/sqsWvhQ3vgwKFRR1HpjvNBKQ37nbJgYzGqGcg==}
    engines: {node: '>=6'}
    dev: true

  /mimic-response@1.0.1:
    resolution: {integrity: sha512-j5EctnkH7amfV/q5Hgmoal1g2QHFJRraOtmx0JpIqkxhBhI/lJSl1nMpQ45hVarwNETOoWEimndZ4QK0RHxuxQ==}
    engines: {node: '>=4'}
    dev: true

  /minimalistic-assert@1.0.1:
    resolution: {integrity: sha512-UtJcAD4yEaGtjPezWuO9wC4nwUnVH/8/Im3yEHQP4b67cXlD/Qr9hdITCU1xDbSEXg2XKNaP8jsReV7vQd00/A==}

  /minimalistic-crypto-utils@1.0.1:
    resolution: {integrity: sha512-JIYlbt6g8i5jKfJ3xz7rF0LXmv2TkDxBLUkiBeZ7bAx4GnnNMr8xFpGnOxn6GhTEHx3SjRrZEoU+j04prX1ktg==}

  /minimatch@3.0.4:
    resolution: {integrity: sha512-yJHVQEhyqPLUTgt9B83PXu6W3rx4MvvHvSUvToogpwoGDOUQ+yDrR0HRot+yOCdCO7u4hX3pWft6kWBBcqh0UA==}
    dependencies:
      brace-expansion: 1.1.11
    dev: true

  /minimatch@3.1.2:
    resolution: {integrity: sha512-J7p63hRiAjw1NDEww1W7i37+ByIrOWO5XQQAzZ3VOcL0PNybwpfmV/N05zFAzwQ9USyEcX6t3UO+K5aqBQOIHw==}
    dependencies:
      brace-expansion: 1.1.11

  /minimatch@5.0.1:
    resolution: {integrity: sha512-nLDxIFRyhDblz3qMuq+SoRZED4+miJ/G+tdDrjkkkRnjAsBexeGpgjLEQ0blJy7rHhR2b93rhQY4SvyWu9v03g==}
    engines: {node: '>=10'}
    dependencies:
      brace-expansion: 2.0.1
    dev: true

  /minimatch@9.0.3:
    resolution: {integrity: sha512-RHiac9mvaRw0x3AYRgDC1CxAP7HTcNrrECeA8YYJeWnpo+2Q5CegtZjaotWTWxDG3UeGA1coE05iH1mPjT/2mg==}
    engines: {node: '>=16 || 14 >=14.17'}
    dependencies:
      brace-expansion: 2.0.1
    dev: true

  /minimist@1.2.8:
    resolution: {integrity: sha512-2yyAR8qBkN3YuheJanUpWC5U3bb5osDywNB8RzDVlDwDHbocAJveqqj1u8+SVD7jkWT4yvsHCpWqqWqAxb0zCA==}
    dev: true

  /mixin-deep@1.3.2:
    resolution: {integrity: sha512-WRoDn//mXBiJ1H40rqa3vH0toePwSsGb45iInWlTySa+Uu4k3tYUSxa2v1KqAiLtvlrSzaExqS1gtk96A9zvEA==}
    engines: {node: '>=0.10.0'}
    dependencies:
      for-in: 1.0.2
      is-extendable: 1.0.1
    dev: true

  /mkdirp@1.0.4:
    resolution: {integrity: sha512-vVqVZQyf3WLx2Shd0qJ9xuvqgAyKPLAiqITEtqW0oIUjzo3PePDd6fW9iFz30ef7Ysp/oiWqbhszeGWW2T6Gzw==}
    engines: {node: '>=10'}
    hasBin: true

  /mocha@10.2.0:
    resolution: {integrity: sha512-IDY7fl/BecMwFHzoqF2sg/SHHANeBoMMXFlS9r0OXKDssYE1M5O43wUY/9BVPeIvfH2zmEbBfseqN9gBQZzXkg==}
    engines: {node: '>= 14.0.0'}
    hasBin: true
    dependencies:
      ansi-colors: 4.1.1
      browser-stdout: 1.3.1
      chokidar: 3.5.3
      debug: 4.3.4(supports-color@8.1.1)
      diff: 5.0.0
      escape-string-regexp: 4.0.0
      find-up: 5.0.0
      glob: 7.2.0
      he: 1.2.0
      js-yaml: 4.1.0
      log-symbols: 4.1.0
      minimatch: 5.0.1
      ms: 2.1.3
      nanoid: 3.3.3
      serialize-javascript: 6.0.0
      strip-json-comments: 3.1.1
      supports-color: 8.1.1
      workerpool: 6.2.1
      yargs: 16.2.0
      yargs-parser: 20.2.4
      yargs-unparser: 2.0.0
    dev: true

  /mocha@8.4.0:
    resolution: {integrity: sha512-hJaO0mwDXmZS4ghXsvPVriOhsxQ7ofcpQdm8dE+jISUOKopitvnXFQmpRR7jd2K6VBG6E26gU3IAbXXGIbu4sQ==}
    engines: {node: '>= 10.12.0'}
    hasBin: true
    dependencies:
      '@ungap/promise-all-settled': 1.1.2
      ansi-colors: 4.1.1
      browser-stdout: 1.3.1
      chokidar: 3.5.1
      debug: 4.3.1(supports-color@8.1.1)
      diff: 5.0.0
      escape-string-regexp: 4.0.0
      find-up: 5.0.0
      glob: 7.1.6
      growl: 1.10.5
      he: 1.2.0
      js-yaml: 4.0.0
      log-symbols: 4.0.0
      minimatch: 3.0.4
      ms: 2.1.3
      nanoid: 3.1.20
      serialize-javascript: 5.0.1
      strip-json-comments: 3.1.1
      supports-color: 8.1.1
      which: 2.0.2
      wide-align: 1.1.3
      workerpool: 6.1.0
      yargs: 16.2.0
      yargs-parser: 20.2.4
      yargs-unparser: 2.0.0
    dev: true

  /mock-socket@9.3.1:
    resolution: {integrity: sha512-qxBgB7Qa2sEQgHFjj0dSigq7fX4k6Saisd5Nelwp2q8mlbAFh5dHV9JTTlF8viYJLSSWgMCZFUom8PJcMNBoJw==}
    engines: {node: '>= 8'}

  /ms@2.0.0:
    resolution: {integrity: sha512-Tpp60P6IUJDTuOq/5Z8cdskzJujfwqfOTkrwIwj7IRISpnkJnT6SyJ4PCPnGMoFjC9ddhal5KVIYtAt97ix05A==}
    dev: true

  /ms@2.1.2:
    resolution: {integrity: sha512-sGkPx+VjMtmA6MX27oA4FBFELFCZZ4S4XqeGOXCv68tT+jb3vk/RyaKWP0PTKyWtmLSM0b+adUTEvbs1PEaH2w==}

  /ms@2.1.3:
    resolution: {integrity: sha512-6FlzubTLZG3J2a/NVCAleEhjzq5oxgHyaCU9yYXvcLsvoVaHJq/s5xXI6/XXP6tz7R9xAOtHnSO/tXtF3WRTlA==}
    dev: true

  /multiformats@9.9.0:
    resolution: {integrity: sha512-HoMUjhH9T8DDBNT+6xzkrd9ga/XiBI4xLr58LJACwK6G3HTOPeMz4nB4KJs33L2BelrIJa7P0VuNaVF3hMYfjg==}
    dev: true

  /nan@2.17.0:
    resolution: {integrity: sha512-2ZTgtl0nJsO0KQCjEpxcIr5D+Yv90plTitZt9JBfQvVJDS5seMl3FOvsh3+9CoYWXf/1l5OaZzzF6nDm4cagaQ==}
    requiresBuild: true
    dev: true
    optional: true

  /nanoid@3.1.20:
    resolution: {integrity: sha512-a1cQNyczgKbLX9jwbS/+d7W8fX/RfgYR7lVWwWOGIPNgK2m0MWvrGF6/m4kk6U3QcFMnZf3RIhL0v2Jgh/0Uxw==}
    engines: {node: ^10 || ^12 || ^13.7 || ^14 || >=15.0.1}
    hasBin: true
    dev: true

  /nanoid@3.3.3:
    resolution: {integrity: sha512-p1sjXuopFs0xg+fPASzQ28agW1oHD7xDsd9Xkf3T15H3c/cifrFHVwrh74PdoklAPi+i7MdRsE47vm2r6JoB+w==}
    engines: {node: ^10 || ^12 || ^13.7 || ^14 || >=15.0.1}
    hasBin: true
    dev: true

  /nanomatch@1.2.13:
    resolution: {integrity: sha512-fpoe2T0RbHwBTBUOftAfBPaDEi06ufaUai0mE6Yn1kacc3SnTErfb/h+X94VXzI64rKFHYImXSvdwGGCmwOqCA==}
    engines: {node: '>=0.10.0'}
    dependencies:
      arr-diff: 4.0.0
      array-unique: 0.3.2
      define-property: 2.0.2
      extend-shallow: 3.0.2
      fragment-cache: 0.2.1
      is-windows: 1.0.2
      kind-of: 6.0.3
      object.pick: 1.3.0
      regex-not: 1.0.2
      snapdragon: 0.8.2
      to-regex: 3.0.2
    transitivePeerDependencies:
      - supports-color
    dev: true

  /napi-maybe-compressed-blob-darwin-arm64@0.0.11:
    resolution: {integrity: sha512-hZ9ye4z8iMDVPEnx9A/Ag6k7xHX/BcK5Lntw/VANBUm9ioLSuRvHTALG4XaqVDGXo4U2NFDwSLRDyhFPYvqckQ==}
    engines: {node: '>= 10'}
    cpu: [arm64]
    os: [darwin]
    requiresBuild: true
    dev: true
    optional: true

  /napi-maybe-compressed-blob-darwin-x64@0.0.11:
    resolution: {integrity: sha512-TqWNP7Vehi73xLXyUGjdLppP0W6T0Ef2D/X9HmAZNwglt+MkTujX10CDODfbFWvGy+NkaC5XqnzxCn19wbZZcA==}
    engines: {node: '>= 10'}
    cpu: [x64]
    os: [darwin]
    requiresBuild: true
    dev: true
    optional: true

  /napi-maybe-compressed-blob-linux-arm64-gnu@0.0.11:
    resolution: {integrity: sha512-7D5w6MDZghcb3VtXRg2ShCEh9Z3zMeBVRG4xsMulEWT2j9/09Nopu+9KfI/2ngRvm78MniWSIlqds5PRAlCROA==}
    engines: {node: '>= 10'}
    cpu: [arm64]
    os: [linux]
    requiresBuild: true
    dev: true
    optional: true

  /napi-maybe-compressed-blob-linux-x64-gnu@0.0.11:
    resolution: {integrity: sha512-JKY8KcZpQtKiL1smMKfukcOmsDVeZaw9fKXKsWC+wySc2wsvH7V2wy8PffSQ0lWERkI7Yn3k7xPjB463m/VNtg==}
    engines: {node: '>= 10'}
    cpu: [x64]
    os: [linux]
    requiresBuild: true
    dev: true
    optional: true

  /napi-maybe-compressed-blob@0.0.11:
    resolution: {integrity: sha512-1dj4ET34TfEes0+josVLvwpJe337Jk6txd3XUjVmVs3budSo2eEjvN6pX4myYE1pS4x/k2Av57n/ypRl2u++AQ==}
    engines: {node: '>= 10'}
    optionalDependencies:
      napi-maybe-compressed-blob-darwin-arm64: 0.0.11
      napi-maybe-compressed-blob-darwin-x64: 0.0.11
      napi-maybe-compressed-blob-linux-arm64-gnu: 0.0.11
      napi-maybe-compressed-blob-linux-x64-gnu: 0.0.11
    dev: true

  /natural-compare-lite@1.4.0:
    resolution: {integrity: sha512-Tj+HTDSJJKaZnfiuw+iaF9skdPpTo2GtEly5JHnWV/hfv2Qj/9RKsGISQtLh2ox3l5EAGw487hnBee0sIJ6v2g==}
    dev: true

  /natural-compare@1.4.0:
    resolution: {integrity: sha512-OWND8ei3VtNC9h7V60qff3SVobHr996CTwgxubgyQYEpg290h9J0buyECNNJexkFm5sOajh5G116RYA1c8ZMSw==}
    dev: true

  /nock@13.5.4:
    resolution: {integrity: sha512-yAyTfdeNJGGBFxWdzSKCBYxs5FxLbCg5X5Q4ets974hcQzG1+qCxvIyOo4j2Ry6MUlhWVMX4OoYDefAIIwupjw==}
    engines: {node: '>= 10.13'}
    dependencies:
      debug: 4.3.4(supports-color@8.1.1)
      json-stringify-safe: 5.0.1
      propagate: 2.0.1
    transitivePeerDependencies:
      - supports-color

  /node-addon-api@2.0.2:
    resolution: {integrity: sha512-Ntyt4AIXyaLIuMHF6IOoTakB3K+RWxwtsHNRxllEoA6vPwP9o4866g6YWDLUdnucilZhmkxiHwHr11gAENw+QA==}

  /node-addon-api@5.1.0:
    resolution: {integrity: sha512-eh0GgfEkpnoWDq+VY8OyvYhFEzBk6jIYbRKdIlyTiAXIVJ8PyBaKb0rp7oDtoddbdoHWhq8wwr+XZ81F1rpNdA==}
    dev: true

  /node-cron@3.0.3:
    resolution: {integrity: sha512-dOal67//nohNgYWb+nWmg5dkFdIwDm8EpeGYMekPMrngV3637lqnX0lbUcCtgibHTz6SEz7DAIjKvKDFYCnO1A==}
    engines: {node: '>=6.0.0'}
    dependencies:
      uuid: 8.3.2
    dev: false

  /node-domexception@1.0.0:
    resolution: {integrity: sha512-/jKZoMpw0F8GRwl4/eLROPA3cfcXtLApP0QzLmUT/HuPCZWyB7IY9ZrMeKw2O/nFIqPQB3PVM9aYm0F312AXDQ==}
    engines: {node: '>=10.5.0'}

  /node-fetch@3.3.1:
    resolution: {integrity: sha512-cRVc/kyto/7E5shrWca1Wsea4y6tL9iYJE5FBCius3JQfb/4P4I295PfhgbJQBLTx6lATE4z+wK0rPM4VS2uow==}
    engines: {node: ^12.20.0 || ^14.13.1 || >=16.0.0}
    dependencies:
      data-uri-to-buffer: 4.0.0
      fetch-blob: 3.2.0
      formdata-polyfill: 4.0.10
    dev: true

  /node-fetch@3.3.2:
    resolution: {integrity: sha512-dRB78srN/l6gqWulah9SrxeYnxeddIG30+GOqK/9OlLVyLg3HPnr6SqOWTWOXKRwC2eGYCkZ59NNuSgvSrpgOA==}
    engines: {node: ^12.20.0 || ^14.13.1 || >=16.0.0}
    dependencies:
      data-uri-to-buffer: 4.0.0
      fetch-blob: 3.2.0
      formdata-polyfill: 4.0.10

  /node-forge@1.3.1:
    resolution: {integrity: sha512-dPEtOeMvF9VMcYV/1Wb8CPoVAXtp6MKMlcbAt4ddqmGqUJ6fQZFXkNZNkNlfevtNkGtaSoXf/vNNNSvgrdXwtA==}
    engines: {node: '>= 6.13.0'}
    dev: true

  /node-gyp-build@4.6.0:
    resolution: {integrity: sha512-NTZVKn9IylLwUzaKjkas1e4u2DLNcV4rdYagA4PWdPwW87Bi7z+BznyKSRwS/761tV/lzCGXplWsiaMjLqP2zQ==}
    hasBin: true

  /normalize-path@2.1.1:
    resolution: {integrity: sha512-3pKJwH184Xo/lnH6oyP1q2pMd7HcypqqmRs91/6/i2CGtWwIKGCkOOMTm/zXbgTEWHw1uNpNi/igc3ePOYHb6w==}
    engines: {node: '>=0.10.0'}
    dependencies:
      remove-trailing-separator: 1.1.0
    dev: true

  /normalize-path@3.0.0:
    resolution: {integrity: sha512-6eZs5Ls3WtCisHWp9S2GUy8dqkpGi4BVSz3GaqiE6ezub0512ESztXUwUB6C6IKbQkY2Pnb/mD4WYojCRwcwLA==}
    engines: {node: '>=0.10.0'}
    dev: true

  /normalize-url@4.5.1:
    resolution: {integrity: sha512-9UZCFRHQdNrfTpGg8+1INIg93B6zE0aXMVFkw1WFwvO4SlZywU6aLg5Of0Ap/PgcbSw4LNxvMWXMeugwMCX0AA==}
    engines: {node: '>=8'}
    dev: true

  /npm-run-path@4.0.1:
    resolution: {integrity: sha512-S48WzZW777zhNIrn7gxOlISNAqi9ZC/uQFnRdbeIHhZhCA6UqpkOT8T1G7BvfdgP4Er8gF4sUbaS0i7QvIfCWw==}
    engines: {node: '>=8'}
    dependencies:
      path-key: 3.1.1
    dev: true

  /number-is-nan@1.0.1:
    resolution: {integrity: sha512-4jbtZXNAsfZbAHiiqjLPBiCl16dES1zI4Hpzzxw61Tk+loF+sBDBKx1ICKKKwIqQ7M0mFn1TmkN7euSncWgHiQ==}
    engines: {node: '>=0.10.0'}
    dev: true

  /number-to-bn@1.7.0:
    resolution: {integrity: sha512-wsJ9gfSz1/s4ZsJN01lyonwuxA1tml6X1yBDnfpMglypcBRFZZkus26EdPSlqS5GJfYddVZa22p3VNb3z5m5Ig==}
    engines: {node: '>=6.5.0', npm: '>=3'}
    dependencies:
      bn.js: 4.11.6
      strip-hex-prefix: 1.0.0
    dev: false

  /nunjucks@3.2.4:
    resolution: {integrity: sha512-26XRV6BhkgK0VOxfbU5cQI+ICFUtMLixv1noZn1tGU38kQH5A5nmmbk/O45xdyBhD1esk47nKrY0mvQpZIhRjQ==}
    engines: {node: '>= 6.9.0'}
    hasBin: true
    peerDependencies:
      chokidar: ^3.3.0
    peerDependenciesMeta:
      chokidar:
        optional: true
    dependencies:
      a-sync-waterfall: 1.0.1
      asap: 2.0.6
      commander: 5.1.0
    dev: true

  /object-copy@0.1.0:
    resolution: {integrity: sha512-79LYn6VAb63zgtmAteVOWo9Vdj71ZVBy3Pbse+VqxDpEP83XuujMrGqHIwAXJ5I/aM0zU7dIyIAhifVTPrNItQ==}
    engines: {node: '>=0.10.0'}
    dependencies:
      copy-descriptor: 0.1.1
      define-property: 0.2.5
      kind-of: 3.2.2
    dev: true

  /object-visit@1.0.1:
    resolution: {integrity: sha512-GBaMwwAVK9qbQN3Scdo0OyvgPW7l3lnaVMj84uTOZlswkX0KpF6fyDBJhtTthf7pymztoN36/KEr1DyhF96zEA==}
    engines: {node: '>=0.10.0'}
    dependencies:
      isobject: 3.0.1
    dev: true

  /object.pick@1.3.0:
    resolution: {integrity: sha512-tqa/UMy/CCoYmj+H5qc07qvSL9dqcs/WZENZ1JbtWBlATP+iVOe778gE6MSijnyCnORzDuX6hU+LA4SZ09YjFQ==}
    engines: {node: '>=0.10.0'}
    dependencies:
      isobject: 3.0.1
    dev: true

  /on-exit-leak-free@2.1.0:
    resolution: {integrity: sha512-VuCaZZAjReZ3vUwgOB8LxAosIurDiAW0s13rI1YwmaP++jvcxP77AWoQvenZebpCA2m8WC1/EosPYPMjnRAp/w==}

  /once@1.4.0:
    resolution: {integrity: sha512-lNaJgI+2Q5URQBkccEKHTQOPaXdUxnZZElQTZY0MFUAuaEqe1E+Nyvgdz/aIyNi6Z9MzO5dv1H8n58/GELp3+w==}
    dependencies:
      wrappy: 1.0.2

  /onetime@5.1.2:
    resolution: {integrity: sha512-kbpaSSGJTWdAY5KPVeMOKXSrPtr8C8C7wodJbcsd51jRnmD+GZu8Y0VoU6Dm5Z4vWr0Ig/1NKuWRKf7j5aaYSg==}
    engines: {node: '>=6'}
    dependencies:
      mimic-fn: 2.1.0
    dev: true

  /optionator@0.9.1:
    resolution: {integrity: sha512-74RlY5FCnhq4jRxVUPKDaRwrVNXMqsGsiW6AJw4XK8hmtm10wC0ypZBLw5IIp85NZMr91+qd1RvvENwg7jjRFw==}
    engines: {node: '>= 0.8.0'}
    dependencies:
      deep-is: 0.1.4
      fast-levenshtein: 2.0.6
      levn: 0.4.1
      prelude-ls: 1.2.1
      type-check: 0.4.0
      word-wrap: 1.2.3
    dev: true

  /optionator@0.9.3:
    resolution: {integrity: sha512-JjCoypp+jKn1ttEFExxhetCKeJt9zhAgAve5FXHixTvFDW/5aEktX9bufBKLRRMdU7bNtpLfcGu94B3cdEJgjg==}
    engines: {node: '>= 0.8.0'}
    dependencies:
      '@aashutoshrathi/word-wrap': 1.2.6
      deep-is: 0.1.4
      fast-levenshtein: 2.0.6
      levn: 0.4.1
      prelude-ls: 1.2.1
      type-check: 0.4.0
    dev: true

  /p-cancelable@1.1.0:
    resolution: {integrity: sha512-s73XxOZ4zpt1edZYZzvhqFa6uvQc1vwUa0K0BdtIZgQMAJj9IbebH+JkgKZc9h+B05PKHLOTl4ajG1BmNrVZlw==}
    engines: {node: '>=6'}
    dev: true

  /p-limit@3.1.0:
    resolution: {integrity: sha512-TYOanM3wGwNGsZN2cVTYPArw454xnXj5qmWF1bEoAc4+cU/ol7GVh7odevjp1FNHduHc3KZMcFduxU5Xc6uJRQ==}
    engines: {node: '>=10'}
    dependencies:
      yocto-queue: 0.1.0
    dev: true

  /p-locate@5.0.0:
    resolution: {integrity: sha512-LaNjtRWUBY++zB5nE/NwcaoMylSPk+S+ZHNB1TzdbMJMny6dynpAGt7X/tl/QYq3TIeE6nxHppbo2LGymrG5Pw==}
    engines: {node: '>=10'}
    dependencies:
      p-limit: 3.1.0
    dev: true

  /package-json@6.5.0:
    resolution: {integrity: sha512-k3bdm2n25tkyxcjSKzB5x8kfVxlMdgsbPr0GkZcwHsLpba6cBjqCt1KlcChKEvxHIcTB1FVMuwoijZ26xex5MQ==}
    engines: {node: '>=8'}
    dependencies:
      got: 9.6.0
      registry-auth-token: 4.2.2
      registry-url: 5.1.0
      semver: 6.3.0
    dev: true

  /parent-module@1.0.1:
    resolution: {integrity: sha512-GQ2EWRpQV8/o+Aw8YqtfZZPfNRWZYkbidE9k5rpl/hC3vtHHBfGm2Ifi6qWV+coDGkrUKZAxE3Lot5kcsRlh+g==}
    engines: {node: '>=6'}
    dependencies:
      callsites: 3.1.0
    dev: true

  /parse5@7.1.2:
    resolution: {integrity: sha512-Czj1WaSVpaoj0wbhMzLmWD69anp2WH7FXMB9n1Sy8/ZFF9jolSQVMu1Ij5WIyGmcBmhk7EOndpO4mIpihVqAXw==}
    dependencies:
      entities: 4.4.0
    dev: true

  /pascalcase@0.1.1:
    resolution: {integrity: sha512-XHXfu/yOQRy9vYOtUDVMN60OEJjW013GoObG1o+xwQTpB9eYJX/BjXMsdW13ZDPruFhYYn0AG22w0xgQMwl3Nw==}
    engines: {node: '>=0.10.0'}
    dev: true

  /path-dirname@1.0.2:
    resolution: {integrity: sha512-ALzNPpyNq9AqXMBjeymIjFDAkAFH06mHJH/cSBHAgU0s4vfpBn6b2nf8tiRLvagKD8RbTpq2FKTBg7cl9l3c7Q==}
    dev: true

  /path-exists@4.0.0:
    resolution: {integrity: sha512-ak9Qy5Q7jYb2Wwcey5Fpvg2KoAc/ZIhLSLOSBmRmygPsGwkVVt0fZa0qrtMz+m6tJTAHfZQ8FnmB4MG4LWy7/w==}
    engines: {node: '>=8'}
    dev: true

  /path-is-absolute@1.0.1:
    resolution: {integrity: sha512-AVbw3UJ2e9bq64vSaS9Am0fje1Pa8pbGqTTsmXfaIiMpnr5DlDhfJOuLj9Sf95ZPVDAUerDfEk88MPmPe7UCQg==}
    engines: {node: '>=0.10.0'}

  /path-key@3.1.1:
    resolution: {integrity: sha512-ojmeN0qd+y0jszEtoY48r0Peq5dwMEkIlCOu6Q5f41lfkswXuKtYrhgoTpLnyIcHm24Uhqx+5Tqm2InSwLhE6Q==}
    engines: {node: '>=8'}
    dev: true

  /path-type@4.0.0:
    resolution: {integrity: sha512-gDKb8aZMDeD/tZWs9P6+q0J9Mwkdl6xMV8TjnGP3qJVJ06bdMgkbBlLU8IdfOsIsFz2BW1rNVT3XuNEl8zPAvw==}
    engines: {node: '>=8'}
    dev: true

  /pathval@1.1.1:
    resolution: {integrity: sha512-Dp6zGqpTdETdR63lehJYPeIOqpiNBNtc7BpWSLrOje7UaIsE5aY92r/AunQA7rsXvet3lrJ3JnZX29UPTKXyKQ==}
    dev: true

  /pbkdf2@3.1.2:
    resolution: {integrity: sha512-iuh7L6jA7JEGu2WxDwtQP1ddOpaJNC4KlDEFfdQajSGgGPNi4OyDc2R7QnbY2bR9QjBVGwgvTdNJZoE7RaxUMA==}
    engines: {node: '>=0.12'}
    dependencies:
      create-hash: 1.2.0
      create-hmac: 1.1.7
      ripemd160: 2.0.2
      safe-buffer: 5.2.1
      sha.js: 2.4.11
    dev: false

  /peer-id@0.16.0:
    resolution: {integrity: sha512-EmL7FurFUduU9m1PS9cfJ5TAuCvxKQ7DKpfx3Yj6IKWyBRtosriFuOag/l3ni/dtPgPLwiA4R9IvpL7hsDLJuQ==}
    engines: {node: '>=15.0.0'}
    dependencies:
      class-is: 1.1.0
      libp2p-crypto: 0.21.2
      multiformats: 9.9.0
      protobufjs: 6.11.3
      uint8arrays: 3.1.1
    dev: true

  /picomatch@2.3.1:
    resolution: {integrity: sha512-JU3teHTNjmE2VCGFzuY8EXzCDVwEqB2a8fsIvwaStHhAWJEeVd1o1QD80CU6+ZdEXXSLbSsuLwJjkCBWqRQUVA==}
    engines: {node: '>=8.6'}
    dev: true

  /pino-abstract-transport@1.1.0:
    resolution: {integrity: sha512-lsleG3/2a/JIWUtf9Q5gUNErBqwIu1tUKTT3dUzaf5DySw9ra1wcqKjJjLX1VTY64Wk1eEOYsVGSaGfCK85ekA==}
    dependencies:
      readable-stream: 4.4.0
      split2: 4.2.0
    dev: true

  /pino-abstract-transport@1.2.0:
    resolution: {integrity: sha512-Guhh8EZfPCfH+PMXAb6rKOjGQEoy0xlAIn+irODG5kgfYV+BQ0rGYYWTIel3P5mmyXqkYkPmdIkywsn6QKUR1Q==}
    dependencies:
      readable-stream: 4.4.0
      split2: 4.2.0
    dev: false

  /pino-std-serializers@6.2.1:
    resolution: {integrity: sha512-wHuWB+CvSVb2XqXM0W/WOYUkVSPbiJb9S5fNB7TBhd8s892Xq910bRxwHtC4l71hgztObTjXL6ZheZXFjhDrDQ==}

  /pino@8.16.1:
    resolution: {integrity: sha512-3bKsVhBmgPjGV9pyn4fO/8RtoVDR8ssW1ev819FsRXlRNgW8gR/9Kx+gCK4UPWd4JjrRDLWpzd/pb1AyWm3MGA==}
    hasBin: true
    dependencies:
      atomic-sleep: 1.0.0
      fast-redact: 3.2.0
      on-exit-leak-free: 2.1.0
      pino-abstract-transport: 1.1.0
      pino-std-serializers: 6.2.1
      process-warning: 2.2.0
      quick-format-unescaped: 4.0.4
      real-require: 0.2.0
      safe-stable-stringify: 2.4.3
      sonic-boom: 3.7.0
      thread-stream: 2.3.0
    dev: true

  /pino@9.0.0:
    resolution: {integrity: sha512-uI1ThkzTShNSwvsUM6b4ND8ANzWURk9zTELMztFkmnCQeR/4wkomJ+echHee5GMWGovoSfjwdeu80DsFIt7mbA==}
    hasBin: true
    dependencies:
      atomic-sleep: 1.0.0
      fast-redact: 3.2.0
      on-exit-leak-free: 2.1.0
      pino-abstract-transport: 1.2.0
      pino-std-serializers: 6.2.1
      process-warning: 3.0.0
      quick-format-unescaped: 4.0.4
      real-require: 0.2.0
      safe-stable-stringify: 2.4.3
      sonic-boom: 3.7.0
      thread-stream: 2.7.0
    dev: false

  /posix-character-classes@0.1.1:
    resolution: {integrity: sha512-xTgYBc3fuo7Yt7JbiuFxSYGToMoz8fLoE6TC9Wx1P/u+LfeThMOAqmuyECnlBaaJb+u1m9hHiXUEtwW4OzfUJg==}
    engines: {node: '>=0.10.0'}
    dev: true

  /prelude-ls@1.2.1:
    resolution: {integrity: sha512-vkcDPrRZo1QZLbn5RLGPpg/WmIQ65qoWWhcGKf/b5eplkkarX0m9z8ppCat4mlOqUsWpyNuYgO3VRyrYHSzX5g==}
    engines: {node: '>= 0.8.0'}
    dev: true

  /prepend-http@2.0.0:
    resolution: {integrity: sha512-ravE6m9Atw9Z/jjttRUZ+clIXogdghyZAuWJ3qEzjT+jI/dL1ifAqhZeC5VHzQp1MSt1+jxKkFNemj/iO7tVUA==}
    engines: {node: '>=4'}
    dev: true

  /prettier@2.8.8:
    resolution: {integrity: sha512-tdN8qQGvNjw4CHbY+XXk0JgCXn9QiF21a55rBe5LJAU+kDyC4WQn4+awm2Xfk2lQMk5fKup9XgzTZtGkjBdP9Q==}
    engines: {node: '>=10.13.0'}
    hasBin: true

  /process-nextick-args@2.0.1:
    resolution: {integrity: sha512-3ouUOpQhtgrbOa17J7+uxOTpITYWaGP7/AhoR3+A+/1e9skrzelGi/dXzEYyvbxubEF6Wn2ypscTKiKJFFn1ag==}
    dev: true

  /process-warning@2.2.0:
    resolution: {integrity: sha512-/1WZ8+VQjR6avWOgHeEPd7SDQmFQ1B5mC1eRXsCm5TarlNmx/wCsa5GEaxGm05BORRtyG/Ex/3xq3TuRvq57qg==}

  /process-warning@3.0.0:
    resolution: {integrity: sha512-mqn0kFRl0EoqhnL0GQ0veqFHyIN1yig9RHh/InzORTUiZHFRAur+aMtRkELNwGs9aNwKS6tg/An4NYBPGwvtzQ==}
    dev: false

  /process@0.11.10:
    resolution: {integrity: sha512-cdGef/drWFoydD1JsMzuFf8100nZl+GT+yacc2bEced5f9Rjk4z+WtFUTBu9PhOi9j/jfmBPu0mMEY4wIdAF8A==}
    engines: {node: '>= 0.6.0'}

  /propagate@2.0.1:
    resolution: {integrity: sha512-vGrhOavPSTz4QVNuBNdcNXePNdNMaO1xj9yBeH1ScQPjk/rhg9sSlCXPhMkFuaNNW/syTvYqsnbIJxMBfRbbag==}
    engines: {node: '>= 8'}

  /protobufjs@6.11.3:
    resolution: {integrity: sha512-xL96WDdCZYdU7Slin569tFX712BxsxslWwAfAhCYjQKGTq7dAU91Lomy6nLLhh/dyGhk/YH4TwTSRxTzhuHyZg==}
    hasBin: true
    requiresBuild: true
    dependencies:
      '@protobufjs/aspromise': 1.1.2
      '@protobufjs/base64': 1.1.2
      '@protobufjs/codegen': 2.0.4
      '@protobufjs/eventemitter': 1.1.0
      '@protobufjs/fetch': 1.1.0
      '@protobufjs/float': 1.0.2
      '@protobufjs/inquire': 1.1.0
      '@protobufjs/path': 1.1.2
      '@protobufjs/pool': 1.1.0
      '@protobufjs/utf8': 1.1.0
      '@types/long': 4.0.2
      '@types/node': 18.19.31
      long: 4.0.0
    dev: true

  /proxy-addr@2.0.7:
    resolution: {integrity: sha512-llQsMLSUDUPT44jdrU/O37qlnifitDP+ZwrmmZcoSKyLKvtZxpyV0n2/bD/N4tBAAZ/gJEdZU7KMraoK1+XYAg==}
    engines: {node: '>= 0.10'}
    dependencies:
      forwarded: 0.2.0
      ipaddr.js: 1.9.1

  /proxy-from-env@1.1.0:
    resolution: {integrity: sha512-D+zkORCbA9f1tdWRK0RaCR3GPv50cMxcrz4X8k5LTSUD1Dkw47mKJEZQNunItRTkWwgtaUSo1RVFRIG9ZXiFYg==}

  /psl@1.9.0:
    resolution: {integrity: sha512-E/ZsdU4HLs/68gYzgGTkMicWTLPdAftJLfJFlLUAAKZGkStNU72sZjT66SnMDVOfOWY/YAoiD7Jxa9iHvngcag==}
    dev: true

  /pump@3.0.0:
    resolution: {integrity: sha512-LwZy+p3SFs1Pytd/jYct4wpv49HiYCqd9Rlc5ZVdk0V+8Yzv6jR5Blk3TRmPL1ft69TxP0IMZGJ+WPFU2BFhww==}
    dependencies:
      end-of-stream: 1.4.4
      once: 1.4.0
    dev: true

  /punycode@2.3.0:
    resolution: {integrity: sha512-rRV+zQD8tVFys26lAGR9WUuS4iUAngJScM+ZRSKtvl5tKeZ2t5bvdNFdNHBW9FWR4guGHlgmsZ1G7BSm2wTbuA==}
    engines: {node: '>=6'}

  /punycode@2.3.1:
    resolution: {integrity: sha512-vYt7UD1U9Wg6138shLtLOvdAu+8DsC/ilFtEVHcH+wydcSpNE20AfSOduf6MkRFahL5FY7X1oU7nKVZFtfq8Fg==}
    engines: {node: '>=6'}
    dev: true

  /querystringify@2.2.0:
    resolution: {integrity: sha512-FIqgj2EUvTa7R50u0rGsyTftzjYmv/a3hO345bZNrqabNqjtgiDMgmo4mkUjd+nzU5oF3dClKqFIPUKybUyqoQ==}
    dev: true

  /queue-microtask@1.2.3:
    resolution: {integrity: sha512-NuaNSa6flKT5JaSYQzJok04JzTL1CA6aGhv5rfLW3PgqA+M2ChpZQnAC8h8i4ZFkBS8X5RqkDBHA7r4hej3K9A==}
    dev: true

  /quick-format-unescaped@4.0.4:
    resolution: {integrity: sha512-tYC1Q1hgyRuHgloV/YXs2w15unPVh8qfu/qCTfhTYamaw7fyhumKa2yGpdSo87vY32rIclj+4fWYQXUMs9EHvg==}

  /randombytes@2.1.0:
    resolution: {integrity: sha512-vYl3iOX+4CKUWuxGi9Ukhie6fsqXqS9FE2Zaic4tNFD2N2QQaXOMFbuKK4QmDHC0JO6B1Zp41J0LpT0oR68amQ==}
    dependencies:
      safe-buffer: 5.2.1

  /rc@1.2.8:
    resolution: {integrity: sha512-y3bGgqKj3QBdxLbLkomlohkvsA8gdAiUQlSBJnBhfn+BPxg4bc62d8TcBW15wavDfgexCgccckhcZvywyQYPOw==}
    hasBin: true
    dependencies:
      deep-extend: 0.6.0
      ini: 1.3.8
      minimist: 1.2.8
      strip-json-comments: 2.0.1
    dev: true

  /readable-stream@2.3.8:
    resolution: {integrity: sha512-8p0AUk4XODgIewSi0l8Epjs+EVnWiK7NoDIEGU0HhE7+ZyY8D1IMY7odu5lRrFXGg71L15KG8QrPmum45RTtdA==}
    dependencies:
      core-util-is: 1.0.3
      inherits: 2.0.4
      isarray: 1.0.0
      process-nextick-args: 2.0.1
      safe-buffer: 5.1.2
      string_decoder: 1.1.1
      util-deprecate: 1.0.2
    dev: true

  /readable-stream@3.6.2:
    resolution: {integrity: sha512-9u/sniCrY3D5WdsERHzHE4G2YCXqoG5FTHUiCC4SIbr6XcLZBY05ya9EKjYek9O5xOAwjGq+1JdGBAS7Q9ScoA==}
    engines: {node: '>= 6'}
    dependencies:
      inherits: 2.0.4
      string_decoder: 1.3.0
      util-deprecate: 1.0.2

  /readable-stream@4.4.0:
    resolution: {integrity: sha512-kDMOq0qLtxV9f/SQv522h8cxZBqNZXuXNyjyezmfAAuribMyVXziljpQ/uQhfE1XLg2/TLTW2DsnoE4VAi/krg==}
    engines: {node: ^12.22.0 || ^14.17.0 || >=16.0.0}
    dependencies:
      abort-controller: 3.0.0
      buffer: 6.0.3
      events: 3.3.0
      process: 0.11.10

  /readdirp@2.2.1:
    resolution: {integrity: sha512-1JU/8q+VgFZyxwrJ+SVIOsh+KywWGpds3NTqikiKpDMZWScmAYyKIgqkO+ARvNWJfXeXR1zxz7aHF4u4CyH6vQ==}
    engines: {node: '>=0.10'}
    dependencies:
      graceful-fs: 4.2.11
      micromatch: 3.1.10
      readable-stream: 2.3.8
    transitivePeerDependencies:
      - supports-color
    dev: true

  /readdirp@3.5.0:
    resolution: {integrity: sha512-cMhu7c/8rdhkHXWsY+osBhfSy0JikwpHK/5+imo+LpeasTF8ouErHrlYkwT0++njiyuDvc7OFY5T3ukvZ8qmFQ==}
    engines: {node: '>=8.10.0'}
    dependencies:
      picomatch: 2.3.1
    dev: true

  /readdirp@3.6.0:
    resolution: {integrity: sha512-hOS089on8RduqdbhvQ5Z37A0ESjsqz6qnRcffsMU3495FuTdqSm+7bhJ29JvIOsBDEEnan5DPu9t3To9VRlMzA==}
    engines: {node: '>=8.10.0'}
    dependencies:
      picomatch: 2.3.1
    dev: true

  /real-require@0.2.0:
    resolution: {integrity: sha512-57frrGM/OCTLqLOAh0mhVA9VBMHd+9U7Zb2THMGdBUoZVOtGbJzjxsYGDJ3A9AYYCP4hn6y1TVbaOfzWtm5GFg==}
    engines: {node: '>= 12.13.0'}

  /reduce-flatten@2.0.0:
    resolution: {integrity: sha512-EJ4UNY/U1t2P/2k6oqotuX2Cc3T6nxJwsM0N0asT7dhrtH1ltUxDn4NalSYmPE2rCkVpcf/X6R0wDwcFpzhd4w==}
    engines: {node: '>=6'}

  /regex-not@1.0.2:
    resolution: {integrity: sha512-J6SDjUgDxQj5NusnOtdFxDwN/+HWykR8GELwctJ7mdqhcyy1xEc4SRFHUXvxTp661YaVKAjfRLZ9cCqS6tn32A==}
    engines: {node: '>=0.10.0'}
    dependencies:
      extend-shallow: 3.0.2
      safe-regex: 1.1.0
    dev: true

  /regexpp@3.2.0:
    resolution: {integrity: sha512-pq2bWo9mVD43nbts2wGv17XLiNLya+GklZ8kaDLV2Z08gDCsGpnKn9BFMepvWuHCbyVvY7J5o5+BVvoQbmlJLg==}
    engines: {node: '>=8'}
    dev: true

  /registry-auth-token@4.2.2:
    resolution: {integrity: sha512-PC5ZysNb42zpFME6D/XlIgtNGdTl8bBOCw90xQLVMpzuuubJKYDWFAEuUNc+Cn8Z8724tg2SDhDRrkVEsqfDMg==}
    engines: {node: '>=6.0.0'}
    dependencies:
      rc: 1.2.8
    dev: true

  /registry-url@5.1.0:
    resolution: {integrity: sha512-8acYXXTI0AkQv6RAOjE3vOaIXZkT9wo4LOFbBKYQEEnnMNBpKqdUrI6S4NT0KPIo/WVvJ5tE/X5LF/TQUf0ekw==}
    engines: {node: '>=8'}
    dependencies:
      rc: 1.2.8
    dev: true

  /remove-trailing-separator@1.1.0:
    resolution: {integrity: sha512-/hS+Y0u3aOfIETiaiirUFwDBDzmXPvO+jAfKTitUngIPzdKc6Z0LoFjM/CK5PL4C+eKwHohlHAb6H0VFfmmUsw==}
    dev: true

  /repeat-element@1.1.4:
    resolution: {integrity: sha512-LFiNfRcSu7KK3evMyYOuCzv3L10TW7yC1G2/+StMjK8Y6Vqd2MG7r/Qjw4ghtuCOjFvlnms/iMmLqpvW/ES/WQ==}
    engines: {node: '>=0.10.0'}
    dev: true

  /repeat-string@1.6.1:
    resolution: {integrity: sha512-PV0dzCYDNfRi1jCDbJzpW7jNNDRuCOG/jI5ctQcGKt/clZD+YcPS3yIlWuTJMmESC8aevCFmWJy5wjAFgNqN6w==}
    engines: {node: '>=0.10'}
    dev: true

  /require-directory@2.1.1:
    resolution: {integrity: sha512-fGxEI7+wsG9xrvdjsrlmL22OMTTiHRwAMroiEeMgq8gzoLC/PQr7RsRDSTLUg/bZAZtF+TVIkHc6/4RIKrui+Q==}
    engines: {node: '>=0.10.0'}
    dev: true

  /require-from-string@2.0.2:
    resolution: {integrity: sha512-Xf0nWe6RseziFMu+Ap9biiUbmplq6S9/p+7w7YXP/JBHhrUDDUhwa+vANyubuqfZWTveU//DYVGsDG7RKL/vEw==}
    engines: {node: '>=0.10.0'}

  /requires-port@1.0.0:
    resolution: {integrity: sha512-KigOCHcocU3XODJxsu8i/j8T9tzT4adHiecwORRQ0ZZFcp7ahwXuRU1m+yuO90C5ZUyGeGfocHDI14M3L3yDAQ==}
    dev: true

  /resolve-from@4.0.0:
    resolution: {integrity: sha512-pb/MYmXstAkysRFx8piNI1tGFNQIFA3vkE3Gq4EuA1dF6gHp/+vgZqsCGJapvy8N3Q+4o7FwvquPJcnZ7RYy4g==}
    engines: {node: '>=4'}
    dev: true

  /resolve-url@0.2.1:
    resolution: {integrity: sha512-ZuF55hVUQaaczgOIwqWzkEcEidmlD/xl44x1UZnhOXcYuFN2S6+rcxpG+C1N3So0wvNI3DmJICUFfu2SxhBmvg==}
    deprecated: https://github.com/lydell/resolve-url#deprecated
    dev: true

  /responselike@1.0.2:
    resolution: {integrity: sha512-/Fpe5guzJk1gPqdJLJR5u7eG/gNY4nImjbRDaVWVMRhne55TCmj2i9Q+54PBRfatRC8v/rIiv9BN0pMd9OV5EQ==}
    dependencies:
      lowercase-keys: 1.0.1
    dev: true

  /ret@0.1.15:
    resolution: {integrity: sha512-TTlYpa+OL+vMMNG24xSlQGEJ3B/RzEfUlLct7b5G/ytav+wPrplCpVMFuwzXbkecJrb6IYo1iFb0S9v37754mg==}
    engines: {node: '>=0.12'}
    dev: true

  /ret@0.2.2:
    resolution: {integrity: sha512-M0b3YWQs7R3Z917WRQy1HHA7Ba7D8hvZg6UE5mLykJxQVE2ju0IXbGlaHPPlkY+WN7wFP+wUMXmBFA0aV6vYGQ==}
    engines: {node: '>=4'}
    dev: true

  /ret@0.4.3:
    resolution: {integrity: sha512-0f4Memo5QP7WQyUEAYUO3esD/XjOc3Zjjg5CPsAq1p8sIu0XPeMbHJemKA0BO7tV0X7+A0FoEpbmHXWxPyD3wQ==}
    engines: {node: '>=10'}
    dev: false

  /reusify@1.0.4:
    resolution: {integrity: sha512-U9nH88a3fc/ekCF1l0/UP1IosiuIjyTh7hBvXVMHYgVcfGvt897Xguj2UOLDeI5BG2m7/uwyaLVT6fbtCwTyzw==}
    engines: {iojs: '>=1.0.0', node: '>=0.10.0'}

  /rfdc@1.3.0:
    resolution: {integrity: sha512-V2hovdzFbOi77/WajaSMXk2OLm+xNIeQdMMuB7icj7bk6zi2F8GGAxigcnDFpJHbNyNcgyJDiP+8nOrY5cZGrA==}

  /rimraf@3.0.2:
    resolution: {integrity: sha512-JZkJMZkAGFFPP2YqXZXPbMlMBgsxzE8ILs4lMIX/2o0L9UBw9O/Y3o6wFw/i9YLapcUJWwqbi3kdxIPdC62TIA==}
    hasBin: true
    dependencies:
      glob: 7.2.3
    dev: true

  /ripemd160@2.0.2:
    resolution: {integrity: sha512-ii4iagi25WusVoiC4B4lq7pbXfAp3D9v5CwfkY33vffw2+pkDjY1D8GaN7spsxvCSx8dkPqOZCEZyfxcmJG2IA==}
    dependencies:
      hash-base: 3.1.0
      inherits: 2.0.4
    dev: false

  /rlp@2.2.7:
    resolution: {integrity: sha512-d5gdPmgQ0Z+AklL2NVXr/IoSjNZFfTVvQWzL/AM2AOcSzYP2xjlb0AC8YyCLc41MSNf6P6QVtjgPdmVtzb+4lQ==}
    hasBin: true
    dependencies:
      bn.js: 5.2.1

  /rrweb-cssom@0.6.0:
    resolution: {integrity: sha512-APM0Gt1KoXBz0iIkkdB/kfvGOwC4UuJFeG/c+yV7wSc7q96cG/kJ0HiYCnzivD9SB53cLV1MlHFNfOuPaadYSw==}
    dev: true

  /run-parallel@1.2.0:
    resolution: {integrity: sha512-5l4VyZR86LZ/lDxZTR6jqL8AFE2S0IFLMP26AbjsLVADxHdhB/c0GUsH+y39UfCi3dzz8OlQuPmnaJOMoDHQBA==}
    dependencies:
      queue-microtask: 1.2.3
    dev: true

  /rxjs@7.8.1:
    resolution: {integrity: sha512-AA3TVj+0A2iuIoQkWEK/tqFjBq2j+6PO6Y0zJcvzLAFhEFIO3HL0vls9hWLncZbAAbK0mar7oZ4V079I/qPMxg==}
    dependencies:
      tslib: 2.6.2

  /safe-buffer@5.1.2:
    resolution: {integrity: sha512-Gd2UZBJDkXlY7GbJxfsE8/nvKkUEU1G38c1siN6QP6a9PT9MmHB8GnpscSmMJSoF8LOIrt8ud/wPtojys4G6+g==}
    dev: true

  /safe-buffer@5.2.1:
    resolution: {integrity: sha512-rp3So07KcdmmKbGvgaNxQSJr7bGVSVk5S9Eq1F+ppbRo70+YeaDxkw5Dd8NPN+GD6bjnYm2VuPuCXmpuYvmCXQ==}

  /safe-regex2@2.0.0:
    resolution: {integrity: sha512-PaUSFsUaNNuKwkBijoAPHAK6/eM6VirvyPWlZ7BAQy4D+hCvh4B6lIG+nPdhbFfIbP+gTGBcrdsOaUs0F+ZBOQ==}
    dependencies:
      ret: 0.2.2
    dev: true

  /safe-regex2@3.1.0:
    resolution: {integrity: sha512-RAAZAGbap2kBfbVhvmnTFv73NWLMvDGOITFYTZBAaY8eR+Ir4ef7Up/e7amo+y1+AH+3PtLkrt9mvcTsG9LXug==}
    dependencies:
      ret: 0.4.3
    dev: false

  /safe-regex@1.1.0:
    resolution: {integrity: sha512-aJXcif4xnaNUzvUuC5gcb46oTS7zvg4jpMTnuqtrEPlR3vFr4pxtdTwaF1Qs3Enjn9HK+ZlwQui+a7z0SywIzg==}
    dependencies:
      ret: 0.1.15
    dev: true

  /safe-stable-stringify@2.4.3:
    resolution: {integrity: sha512-e2bDA2WJT0wxseVd4lsDP4+3ONX6HpMXQa1ZhFQ7SU+GjvORCmShbCMltrtIDfkYhVHrOcPtj+KhmDBdPdZD1g==}
    engines: {node: '>=10'}

  /safer-buffer@2.1.2:
    resolution: {integrity: sha512-YZo3K82SD7Riyi0E1EQPojLz7kpepnSQI9IyPbHHg1XXXevb5dJI7tpyN2ADxGcQbHG7vcyRHk0cbwqcQriUtg==}
    dev: true

  /saxes@6.0.0:
    resolution: {integrity: sha512-xAg7SOnEhrm5zI3puOOKyy1OMcMlIJZYNJY7xLBwSze0UjhPLnWfj2GF2EpT0jmzaJKIWKHLsaSSajf35bcYnA==}
    engines: {node: '>=v12.22.7'}
    dependencies:
      xmlchars: 2.2.0
    dev: true

  /scale-ts@1.6.0:
    resolution: {integrity: sha512-Ja5VCjNZR8TGKhUumy9clVVxcDpM+YFjAnkMuwQy68Hixio3VRRvWdE3g8T/yC+HXA0ZDQl2TGyUmtmbcVl40Q==}
    requiresBuild: true
    optional: true

  /scrypt-js@3.0.1:
    resolution: {integrity: sha512-cdwTTnqPu0Hyvf5in5asVdZocVDTNRmR7XEcJuIzMjJeSHybHl7vpB66AzwTaIg6CLSbtjcxc8fqcySfnTkccA==}

  /secp256k1@4.0.3:
    resolution: {integrity: sha512-NLZVf+ROMxwtEj3Xa562qgv2BK5e2WNmXPiOdVIPLgs6lyTzMvBq0aWTYMI5XCP9jZMVKOcqZLw/Wc4vDkuxhA==}
    engines: {node: '>=10.0.0'}
    requiresBuild: true
    dependencies:
      elliptic: 6.5.4
      node-addon-api: 2.0.2
      node-gyp-build: 4.6.0
    dev: false

  /secure-json-parse@2.7.0:
    resolution: {integrity: sha512-6aU+Rwsezw7VR8/nyvKTx8QpWH9FrcYiXXlqC4z5d5XQBDRqtbfsRjnwGyqbi3gddNtWHuEk9OANUotL26qKUw==}

  /seedrandom@3.0.5:
    resolution: {integrity: sha512-8OwmbklUNzwezjGInmZ+2clQmExQPvomqjL7LFqOYqtmuxRgQYqOD3mHaU+MvZn5FLUeVxVfQjwLZW/n/JFuqg==}
    dev: false

  /semver@6.3.0:
    resolution: {integrity: sha512-b39TBaTSfV6yBrapU89p5fKekE2m/NwnDocOVruQFS1/veMgdzuPcnOM34M6CwxW8jH/lxEa5rBoDeUwu5HHTw==}
    hasBin: true
    dev: true

  /semver@7.5.0:
    resolution: {integrity: sha512-+XC0AD/R7Q2mPSRuy2Id0+CGTZ98+8f+KvwirxOKIEyid+XSx6HbC63p+O4IndTHuX5Z+JxQ0TghCkO5Cg/2HA==}
    engines: {node: '>=10'}
    hasBin: true
    dependencies:
      lru-cache: 6.0.0
    dev: true

  /semver@7.5.4:
    resolution: {integrity: sha512-1bCSESV6Pv+i21Hvpxp3Dx+pSD8lIPt8uVjRrxAUt/nbswYc+tK6Y2btiULjd4+fnq15PX+nqQDC7Oft7WkwcA==}
    engines: {node: '>=10'}
    hasBin: true
    dependencies:
      lru-cache: 6.0.0

  /serialize-javascript@5.0.1:
    resolution: {integrity: sha512-SaaNal9imEO737H2c05Og0/8LUXG7EnsZyMa8MzkmuHoELfT6txuj0cMqRj6zfPKnmQ1yasR4PCJc8x+M4JSPA==}
    dependencies:
      randombytes: 2.1.0
    dev: true

  /serialize-javascript@6.0.0:
    resolution: {integrity: sha512-Qr3TosvguFt8ePWqsvRfrKyQXIiW+nGbYpy8XK24NQHE83caxWt+mIymTT19DGFbNWNLfEwsrkSmN64lVWB9ag==}
    dependencies:
      randombytes: 2.1.0
    dev: true

  /set-cookie-parser@2.6.0:
    resolution: {integrity: sha512-RVnVQxTXuerk653XfuliOxBP81Sf0+qfQE73LIYKcyMYHG94AuH0kgrQpRDuTZnSmjpysHmzxJXKNfa6PjFhyQ==}

  /set-value@2.0.1:
    resolution: {integrity: sha512-JxHc1weCN68wRY0fhCoXpyK55m/XPHafOmK4UWD7m2CI14GMcFypt4w/0+NV5f/ZMby2F6S2wwA7fgynh9gWSw==}
    engines: {node: '>=0.10.0'}
    dependencies:
      extend-shallow: 2.0.1
      is-extendable: 0.1.1
      is-plain-object: 2.0.4
      split-string: 3.1.0
    dev: true

  /setimmediate@1.0.5:
    resolution: {integrity: sha512-MATJdZp8sLqDl/68LfQmbP8zKPLQNV6BIZoIgrscFDQ+RsvK/BxeDQOgyxKKoh0y/8h3BqVFnCqQ/gd+reiIXA==}
    dev: false

  /sha.js@2.4.11:
    resolution: {integrity: sha512-QMEp5B7cftE7APOjk5Y6xgrbWu+WkLVQwk8JNjZ8nKRciZaByEW6MubieAiToS7+dwvrjGhH8jRXz3MVd0AYqQ==}
    hasBin: true
    dependencies:
      inherits: 2.0.4
      safe-buffer: 5.2.1
    dev: false

  /shebang-command@2.0.0:
    resolution: {integrity: sha512-kHxr2zZpYtdmrN1qDjrrX/Z1rR1kG8Dx+gkpK1G4eXmvXswmcE1hTWBWYUzlraYw1/yZp6YuDY77YtvbN0dmDA==}
    engines: {node: '>=8'}
    dependencies:
      shebang-regex: 3.0.0
    dev: true

  /shebang-regex@3.0.0:
    resolution: {integrity: sha512-7++dFhtcx3353uBaq8DDR4NuxBetBzC7ZQOhmTQInHEd6bSrXdiEyzCvG07Z44UYdLShWUyXt5M/yhz8ekcb1A==}
    engines: {node: '>=8'}
    dev: true

  /signal-exit@3.0.7:
    resolution: {integrity: sha512-wnD2ZE+l+SPC/uoS0vXeE9L1+0wuaMqKlfz9AMUo38JsyLSBWSFcHR1Rri62LZc12vLr1gb3jl7iwQhgwpAbGQ==}
    dev: true

  /slash@3.0.0:
    resolution: {integrity: sha512-g9Q1haeby36OSStwb4ntCGGGaKsaVSjQ68fBxoQcutl5fS1vuY18H3wSt3jFyFtrkx+Kz0V1G85A4MyAdDMi2Q==}
    engines: {node: '>=8'}
    dev: true

  /smoldot@2.0.21:
    resolution: {integrity: sha512-XFpf3CQZ2BbFwVqKSyJHP7mbTDJxT3saRr/WfnfgWv+pbmA/J0e/LdfV/3A+jg7gNTEG06EAiDPtzN8ouXTLLw==}
    requiresBuild: true
    dependencies:
      ws: 8.16.0
    transitivePeerDependencies:
      - bufferutil
      - utf-8-validate
    dev: false
    optional: true

  /smoldot@2.0.22:
    resolution: {integrity: sha512-B50vRgTY6v3baYH6uCgL15tfaag5tcS2o/P5q1OiXcKGv1axZDfz2dzzMuIkVpyMR2ug11F6EAtQlmYBQd292g==}
    requiresBuild: true
    dependencies:
      ws: 8.16.0
    transitivePeerDependencies:
      - bufferutil
      - utf-8-validate
    optional: true

  /snapdragon-node@2.1.1:
    resolution: {integrity: sha512-O27l4xaMYt/RSQ5TR3vpWCAB5Kb/czIcqUFOM/C4fYcLnbZUc1PkjTAMjof2pBWaSTwOUd6qUHcFGVGj7aIwnw==}
    engines: {node: '>=0.10.0'}
    dependencies:
      define-property: 1.0.0
      isobject: 3.0.1
      snapdragon-util: 3.0.1
    dev: true

  /snapdragon-util@3.0.1:
    resolution: {integrity: sha512-mbKkMdQKsjX4BAL4bRYTj21edOf8cN7XHdYUJEe+Zn99hVEYcMvKPct1IqNe7+AZPirn8BCDOQBHQZknqmKlZQ==}
    engines: {node: '>=0.10.0'}
    dependencies:
      kind-of: 3.2.2
    dev: true

  /snapdragon@0.8.2:
    resolution: {integrity: sha512-FtyOnWN/wCHTVXOMwvSv26d+ko5vWlIDD6zoUJ7LW8vh+ZBC8QdljveRP+crNrtBwioEUWy/4dMtbBjA4ioNlg==}
    engines: {node: '>=0.10.0'}
    dependencies:
      base: 0.11.2
      debug: 2.6.9
      define-property: 0.2.5
      extend-shallow: 2.0.1
      map-cache: 0.2.2
      source-map: 0.5.7
      source-map-resolve: 0.5.3
      use: 3.1.1
    transitivePeerDependencies:
      - supports-color
    dev: true

  /sonic-boom@3.7.0:
    resolution: {integrity: sha512-IudtNvSqA/ObjN97tfgNmOKyDOs4dNcg4cUUsHDebqsgb8wGBBwb31LIgShNO8fye0dFI52X1+tFoKKI6Rq1Gg==}
    dependencies:
      atomic-sleep: 1.0.0

  /source-map-js@1.0.2:
    resolution: {integrity: sha512-R0XvVJ9WusLiqTCEiGCmICCMplcCkIwwR11mOSD9CR5u+IXYdiseeEuXCVAjS54zqwkLcPNnmU4OeJ6tUrWhDw==}
    engines: {node: '>=0.10.0'}
    dev: true

  /source-map-resolve@0.5.3:
    resolution: {integrity: sha512-Htz+RnsXWk5+P2slx5Jh3Q66vhQj1Cllm0zvnaY98+NFx+Dv2CF/f5O/t8x+KaNdrdIAsruNzoh/KpialbqAnw==}
    deprecated: See https://github.com/lydell/source-map-resolve#deprecated
    dependencies:
      atob: 2.1.2
      decode-uri-component: 0.2.2
      resolve-url: 0.2.1
      source-map-url: 0.4.1
      urix: 0.1.0
    dev: true

  /source-map-url@0.4.1:
    resolution: {integrity: sha512-cPiFOTLUKvJFIg4SKVScy4ilPPW6rFgMgfuZJPNoDuMs3nC1HbMUycBoJw77xFIp6z1UJQJOfx6C9GMH80DiTw==}
    deprecated: See https://github.com/lydell/source-map-url#deprecated
    dev: true

  /source-map@0.5.7:
    resolution: {integrity: sha512-LbrmJOMUSdEVxIKvdcJzQC+nQhe8FUZQTXQy6+I75skNgn3OoQ0DZA8YnFa7gp8tqtL3KPf1kmo0R5DoApeSGQ==}
    engines: {node: '>=0.10.0'}
    dev: true

  /split-string@3.1.0:
    resolution: {integrity: sha512-NzNVhJDYpwceVVii8/Hu6DKfD2G+NrQHlS/V/qgv763EYudVwEcMQNxd2lh+0VrUByXN/oJkl5grOhYWvQUYiw==}
    engines: {node: '>=0.10.0'}
    dependencies:
      extend-shallow: 3.0.2
    dev: true

  /split2@4.2.0:
    resolution: {integrity: sha512-UcjcJOWknrNkF6PLX83qcHM6KHgVKNkV62Y8a5uYDVv9ydGQVwAHMKqHdJje1VTWpljG0WYpCDhrCdAOYH4TWg==}
    engines: {node: '>= 10.x'}

  /static-extend@0.1.2:
    resolution: {integrity: sha512-72E9+uLc27Mt718pMHt9VMNiAL4LMsmDbBva8mxWUCkT07fSzEGMYUCk0XWY6lp0j6RBAG4cJ3mWuZv2OE3s0g==}
    engines: {node: '>=0.10.0'}
    dependencies:
      define-property: 0.2.5
      object-copy: 0.1.0
    dev: true

  /string-format@2.0.0:
    resolution: {integrity: sha512-bbEs3scLeYNXLecRRuk6uJxdXUSj6le/8rNPHChIJTn2V79aXVTR1EH2OH5zLKKoz0V02fOUKZZcw01pLUShZA==}

  /string-width@1.0.2:
    resolution: {integrity: sha512-0XsVpQLnVCXHJfyEs8tC0zpTVIr5PKKsQtkT29IwupnPTjtPmQ3xT/4yCREF9hYkV/3M3kzcUTSAZT6a6h81tw==}
    engines: {node: '>=0.10.0'}
    dependencies:
      code-point-at: 1.1.0
      is-fullwidth-code-point: 1.0.0
      strip-ansi: 3.0.1
    dev: true

  /string-width@4.2.3:
    resolution: {integrity: sha512-wKyQRQpjJ0sIp62ErSZdGsjMJWsap5oRNihHhu6G7JVO/9jIB6UyevL+tXuOqrng8j/cxKTWyWUwvSTriiZz/g==}
    engines: {node: '>=8'}
    dependencies:
      emoji-regex: 8.0.0
      is-fullwidth-code-point: 3.0.0
      strip-ansi: 6.0.1
    dev: true

  /string_decoder@1.1.1:
    resolution: {integrity: sha512-n/ShnvDi6FHbbVfviro+WojiFzv+s8MPMHBczVePfUpDJLwoLT0ht1l4YwBCbi8pJAveEEdnkHyPyTP/mzRfwg==}
    dependencies:
      safe-buffer: 5.1.2
    dev: true

  /string_decoder@1.3.0:
    resolution: {integrity: sha512-hkRX8U1WjJFd8LsDJ2yQ/wWWxaopEsABU1XfkM8A+j0+85JAGppt16cr1Whg6KIbb4okU6Mql6BOj+uup/wKeA==}
    dependencies:
      safe-buffer: 5.2.1

  /strip-ansi@3.0.1:
    resolution: {integrity: sha512-VhumSSbBqDTP8p2ZLKj40UjBCV4+v8bUSEpUb4KjRgWk9pbqGF4REFj6KEagidb2f/M6AzC0EmFyDNGaw9OCzg==}
    engines: {node: '>=0.10.0'}
    dependencies:
      ansi-regex: 2.1.1
    dev: true

  /strip-ansi@6.0.1:
    resolution: {integrity: sha512-Y38VPSHcqkFrCpFnQ9vuSXmquuv5oXOKpGeT6aGrr3o3Gc9AlVa6JBfUSOCnbxGGZF+/0ooI7KrPuUSztUdU5A==}
    engines: {node: '>=8'}
    dependencies:
      ansi-regex: 5.0.1
    dev: true

  /strip-bom@3.0.0:
    resolution: {integrity: sha512-vavAMRXOgBVNF6nyEEmL3DBK19iRpDcoIwW+swQ+CbGiu7lju6t+JklA1MHweoWtadgt4ISVUsXLyDq34ddcwA==}
    engines: {node: '>=4'}
    dev: true

  /strip-final-newline@2.0.0:
    resolution: {integrity: sha512-BrpvfNAE3dcvq7ll3xVumzjKjZQ5tI1sEUIKr3Uoks0XUl45St3FlatVqef9prk4jRDzhW6WZg+3bk93y6pLjA==}
    engines: {node: '>=6'}
    dev: true

  /strip-hex-prefix@1.0.0:
    resolution: {integrity: sha512-q8d4ue7JGEiVcypji1bALTos+0pWtyGlivAWyPuTkHzuTCJqrK9sWxYQZUq6Nq3cuyv3bm734IhHvHtGGURU6A==}
    engines: {node: '>=6.5.0', npm: '>=3'}
    dependencies:
      is-hex-prefixed: 1.0.0
    dev: false

  /strip-json-comments@2.0.1:
    resolution: {integrity: sha512-4gB8na07fecVVkOI6Rs4e7T6NOTki5EmL7TUduTs6bu3EdnSycntVJ4re8kgZA+wx9IueI2Y11bfbgwtzuE0KQ==}
    engines: {node: '>=0.10.0'}
    dev: true

  /strip-json-comments@3.1.1:
    resolution: {integrity: sha512-6fPc+R4ihwqP6N/aIv2f1gMH8lOVtWQHoqC4yK6oSDVVocumAsfCqjkXnqiYMhmMwS/mEHLp7Vehlt3ql6lEig==}
    engines: {node: '>=8'}
    dev: true

  /strnum@1.0.5:
    resolution: {integrity: sha512-J8bbNyKKXl5qYcR36TIO8W3mVGVHrmmxsd5PAItGkmyzwJvybiw2IVq5nqd0i4LSNSkB/sx9VHllbfFdr9k1JA==}
    dev: false

  /supports-color@5.5.0:
    resolution: {integrity: sha512-QjVjwdXIt408MIiAqCX4oUKsgU2EqAGzs2Ppkm4aQYbjm+ZEWEcW4SfFNTr4uMNZma0ey4f5lgLrkB0aX0QMow==}
    engines: {node: '>=4'}
    dependencies:
      has-flag: 3.0.0

  /supports-color@7.2.0:
    resolution: {integrity: sha512-qpCAvRl9stuOHveKsn7HncJRvv501qIacKzQlO/+Lwxc9+0q2wLyv4Dfvt80/DPn2pqOBsJdDiogXGR9+OvwRw==}
    engines: {node: '>=8'}
    dependencies:
      has-flag: 4.0.0

  /supports-color@8.1.1:
    resolution: {integrity: sha512-MpUEN2OodtUzxvKQl72cUF7RQ5EiHsGvSsVG0ia9c5RbWGL2CI4C7EpPS8UTBIplnlzZiNuV56w+FuNxy3ty2Q==}
    engines: {node: '>=10'}
    dependencies:
      has-flag: 4.0.0

  /symbol-tree@3.2.4:
    resolution: {integrity: sha512-9QNk5KwDF+Bvz+PyObkmSYjI5ksVUYtjW7AU22r2NKcfLJcXp96hkDWU3+XndOsUb+AQ9QhfzfCT2O+CNWT5Tw==}
    dev: true

  /table-layout@1.0.2:
    resolution: {integrity: sha512-qd/R7n5rQTRFi+Zf2sk5XVVd9UQl6ZkduPFC3S7WEGJAmetDTjY3qPN50eSKzwuzEyQKy5TN2TiZdkIjos2L6A==}
    engines: {node: '>=8.0.0'}
    dependencies:
      array-back: 4.0.2
      deep-extend: 0.6.0
      typical: 5.2.0
      wordwrapjs: 4.0.1

  /text-table@0.2.0:
    resolution: {integrity: sha512-N+8UisAXDGk8PFXP4HAzVR9nbfmVJ3zYLAWiTIoqC5v5isinhr+r5uaO8+7r3BMfuNIufIsA7RdpVgacC2cSpw==}
    dev: true

  /thread-stream@2.3.0:
    resolution: {integrity: sha512-kaDqm1DET9pp3NXwR8382WHbnpXnRkN9xGN9dQt3B2+dmXiW8X1SOwmFOxAErEQ47ObhZ96J6yhZNXuyCOL7KA==}
    dependencies:
      real-require: 0.2.0
    dev: true

  /thread-stream@2.7.0:
    resolution: {integrity: sha512-qQiRWsU/wvNolI6tbbCKd9iKaTnCXsTwVxhhKM6nctPdujTyztjlbUkUTUymidWcMnZ5pWR0ej4a0tjsW021vw==}
    dependencies:
      real-require: 0.2.0
    dev: false

  /through@2.3.8:
    resolution: {integrity: sha512-w89qg7PI8wAdvX60bMDP+bFoD5Dvhm9oLheFp5O4a2QF0cSBGsBX4qZmadPMvVqlLJBBci+WqGGOAPvcDeNSVg==}
    dev: true

  /tmp-promise@3.0.3:
    resolution: {integrity: sha512-RwM7MoPojPxsOBYnyd2hy0bxtIlVrihNs9pj5SUvY8Zz1sQcQG2tG1hSr8PDxfgEB8RNKDhqbIlroIarSNDNsQ==}
    dependencies:
      tmp: 0.2.1
    dev: true

  /tmp@0.2.1:
    resolution: {integrity: sha512-76SUhtfqR2Ijn+xllcI5P1oyannHNHByD80W1q447gU3mp9G9PSpGdWmjUOHRDPiHYacIk66W7ubDTuPF3BEtQ==}
    engines: {node: '>=8.17.0'}
    dependencies:
      rimraf: 3.0.2
    dev: true

  /to-object-path@0.3.0:
    resolution: {integrity: sha512-9mWHdnGRuh3onocaHzukyvCZhzvr6tiflAy/JRFXcJX0TjgfWA9pk9t8CMbzmBE4Jfw58pXbkngtBtqYxzNEyg==}
    engines: {node: '>=0.10.0'}
    dependencies:
      kind-of: 3.2.2
    dev: true

  /to-readable-stream@1.0.0:
    resolution: {integrity: sha512-Iq25XBt6zD5npPhlLVXGFN3/gyR2/qODcKNNyTMd4vbm39HUaOiAM4PMq0eMVC/Tkxz+Zjdsc55g9yyz+Yq00Q==}
    engines: {node: '>=6'}
    dev: true

  /to-regex-range@2.1.1:
    resolution: {integrity: sha512-ZZWNfCjUokXXDGXFpZehJIkZqq91BcULFq/Pi7M5i4JnxXdhMKAK682z8bCW3o8Hj1wuuzoKcW3DfVzaP6VuNg==}
    engines: {node: '>=0.10.0'}
    dependencies:
      is-number: 3.0.0
      repeat-string: 1.6.1
    dev: true

  /to-regex-range@5.0.1:
    resolution: {integrity: sha512-65P7iz6X5yEr1cwcgvQxbbIw7Uk3gOy5dIdtZ4rDveLqhrdJP+Li/Hx6tyK0NEb+2GCyneCMJiGqrADCSNk8sQ==}
    engines: {node: '>=8.0'}
    dependencies:
      is-number: 7.0.0
    dev: true

  /to-regex@3.0.2:
    resolution: {integrity: sha512-FWtleNAtZ/Ki2qtqej2CXTOayOH9bHDQF+Q48VpWyDXjbYxA4Yz8iDB31zXOBUlOHHKidDbqGVrTUvQMPmBGBw==}
    engines: {node: '>=0.10.0'}
    dependencies:
      define-property: 2.0.2
      extend-shallow: 3.0.2
      regex-not: 1.0.2
      safe-regex: 1.1.0
    dev: true

  /toad-cache@3.3.0:
    resolution: {integrity: sha512-3oDzcogWGHZdkwrHyvJVpPjA7oNzY6ENOV3PsWJY9XYPZ6INo94Yd47s5may1U+nleBPwDhrRiTPMIvKaa3MQg==}
    engines: {node: '>=12'}

  /toad-cache@3.7.0:
    resolution: {integrity: sha512-/m8M+2BJUpoJdgAHoG+baCwBT+tf2VraSfkBgl0Y00qIWt41DJ8R5B8nsEw0I58YwF5IZH6z24/2TobDKnqSWw==}
    engines: {node: '>=12'}
    dev: false

  /toml@3.0.0:
    resolution: {integrity: sha512-y/mWCZinnvxjTKYhJ+pYxwD0mRLVvOtdS2Awbgxln6iEnt4rk0yBxeSBHkGJcPucRiG0e55mwWp+g/05rsrd6w==}
    dev: true

  /tough-cookie@4.1.3:
    resolution: {integrity: sha512-aX/y5pVRkfRnfmuX+OdbSdXvPe6ieKX/G2s7e98f4poJHnqH3281gDPm/metm6E/WRamfx7WC4HUqkWHfQHprw==}
    engines: {node: '>=6'}
    dependencies:
      psl: 1.9.0
      punycode: 2.3.0
      universalify: 0.2.0
      url-parse: 1.5.10
    dev: true

  /tr46@5.0.0:
    resolution: {integrity: sha512-tk2G5R2KRwBd+ZN0zaEXpmzdKyOYksXwywulIX95MBODjSzMIuQnQ3m8JxgbhnL1LeVo7lqQKsYa1O3Htl7K5g==}
    engines: {node: '>=18'}
    dependencies:
      punycode: 2.3.1
    dev: true

  /treeify@1.1.0:
    resolution: {integrity: sha512-1m4RA7xVAJrSGrrXGs0L3YTwyvBs2S8PbRHaLZAkFw7JR8oIFwYtysxlBZhYIa7xSyiYJKZ3iGrrk55cGA3i9A==}
    engines: {node: '>=0.6'}
    dev: false

  /ts-command-line-args@2.3.1:
    resolution: {integrity: sha512-FR3y7pLl/fuUNSmnPhfLArGqRrpojQgIEEOVzYx9DhTmfIN7C9RWSfpkJEF4J+Gk7aVx5pak8I7vWZsaN4N84g==}
    hasBin: true
    dependencies:
      chalk: 4.1.2
      command-line-args: 5.2.1
      command-line-usage: 6.1.3
      string-format: 2.0.0

  /ts-essentials@7.0.3(typescript@5.1.6):
    resolution: {integrity: sha512-8+gr5+lqO3G84KdiTSMRLtuyJ+nTBVRKuCrK4lidMPdVeEp0uqC875uE5NMcaA7YYMN7XsNiFQuMvasF8HT/xQ==}
    peerDependencies:
      typescript: '>=3.7.0'
    dependencies:
      typescript: 5.1.6
    dev: false

  /ts-essentials@7.0.3(typescript@5.4.5):
    resolution: {integrity: sha512-8+gr5+lqO3G84KdiTSMRLtuyJ+nTBVRKuCrK4lidMPdVeEp0uqC875uE5NMcaA7YYMN7XsNiFQuMvasF8HT/xQ==}
    peerDependencies:
      typescript: '>=3.7.0'
    dependencies:
      typescript: 5.4.5

  /ts-node@10.9.1(@types/node@18.16.8)(typescript@4.9.5):
    resolution: {integrity: sha512-NtVysVPkxxrwFGUUxGYhfux8k78pQB3JqYBXlLRZgdGUqTO5wU/UyHop5p70iEbGhB7q5KmiZiU0Y3KlJrScEw==}
    hasBin: true
    peerDependencies:
      '@swc/core': '>=1.2.50'
      '@swc/wasm': '>=1.2.50'
      '@types/node': '*'
      typescript: '>=2.7'
    peerDependenciesMeta:
      '@swc/core':
        optional: true
      '@swc/wasm':
        optional: true
    dependencies:
      '@cspotcode/source-map-support': 0.8.1
      '@tsconfig/node10': 1.0.9
      '@tsconfig/node12': 1.0.11
      '@tsconfig/node14': 1.0.3
      '@tsconfig/node16': 1.0.3
      '@types/node': 18.16.8
      acorn: 8.8.2
      acorn-walk: 8.2.0
      arg: 4.1.3
      create-require: 1.1.1
      diff: 4.0.2
      make-error: 1.3.6
      typescript: 4.9.5
      v8-compile-cache-lib: 3.0.1
      yn: 3.1.1
    dev: true

  /ts-node@10.9.1(@types/node@18.19.31)(typescript@5.1.6):
    resolution: {integrity: sha512-NtVysVPkxxrwFGUUxGYhfux8k78pQB3JqYBXlLRZgdGUqTO5wU/UyHop5p70iEbGhB7q5KmiZiU0Y3KlJrScEw==}
    hasBin: true
    peerDependencies:
      '@swc/core': '>=1.2.50'
      '@swc/wasm': '>=1.2.50'
      '@types/node': '*'
      typescript: '>=2.7'
    peerDependenciesMeta:
      '@swc/core':
        optional: true
      '@swc/wasm':
        optional: true
    dependencies:
      '@cspotcode/source-map-support': 0.8.1
      '@tsconfig/node10': 1.0.9
      '@tsconfig/node12': 1.0.11
      '@tsconfig/node14': 1.0.3
      '@tsconfig/node16': 1.0.3
      '@types/node': 18.19.31
      acorn: 8.8.2
      acorn-walk: 8.2.0
      arg: 4.1.3
      create-require: 1.1.1
      diff: 4.0.2
      make-error: 1.3.6
      typescript: 5.1.6
      v8-compile-cache-lib: 3.0.1
      yn: 3.1.1
    dev: true

  /ts-node@10.9.2(@types/node@18.16.8)(typescript@5.4.5):
    resolution: {integrity: sha512-f0FFpIdcHgn8zcPSbf1dRevwt047YMnaiJM3u2w2RewrB+fob/zePZcrOyQoLMMO7aBIddLcQIEK5dYjkLnGrQ==}
    hasBin: true
    peerDependencies:
      '@swc/core': '>=1.2.50'
      '@swc/wasm': '>=1.2.50'
      '@types/node': '*'
      typescript: '>=2.7'
    peerDependenciesMeta:
      '@swc/core':
        optional: true
      '@swc/wasm':
        optional: true
    dependencies:
      '@cspotcode/source-map-support': 0.8.1
      '@tsconfig/node10': 1.0.9
      '@tsconfig/node12': 1.0.11
      '@tsconfig/node14': 1.0.3
      '@tsconfig/node16': 1.0.3
      '@types/node': 18.16.8
      acorn: 8.8.2
      acorn-walk: 8.2.0
      arg: 4.1.3
      create-require: 1.1.1
      diff: 4.0.2
      make-error: 1.3.6
      typescript: 5.4.5
      v8-compile-cache-lib: 3.0.1
      yn: 3.1.1
    dev: true

  /ts-node@10.9.2(@types/node@18.19.31)(typescript@5.4.5):
    resolution: {integrity: sha512-f0FFpIdcHgn8zcPSbf1dRevwt047YMnaiJM3u2w2RewrB+fob/zePZcrOyQoLMMO7aBIddLcQIEK5dYjkLnGrQ==}
    hasBin: true
    peerDependencies:
      '@swc/core': '>=1.2.50'
      '@swc/wasm': '>=1.2.50'
      '@types/node': '*'
      typescript: '>=2.7'
    peerDependenciesMeta:
      '@swc/core':
        optional: true
      '@swc/wasm':
        optional: true
    dependencies:
      '@cspotcode/source-map-support': 0.8.1
      '@tsconfig/node10': 1.0.9
      '@tsconfig/node12': 1.0.11
      '@tsconfig/node14': 1.0.3
      '@tsconfig/node16': 1.0.3
      '@types/node': 18.19.31
      acorn: 8.8.2
      acorn-walk: 8.2.0
      arg: 4.1.3
      create-require: 1.1.1
      diff: 4.0.2
      make-error: 1.3.6
      typescript: 5.4.5
      v8-compile-cache-lib: 3.0.1
      yn: 3.1.1
    dev: true

  /tsconfig-paths@4.2.0:
    resolution: {integrity: sha512-NoZ4roiN7LnbKn9QqE1amc9DJfzvZXxF4xDavcOWt1BPkdx+m+0gJuPM+S0vCe7zTJMYUP0R8pO2XMr+Y8oLIg==}
    engines: {node: '>=6'}
    dependencies:
      json5: 2.2.3
      minimist: 1.2.8
      strip-bom: 3.0.0
    dev: true

  /tslib@1.14.1:
    resolution: {integrity: sha512-Xni35NKzjgMrwevysHTCArtLDpPvye8zV/0E4EyYn43P7/7qvQwPh9BGkHewbMulVntbigmcT7rdX3BNo9wRJg==}

  /tslib@2.0.1:
    resolution: {integrity: sha512-SgIkNheinmEBgx1IUNirK0TUD4X9yjjBRTqqjggWCU3pUEqIk3/Uwl3yRixYKT6WjQuGiwDv4NomL3wqRCj+CQ==}
    dev: true

  /tslib@2.4.0:
    resolution: {integrity: sha512-d6xOpEDfsi2CZVlPQzGeux8XMwLT9hssAsaPYExaQMuYskwb+x1x7J371tWlbBdWHroy99KnVB6qIkUbs5X3UQ==}

  /tslib@2.6.2:
    resolution: {integrity: sha512-AEYxH93jGFPn/a2iVAwW87VuUIkR1FVUKB77NwMF7nBTDkDrrT/Hpt/IrCJ0QXhW27jTBDcf5ZY7w6RiqTMw2Q==}

  /tsutils@3.21.0(typescript@5.1.6):
    resolution: {integrity: sha512-mHKK3iUXL+3UF6xL5k0PEhKRUBKPBCv/+RkEOpjRWxxx27KKRBmmA60A9pgOUvMi8GKhRMPEmjBRPzs2W7O1OA==}
    engines: {node: '>= 6'}
    peerDependencies:
      typescript: '>=2.8.0 || >= 3.2.0-dev || >= 3.3.0-dev || >= 3.4.0-dev || >= 3.5.0-dev || >= 3.6.0-dev || >= 3.6.0-beta || >= 3.7.0-dev || >= 3.7.0-beta'
    dependencies:
      tslib: 1.14.1
      typescript: 5.1.6
    dev: true

  /tsutils@3.21.0(typescript@5.4.5):
    resolution: {integrity: sha512-mHKK3iUXL+3UF6xL5k0PEhKRUBKPBCv/+RkEOpjRWxxx27KKRBmmA60A9pgOUvMi8GKhRMPEmjBRPzs2W7O1OA==}
    engines: {node: '>= 6'}
    peerDependencies:
      typescript: '>=2.8.0 || >= 3.2.0-dev || >= 3.3.0-dev || >= 3.4.0-dev || >= 3.5.0-dev || >= 3.6.0-dev || >= 3.6.0-beta || >= 3.7.0-dev || >= 3.7.0-beta'
    dependencies:
      tslib: 1.14.1
      typescript: 5.4.5
    dev: true

  /turbo-darwin-64@1.9.4:
    resolution: {integrity: sha512-kCmDmxyUWWI+BstTZQKNM87UbNx40C0ZHUTFqs9tmeH7d5+gA2QhqrSoBuwQYw7YYNLpbkqu1ObbppsUlIFPdQ==}
    cpu: [x64]
    os: [darwin]
    requiresBuild: true
    dev: true
    optional: true

  /turbo-darwin-arm64@1.9.4:
    resolution: {integrity: sha512-Of64jMEaDDHx0dzU7RwdOuh1lP021vtQun9wmEHhT0Hk/TQF+kDCywoHcY7R5nlSRcssFjysVyhCeZW6CkWrrA==}
    cpu: [arm64]
    os: [darwin]
    requiresBuild: true
    dev: true
    optional: true

  /turbo-linux-64@1.9.4:
    resolution: {integrity: sha512-kajvUnXlUNtgVzLW3Y/RoHrC64G+G0Ky/o1F+oP6QK/T85H8NwNHXq2F6hyIrZPNGbKpPgpetuQ1waIibxJ0rA==}
    cpu: [x64]
    os: [linux]
    requiresBuild: true
    dev: true
    optional: true

  /turbo-linux-arm64@1.9.4:
    resolution: {integrity: sha512-11P9Y8MoimqUzib3SU3md4g1loLF0FRHpYCbPzUTWPT3beOcdM2nop2u/yFHyBnbSxz1rTWczRJPnNoAki0B/Q==}
    cpu: [arm64]
    os: [linux]
    requiresBuild: true
    dev: true
    optional: true

  /turbo-windows-64@1.9.4:
    resolution: {integrity: sha512-2tFcFhuqs1c1DGFAk2wjU0TXrOXKoPdma9vxrTVdwvtz5Nc8XPF8RNW+1jbmRjpumGUkXou6Pe973GSvPjvD5w==}
    cpu: [x64]
    os: [win32]
    requiresBuild: true
    dev: true
    optional: true

  /turbo-windows-arm64@1.9.4:
    resolution: {integrity: sha512-wJfEwUyWXxn6VKD2Vbycke6cm99gJ0llkr9gUnbR06eaRu1TiLY24FcFqN95/wftp0n5nne7b6K7Wz1TLh1fJQ==}
    cpu: [arm64]
    os: [win32]
    requiresBuild: true
    dev: true
    optional: true

  /turbo@1.9.4:
    resolution: {integrity: sha512-PqhlMCmu6sOqcVswt1tYL0TV/O0uQ8kUZWfmlEl0EHPusc2R3nzg7KVXrZbXTHXzQH5HE2oJm9iUI0mYz31i7Q==}
    hasBin: true
    requiresBuild: true
    optionalDependencies:
      turbo-darwin-64: 1.9.4
      turbo-darwin-arm64: 1.9.4
      turbo-linux-64: 1.9.4
      turbo-linux-arm64: 1.9.4
      turbo-windows-64: 1.9.4
      turbo-windows-arm64: 1.9.4
    dev: true

  /type-check@0.4.0:
    resolution: {integrity: sha512-XleUoc9uwGXqjWwXaUTZAmzMcFZ5858QA2vvx1Ur5xIcixXIP+8LnFDgRplU30us6teqdlskFfu+ae4K79Ooew==}
    engines: {node: '>= 0.8.0'}
    dependencies:
      prelude-ls: 1.2.1
    dev: true

  /type-detect@4.0.8:
    resolution: {integrity: sha512-0fr/mIH1dlO+x7TlcMy+bIDqKPsw/70tVyeHW787goQjhmqaZe10uwLujubK9q9Lg6Fiho1KUKDYz0Z7k7g5/g==}
    engines: {node: '>=4'}
    dev: true

  /type-fest@0.20.2:
    resolution: {integrity: sha512-Ne+eE4r0/iWnpAxD852z3A+N0Bt5RN//NjJwRd2VFHEmrywxf5vsZlh4R6lixl6B+wz/8d+maTSAkN1FIkI3LQ==}
    engines: {node: '>=10'}
    dev: true

  /typechain@8.3.2(typescript@5.1.6):
    resolution: {integrity: sha512-x/sQYr5w9K7yv3es7jo4KTX05CLxOf7TRWwoHlrjRh8H82G64g+k7VuWPJlgMo6qrjfCulOdfBjiaDtmhFYD/Q==}
    hasBin: true
    peerDependencies:
      typescript: '>=4.3.0'
    dependencies:
      '@types/prettier': 2.7.1
      debug: 4.3.4(supports-color@8.1.1)
      fs-extra: 7.0.1
      glob: 7.1.7
      js-sha3: 0.8.0
      lodash: 4.17.21
      mkdirp: 1.0.4
      prettier: 2.8.8
      ts-command-line-args: 2.3.1
      ts-essentials: 7.0.3(typescript@5.1.6)
      typescript: 5.1.6
    transitivePeerDependencies:
      - supports-color
    dev: false

  /typechain@8.3.2(typescript@5.4.5):
    resolution: {integrity: sha512-x/sQYr5w9K7yv3es7jo4KTX05CLxOf7TRWwoHlrjRh8H82G64g+k7VuWPJlgMo6qrjfCulOdfBjiaDtmhFYD/Q==}
    hasBin: true
    peerDependencies:
      typescript: '>=4.3.0'
    dependencies:
      '@types/prettier': 2.7.1
      debug: 4.3.4(supports-color@8.1.1)
      fs-extra: 7.0.1
      glob: 7.1.7
      js-sha3: 0.8.0
      lodash: 4.17.21
      mkdirp: 1.0.4
      prettier: 2.8.8
      ts-command-line-args: 2.3.1
      ts-essentials: 7.0.3(typescript@5.4.5)
      typescript: 5.4.5
    transitivePeerDependencies:
      - supports-color

  /typescript@4.9.5:
    resolution: {integrity: sha512-1FXk9E2Hm+QzZQ7z+McJiHL4NW1F2EzMu9Nq9i3zAaGqibafqYwCVU6WyWAuyQRRzOlxou8xZSyXLEN8oKj24g==}
    engines: {node: '>=4.2.0'}
    hasBin: true
    dev: true

  /typescript@5.1.6:
    resolution: {integrity: sha512-zaWCozRZ6DLEWAWFrVDz1H6FVXzUSfTy5FUMWsQlU8Ym5JP9eO4xkTIROFCQvhQf61z6O/G6ugw3SgAnvvm+HA==}
    engines: {node: '>=14.17'}
    hasBin: true

  /typescript@5.4.5:
    resolution: {integrity: sha512-vcI4UpRgg81oIRUFwR0WSIHKt11nJ7SAVlYNIu+QpqeyXP+gpQJy/Z4+F0aGxSE4MqwjyXvW/TzgkLAx2AGHwQ==}
    engines: {node: '>=14.17'}
    hasBin: true

  /typical@4.0.0:
    resolution: {integrity: sha512-VAH4IvQ7BDFYglMd7BPRDfLgxZZX4O4TFcRDA6EN5X7erNJJq+McIEp8np9aVtxrCJ6qx4GTYVfOWNjcqwZgRw==}
    engines: {node: '>=8'}

  /typical@5.2.0:
    resolution: {integrity: sha512-dvdQgNDNJo+8B2uBQoqdb11eUCE1JQXhvjC/CZtgvZseVd5TYMXnq0+vuUemXbd/Se29cTaUuPX3YIc2xgbvIg==}
    engines: {node: '>=8'}

  /uint8arrays@3.1.1:
    resolution: {integrity: sha512-+QJa8QRnbdXVpHYjLoTpJIdCTiw9Ir62nocClWuXIq2JIh4Uta0cQsTSpFL678p2CN8B+XSApwcU+pQEqVpKWg==}
    dependencies:
      multiformats: 9.9.0
    dev: true

  /undici-types@5.26.5:
    resolution: {integrity: sha512-JlCMO+ehdEIKqlFxk6IfVoAUVmgz7cU7zD/h9XZ0qzeosSHmUJVOzSQvvYSYWXkFXC+IfLKSIffhv0sVZup6pA==}

  /union-value@1.0.1:
    resolution: {integrity: sha512-tJfXmxMeWYnczCVs7XAEvIV7ieppALdyepWMkHkwciRpZraG/xwT+s2JN8+pr1+8jCRf80FFzvr+MpQeeoF4Xg==}
    engines: {node: '>=0.10.0'}
    dependencies:
      arr-union: 3.1.0
      get-value: 2.0.6
      is-extendable: 0.1.1
      set-value: 2.0.1
    dev: true

  /universalify@0.1.2:
    resolution: {integrity: sha512-rBJeI5CXAlmy1pV+617WB9J63U6XcazHHF2f2dbJix4XzpUF0RS3Zbj0FGIOCAva5P/d/GBOYaACQ1w+0azUkg==}
    engines: {node: '>= 4.0.0'}

  /universalify@0.2.0:
    resolution: {integrity: sha512-CJ1QgKmNg3CwvAv/kOFmtnEN05f0D/cn9QntgNOQlQF9dgvVTHj3t+8JPdjqawCHk7V/KA+fbUqzZ9XWhcqPUg==}
    engines: {node: '>= 4.0.0'}
    dev: true

  /universalify@2.0.0:
    resolution: {integrity: sha512-hAZsKq7Yy11Zu1DE0OzWjw7nnLZmJZYTDZZyEFHZdUhV8FkH5MCfoU1XMaxXovpyW5nq5scPqq0ZDP9Zyl04oQ==}
    engines: {node: '>= 10.0.0'}
    dev: true

  /unset-value@1.0.0:
    resolution: {integrity: sha512-PcA2tsuGSF9cnySLHTLSh2qrQiJ70mn+r+Glzxv2TWZblxsxCC52BDlZoPCsz7STd9pN7EZetkWZBAvk4cgZdQ==}
    engines: {node: '>=0.10.0'}
    dependencies:
      has-value: 0.3.1
      isobject: 3.0.1
    dev: true

  /upath@1.2.0:
    resolution: {integrity: sha512-aZwGpamFO61g3OlfT7OQCHqhGnW43ieH9WZeP7QxN/G/jS4jfqUkZxoryvJgVPEcrl5NL/ggHsSmLMHuH64Lhg==}
    engines: {node: '>=4'}
    dev: true

  /uri-js@4.4.1:
    resolution: {integrity: sha512-7rKUyy33Q1yc98pQ1DAmLtwX109F7TIfWlW1Ydo8Wl1ii1SeHieeh0HHfPeL2fMXK6z0s8ecKs9frCuLJvndBg==}
    dependencies:
      punycode: 2.3.0

  /urix@0.1.0:
    resolution: {integrity: sha512-Am1ousAhSLBeB9cG/7k7r2R0zj50uDRlZHPGbazid5s9rlF1F/QKYObEKSIunSjIOkJZqwRRLpvewjEkM7pSqg==}
    deprecated: Please see https://github.com/lydell/urix#deprecated
    dev: true

  /url-parse-lax@3.0.0:
    resolution: {integrity: sha512-NjFKA0DidqPa5ciFcSrXnAltTtzz84ogy+NebPvfEgAck0+TNg4UJ4IN+fB7zRZfbgUf0syOo9MDxFkDSMuFaQ==}
    engines: {node: '>=4'}
    dependencies:
      prepend-http: 2.0.0
    dev: true

  /url-parse@1.5.10:
    resolution: {integrity: sha512-WypcfiRhfeUP9vvF0j6rw0J3hrWrw6iZv3+22h6iRMJ/8z1Tj6XfLP4DsUix5MhMPnXpiHDoKyoZ/bdCkwBCiQ==}
    dependencies:
      querystringify: 2.2.0
      requires-port: 1.0.0
    dev: true

  /use@3.1.1:
    resolution: {integrity: sha512-cwESVXlO3url9YWlFW/TA9cshCEhtu7IKJ/p5soJ/gGpj7vbvFrAY/eIioQ6Dw23KjZhYgiIo8HOs1nQ2vr/oQ==}
    engines: {node: '>=0.10.0'}
    dev: true

  /utf8@3.0.0:
    resolution: {integrity: sha512-E8VjFIQ/TyQgp+TZfS6l8yp/xWppSAHzidGiRrqe4bK4XP9pTRyKFgGJpO3SN7zdX4DeomTrwaseCHovfpFcqQ==}
    dev: false

  /util-deprecate@1.0.2:
    resolution: {integrity: sha512-EPD5q1uXyFxJpCrLnCc1nHnq3gOa6DZBocAIiI2TaSCA7VCJ1UJDMagCzIkXNsUYfD1daK//LTEQ8xiIbrHtcw==}

  /uuid@8.3.2:
    resolution: {integrity: sha512-+NYs2QeMWy+GWFOEm9xnn6HCDp0l7QBD7ml8zLUmJ+93Q5NF0NocErnwkTkXVFNiX3/fpC6afS8Dhb/gz7R7eg==}
    hasBin: true
    dev: false

  /uuid@9.0.1:
    resolution: {integrity: sha512-b+1eJOlsR9K8HJpow9Ok3fiWOWSIcIzXodvv0rQjVoOVNpWMpxf1wZNpt4y9h10odCNrqnYp1OBzRktckBe3sA==}
    hasBin: true
    dev: false

  /v8-compile-cache-lib@3.0.1:
    resolution: {integrity: sha512-wa7YjyUGfNZngI/vtK0UHAN+lgDCxBPCylVXGp0zu59Fz5aiGtNXaq3DhIov063MorB+VfufLh3JlF2KdTK3xg==}
    dev: true

  /w3c-xmlserializer@5.0.0:
    resolution: {integrity: sha512-o8qghlI8NZHU1lLPrpi2+Uq7abh4GGPpYANlalzWxyWteJOCsr/P+oPBA49TOLu5FTZO4d3F9MnWJfiMo4BkmA==}
    engines: {node: '>=18'}
    dependencies:
      xml-name-validator: 5.0.0
    dev: true

  /web-streams-polyfill@3.2.1:
    resolution: {integrity: sha512-e0MO3wdXWKrLbL0DgGnUV7WHVuw9OUvL4hjgnPkIeEvESk74gAITi5G606JtZPp39cd8HA9VQzCIvA49LpPN5Q==}
    engines: {node: '>= 8'}

  /web3-utils@1.8.2:
    resolution: {integrity: sha512-v7j6xhfLQfY7xQDrUP0BKbaNrmZ2/+egbqP9q3KYmOiPpnvAfol+32slgL0WX/5n8VPvKCK5EZ1HGrAVICSToA==}
    engines: {node: '>=8.0.0'}
    dependencies:
      bn.js: 5.2.1
      ethereum-bloom-filters: 1.0.10
      ethereumjs-util: 7.1.5
      ethjs-unit: 0.1.6
      number-to-bn: 1.7.0
      randombytes: 2.1.0
      utf8: 3.0.0
    dev: false

  /webidl-conversions@7.0.0:
    resolution: {integrity: sha512-VwddBukDzu71offAQR975unBIGqfKZpM+8ZX6ySk8nYhVoo5CYaZyzt3YBvYtRtO+aoGlqxPg/B87NGVZ/fu6g==}
    engines: {node: '>=12'}
    dev: true

  /whatwg-encoding@3.1.1:
    resolution: {integrity: sha512-6qN4hJdMwfYBtE3YBTTHhoeuUrDBPZmbQaxWAqSALV/MeEnR5z1xd8UKud2RAkFoPkmB+hli1TZSnyi84xz1vQ==}
    engines: {node: '>=18'}
    dependencies:
      iconv-lite: 0.6.3
    dev: true

  /whatwg-mimetype@4.0.0:
    resolution: {integrity: sha512-QaKxh0eNIi2mE9p2vEdzfagOKHCcj1pJ56EEHGQOVxp8r9/iszLUUV7v89x9O1p/T+NlTM5W7jW6+cz4Fq1YVg==}
    engines: {node: '>=18'}
    dev: true

  /whatwg-url@14.0.0:
    resolution: {integrity: sha512-1lfMEm2IEr7RIV+f4lUNPOqfFL+pO+Xw3fJSqmjX9AbXcXcYOkCe1P6+9VBZB6n94af16NfZf+sSk0JCBZC9aw==}
    engines: {node: '>=18'}
    dependencies:
      tr46: 5.0.0
      webidl-conversions: 7.0.0
    dev: true

  /which@2.0.2:
    resolution: {integrity: sha512-BLI3Tl1TW3Pvl70l3yq3Y64i+awpwXqsGBYWkkqMtnbXgrMD+yj7rhW0kuEDxzJaYXGjEW5ogapKNMEKNMjibA==}
    engines: {node: '>= 8'}
    hasBin: true
    dependencies:
      isexe: 2.0.0
    dev: true

  /wide-align@1.1.3:
    resolution: {integrity: sha512-QGkOQc8XL6Bt5PwnsExKBPuMKBxnGxWWW3fU55Xt4feHozMUhdUMaBCk290qpm/wG5u/RSKzwdAC4i51YigihA==}
    dependencies:
      string-width: 1.0.2
    dev: true

  /word-wrap@1.2.3:
    resolution: {integrity: sha512-Hz/mrNwitNRh/HUAtM/VT/5VH+ygD6DV7mYKZAtHOrbs8U7lvPS6xf7EJKMF0uW1KJCl0H701g3ZGus+muE5vQ==}
    engines: {node: '>=0.10.0'}
    dev: true

  /wordwrapjs@4.0.1:
    resolution: {integrity: sha512-kKlNACbvHrkpIw6oPeYDSmdCTu2hdMHoyXLTcUKala++lx5Y+wjJ/e474Jqv5abnVmwxw08DiTuHmw69lJGksA==}
    engines: {node: '>=8.0.0'}
    dependencies:
      reduce-flatten: 2.0.0
      typical: 5.2.0

  /workerpool@6.1.0:
    resolution: {integrity: sha512-toV7q9rWNYha963Pl/qyeZ6wG+3nnsyvolaNUS8+R5Wtw6qJPTxIlOP1ZSvcGhEJw+l3HMMmtiNo9Gl61G4GVg==}
    dev: true

  /workerpool@6.2.1:
    resolution: {integrity: sha512-ILEIE97kDZvF9Wb9f6h5aXK4swSlKGUcOEGiIYb2OOu/IrDU9iwj0fD//SsA6E5ibwJxpEvhullJY4Sl4GcpAw==}
    dev: true

  /wrap-ansi@7.0.0:
    resolution: {integrity: sha512-YVGIj2kamLSTxw6NsZjoBxfSwsn0ycdesmc4p+Q21c5zPuZ1pl+NfxVdxPtdHvmNVOQ6XSYG4AUtyt/Fi7D16Q==}
    engines: {node: '>=10'}
    dependencies:
      ansi-styles: 4.3.0
      string-width: 4.2.3
      strip-ansi: 6.0.1
    dev: true

  /wrappy@1.0.2:
    resolution: {integrity: sha512-l4Sp/DRseor9wL6EvV2+TuQn63dMkPjZ/sp9XkghTEbV9KlPS1xUsZ3u7/IQO4wxtcFB4bgpQPRcR3QCvezPcQ==}

  /ws@7.4.6:
    resolution: {integrity: sha512-YmhHDO4MzaDLB+M9ym/mDA5z0naX8j7SIlT8f8z+I0VtzsRbekxEutHSme7NPS2qE8StCYQNUnfWdXta/Yu85A==}
    engines: {node: '>=8.3.0'}
    peerDependencies:
      bufferutil: ^4.0.1
      utf-8-validate: ^5.0.2
    peerDependenciesMeta:
      bufferutil:
        optional: true
      utf-8-validate:
        optional: true

  /ws@7.5.9:
    resolution: {integrity: sha512-F+P9Jil7UiSKSkppIiD94dN07AwvFixvLIj1Og1Rl9GGMuNipJnV9JzjD6XuqmAeiswGvUmNLjr5cFuXwNS77Q==}
    engines: {node: '>=8.3.0'}
    peerDependencies:
      bufferutil: ^4.0.1
      utf-8-validate: ^5.0.2
    peerDependenciesMeta:
      bufferutil:
        optional: true
      utf-8-validate:
        optional: true
    dev: true

  /ws@8.16.0:
    resolution: {integrity: sha512-HS0c//TP7Ina87TfiPUz1rQzMhHrl/SG2guqRcTOIUYD2q8uhUdNHZYJUaQ8aTGPzCh+c6oawMKW35nFl1dxyQ==}
    engines: {node: '>=10.0.0'}
    peerDependencies:
      bufferutil: ^4.0.1
      utf-8-validate: '>=5.0.2'
    peerDependenciesMeta:
      bufferutil:
        optional: true
      utf-8-validate:
        optional: true

  /ws@8.5.0:
    resolution: {integrity: sha512-BWX0SWVgLPzYwF8lTzEy1egjhS4S4OEAHfsO8o65WOVsrnSRGaSiUaa9e0ggGlkMTtBlmOpEXiie9RUcBO86qg==}
    engines: {node: '>=10.0.0'}
    peerDependencies:
      bufferutil: ^4.0.1
      utf-8-validate: ^5.0.2
    peerDependenciesMeta:
      bufferutil:
        optional: true
      utf-8-validate:
        optional: true

  /xml-name-validator@5.0.0:
    resolution: {integrity: sha512-EvGK8EJ3DhaHfbRlETOWAS5pO9MZITeauHKJyb8wyajUfQUenkIg2MvLDTZ4T/TgIcm3HU0TFBgWWboAZ30UHg==}
    engines: {node: '>=18'}
    dev: true

  /xmlchars@2.2.0:
    resolution: {integrity: sha512-JZnDKK8B0RCDw84FNdDAIpZK+JuJw+s7Lz8nksI7SIuU3UXJJslUthsi+uWBUYOwPFwW7W7PRLRfUKpxjtjFCw==}
    dev: true

  /y18n@5.0.8:
    resolution: {integrity: sha512-0pfFzegeDWJHJIAmTLRP2DwHjdF5s7jo9tuztdQxAhINCdvS+3nGINqPd00AphqJR/0LhANUS6/+7SCb98YOfA==}
    engines: {node: '>=10'}
    dev: true

  /yallist@4.0.0:
    resolution: {integrity: sha512-3wdGidZyq5PB084XLES5TpOSRA3wjXAlIWMhum2kRcv/41Sn2emQ0dycQW4uZXLejwKvg6EsvbdlVL+FYEct7A==}

  /yaml@2.3.4:
    resolution: {integrity: sha512-8aAvwVUSHpfEqTQ4w/KMlf3HcRdt50E5ODIQJBw1fQ5RL34xabzxtUlzTXVqc4rkZsPbvrXKWnABCD7kWSmocA==}
    engines: {node: '>= 14'}
    dev: true

  /yargs-parser@20.2.4:
    resolution: {integrity: sha512-WOkpgNhPTlE73h4VFAFsOnomJVaovO8VqLDzy5saChRBFQFBoMYirowyW+Q9HB4HFF4Z7VZTiG3iSzJJA29yRA==}
    engines: {node: '>=10'}
    dev: true

  /yargs-parser@20.2.9:
    resolution: {integrity: sha512-y11nGElTIV+CT3Zv9t7VKl+Q3hTQoT9a1Qzezhhl6Rp21gJ/IVTW7Z3y9EWXhuUBC2Shnf+DX0antecpAwSP8w==}
    engines: {node: '>=10'}
    dev: true

  /yargs-parser@21.1.1:
    resolution: {integrity: sha512-tVpsJW7DdjecAiFpbIB1e3qxIQsE6NoPc5/eTdrbbIC4h0LVsWhnoa3g+m2HclBIujHzsxZ4VJVA+GUuc2/LBw==}
    engines: {node: '>=12'}
    dev: true

  /yargs-unparser@2.0.0:
    resolution: {integrity: sha512-7pRTIA9Qc1caZ0bZ6RYRGbHJthJWuakf+WmHK0rVeLkNrrGhfoabBNdue6kdINI6r4if7ocq9aD/n7xwKOdzOA==}
    engines: {node: '>=10'}
    dependencies:
      camelcase: 6.3.0
      decamelize: 4.0.0
      flat: 5.0.2
      is-plain-obj: 2.1.0
    dev: true

  /yargs@16.2.0:
    resolution: {integrity: sha512-D1mvvtDG0L5ft/jGWkLpG1+m0eQxOfaBvTNELraWj22wSVUMWxZUvYgJYcKh6jGGIkJFhH4IZPQhR4TKpc8mBw==}
    engines: {node: '>=10'}
    dependencies:
      cliui: 7.0.4
      escalade: 3.1.1
      get-caller-file: 2.0.5
      require-directory: 2.1.1
      string-width: 4.2.3
      y18n: 5.0.8
      yargs-parser: 20.2.9
    dev: true

  /yargs@17.7.2:
    resolution: {integrity: sha512-7dSzzRQ++CKnNI/krKnYRV7JKKPUXMEh61soaHKg9mrWEhzFWhFnxPxGl+69cD1Ou63C13NUPCnmIcrvqCuM6w==}
    engines: {node: '>=12'}
    dependencies:
      cliui: 8.0.1
      escalade: 3.1.1
      get-caller-file: 2.0.5
      require-directory: 2.1.1
      string-width: 4.2.3
      y18n: 5.0.8
      yargs-parser: 21.1.1
    dev: true

  /yn@3.1.1:
    resolution: {integrity: sha512-Ux4ygGWsu2c7isFWe8Yu1YluJmqVhxqK2cLXNQA5AcC3QfbGNpM7fu0Y8b/z16pXLnFxZYvWhd3fhBY9DLmC6Q==}
    engines: {node: '>=6'}
    dev: true

  /yocto-queue@0.1.0:
    resolution: {integrity: sha512-rVksvsnNCdJ/ohGc6xgPwyN8eheCxsiLM8mxuE/t/mOVqJewPuO1miLpTHQiRgTKCLexL4MeAFVagts7HmNZ2Q==}
    engines: {node: '>=10'}
    dev: true<|MERGE_RESOLUTION|>--- conflicted
+++ resolved
@@ -1662,7 +1662,6 @@
       - supports-color
       - utf-8-validate
 
-<<<<<<< HEAD
   /@polkadot/api-base@11.2.1:
     resolution: {integrity: sha512-lVYTHQf8S4rpOJ9d1jvQjviHLE6zljl13vmgs+gXHGJwMAqhhNwKY3ZMQW/u/bRE2uKk0cAlahtsRtiFpjHAfw==}
     engines: {node: '>=18'}
@@ -1678,8 +1677,6 @@
       - utf-8-validate
     dev: true
 
-=======
->>>>>>> 5a06bd73
   /@polkadot/api-cli@0.56.11:
     resolution: {integrity: sha512-D/Tm9MMkgZMVqnnqK7653Cy18PF9Kt4IrT4pLSqJt8VDW7vzKHyqjH7Rbv1BDQEUVsyhc85wMwxsWncCbSAuxQ==}
     engines: {node: '>=18'}
