--- conflicted
+++ resolved
@@ -27,24 +27,14 @@
   packages/api:
     dependencies:
       '@polkadot/api':
-<<<<<<< HEAD
-        specifier: ^15.9.1
-        version: 15.9.2
-=======
         specifier: ^15.10.2
         version: 15.10.2
->>>>>>> f53df1f9
       '@polkadot/keyring':
         specifier: ^13.4.4
         version: 13.4.4(@polkadot/util-crypto@13.4.4(@polkadot/util@13.4.4))(@polkadot/util@13.4.4)
       '@polkadot/types':
-<<<<<<< HEAD
-        specifier: ^15.9.1
-        version: 15.9.2
-=======
         specifier: ^15.10.2
         version: 15.10.2
->>>>>>> f53df1f9
       '@polkadot/util':
         specifier: ^13.4.4
         version: 13.4.4
@@ -776,10 +766,6 @@
     resolution: {integrity: sha512-FIS9ZRxcQHmP25ODXEFnnl9N/BRbtpkMG59qSTIicFdhU8bWThqiD66q93KcdEJ/an3YKxXFvcOJLB2uFHyULg==}
     engines: {node: '>=18'}
 
-  '@polkadot/api-augment@15.9.2':
-    resolution: {integrity: sha512-I7hUrrWEJ+pol6DgGRWfTM71b5hzonVmWyCkE7PaTVA1rL0CANo2hwSe24Qve8zUZqtiy6q1YrTXu6HLs9DhRQ==}
-    engines: {node: '>=18'}
-
   '@polkadot/api-base@14.3.1':
     resolution: {integrity: sha512-GZT6rTpT3HYZ/C3rLPjoX3rX3DOxNG/zgts+jKjNrCumAeZkVq5JErKIX8/3f2TVaE2Kbqniy3d1TH/AL4HBPA==}
     engines: {node: '>=18'}
@@ -790,10 +776,6 @@
 
   '@polkadot/api-base@15.3.1':
     resolution: {integrity: sha512-hRf+LDZ7XT3ptKqsE1pEIwrkN0d5MELB0QcSJUD/Gmts/9u0r53rp3ehijL2YO7JWT/9AY7Lk3ZXaAAKHbqObg==}
-    engines: {node: '>=18'}
-
-  '@polkadot/api-base@15.9.2':
-    resolution: {integrity: sha512-PExkdWIb7zlTkIzAC0PP0fsjaJcZeF1XuPIpSOBYi54om6VR9Ks6PlLB2XEOu6oj8mCdQbYPe5tSGtVhNVA7ig==}
     engines: {node: '>=18'}
 
   '@polkadot/api-cli@0.62.1':
@@ -809,10 +791,6 @@
     resolution: {integrity: sha512-tF9DZvdm7hkRIJ1HtJzu73vdqQWBr8935YSN/RNsRb4FhJK5cHaC2uB4NLdRMnyUjmH0JRSnvWFq+HHcVxFJZw==}
     engines: {node: '>=18'}
 
-  '@polkadot/api-derive@15.9.2':
-    resolution: {integrity: sha512-/MMu8kRv30BQZzXavvRvnejRTfOHncN0HVxtlYj7hbzfUf6zxvVqpygPJszcH+/IZhuU8y31oZ2E3Wy2dGsdKA==}
-    engines: {node: '>=18'}
-
   '@polkadot/api@14.3.1':
     resolution: {integrity: sha512-ZBKSXEVJa1S1bnmpnA7KT/fX3sJDIJOdVD9Hp3X+G73yvXzuK5k1Mn5z9bD/AcMs/HAGcbuYU+b9+b9IByH9YQ==}
     engines: {node: '>=18'}
@@ -820,22 +798,6 @@
   '@polkadot/api@15.10.2':
     resolution: {integrity: sha512-UM/510TwdugPjMpfyhhMNOZJ3M2ftRk0Ftxe+WSWev3o1u0dxqGuIN6fN0c224CHXIr58uWXUoMRHi6Cnfaxhw==}
     engines: {node: '>=18'}
-
-<<<<<<< HEAD
-  '@polkadot/api@15.9.2':
-    resolution: {integrity: sha512-HjKI+na6f3oy9WZdLKVq4LXQoNZ3dhyQRp+7yibIq2MTwxPqlFOe/Be55IjeK2RAlSGIfLCw9rCCVA5aPBR2pA==}
-    engines: {node: '>=18'}
-
-  '@polkadot/keyring@13.4.3':
-    resolution: {integrity: sha512-2ePNcvBTznDN2luKbZM5fdxgAnj7V8m276qSTgrHlqKVvg9FsQpRCR6CAU+AjhnHzpe7uiZO+UH+jlXWefI3AA==}
-=======
-  '@polkadot/keyring@13.4.4':
-    resolution: {integrity: sha512-pIm+u1lat+mGUABsCZyTm1/qgwL3NS94SC7TPtSzhzFZq6faUFNMyq1gBfTicrb7MjGFc8FlrKlGxFtudnQC9Q==}
->>>>>>> f53df1f9
-    engines: {node: '>=18'}
-    peerDependencies:
-      '@polkadot/util': 13.4.4
-      '@polkadot/util-crypto': 13.4.4
 
   '@polkadot/keyring@13.4.4':
     resolution: {integrity: sha512-pIm+u1lat+mGUABsCZyTm1/qgwL3NS94SC7TPtSzhzFZq6faUFNMyq1gBfTicrb7MjGFc8FlrKlGxFtudnQC9Q==}
@@ -852,10 +814,6 @@
     resolution: {integrity: sha512-I3g9OX3CpZbFKa1C4xQPYOJ2Y209oEb5x9lzgHuAzg64m5vr2y4azWDSQnoOrlFK5ztSrijkWe1gSME1lzy8iA==}
     engines: {node: '>=18'}
 
-  '@polkadot/networks@13.4.4':
-    resolution: {integrity: sha512-I3g9OX3CpZbFKa1C4xQPYOJ2Y209oEb5x9lzgHuAzg64m5vr2y4azWDSQnoOrlFK5ztSrijkWe1gSME1lzy8iA==}
-    engines: {node: '>=18'}
-
   '@polkadot/rpc-augment@14.3.1':
     resolution: {integrity: sha512-Z8Hp8fFHwFCiTX0bBCDqCZ4U26wLIJl1NRSjJTsAr+SS68pYZBDGCwhKztpKGqndk1W1akRUaxrkGqYdIFmspQ==}
     engines: {node: '>=18'}
@@ -868,10 +826,6 @@
     resolution: {integrity: sha512-HIf+ke2IdAJ46erKKOXvn/Qirb3j/wbu5SozfvVi926OjTOGD9WbE0SfwyBixtLSqJKvLBEcuhDNaQBwO5aPeA==}
     engines: {node: '>=18'}
 
-  '@polkadot/rpc-augment@15.9.2':
-    resolution: {integrity: sha512-wQKo5apcBA0ab1S8aZiZ6CueFsIgrV1MJoXSBa7u+AhEv0Z79h42j8jQyKD//HKEqq06fMWgjDb8djFrRjd65A==}
-    engines: {node: '>=18'}
-
   '@polkadot/rpc-core@14.3.1':
     resolution: {integrity: sha512-FV2NPhFwFxmX8LqibDcGc6IKTBqmvwr7xwF2OA60Br4cX+AQzMSVpFlfQcETll+0M+LnRhqGKGkP0EQWXaSowA==}
     engines: {node: '>=18'}
@@ -884,10 +838,6 @@
     resolution: {integrity: sha512-iiqMIVU8LLb3qSx/8OLgH2xE8bYTmdoXtgmoW23pAnPLxA13M6MaKtggG6zLYZezrB/WnZFJOlWmvxZ8klXJNQ==}
     engines: {node: '>=18'}
 
-  '@polkadot/rpc-core@15.9.2':
-    resolution: {integrity: sha512-mRrD3EdIe0r+Qd5kf8hHlK2Ft4HjNDnPBrRNH531bIUTP/fUysjuOaQb1b8y+aHGNloi3VQ+kV39gqcsErrBvQ==}
-    engines: {node: '>=18'}
-
   '@polkadot/rpc-provider@14.3.1':
     resolution: {integrity: sha512-NF/Z/7lzT+jp5LZzC49g+YIjRzXVI0hFag3+B+4zh6E/kKADdF59EHj2Im4LDhRGOnEO9AE4H6/UjNEbZ94JtA==}
     engines: {node: '>=18'}
@@ -900,10 +850,6 @@
     resolution: {integrity: sha512-rYnzrwN1FA4q7xLDjwhzbsLBXYeNz+HVPfbqTQHyuo4uqUeEsiOxGzXomSsTOEcV97Clod5S3GYPzVqaZjzwQQ==}
     engines: {node: '>=18'}
 
-  '@polkadot/rpc-provider@15.9.2':
-    resolution: {integrity: sha512-yKakGPz+x1GDqWi2sI6KrAApIYEya6LvUetQ/00d85vK49x8dyy9tHyVmF6abakIOf/eJ16sYgLQj8K6tlbnyg==}
-    engines: {node: '>=18'}
-
   '@polkadot/types-augment@14.3.1':
     resolution: {integrity: sha512-SC4M6TBlgCglNz+gRbvfoVRDz0Vyeev6v0HeAdw0H6ayEW4BXUdo5bFr0092bdS5uTrEPgiSyUry5TJs2KoXig==}
     engines: {node: '>=18'}
@@ -916,10 +862,6 @@
     resolution: {integrity: sha512-p3CCbEDh9o33OX9Olgt6bSJeabYptGHnn7aevUYl7xQ1OenAqn7wTJ61ClXt/ZtE2ikP7HUGMtbh5FjlJI+YSA==}
     engines: {node: '>=18'}
 
-  '@polkadot/types-augment@15.9.2':
-    resolution: {integrity: sha512-Dw+rs85hPoK3QU9xrzIS7Fk/40YmnUYWtesBzDjBFr+fOENocnPMKeqaI4UrHMmhbcxCA58n0Uhydqf6ZyHvgw==}
-    engines: {node: '>=18'}
-
   '@polkadot/types-codec@14.3.1':
     resolution: {integrity: sha512-3y3RBGd+8ebscGbNUOjqUjnRE7hgicgid5LtofHK3O1EDcJQJnYBDkJ7fOAi96CDgHsg+f2FWWkBWEPgpOQoMQ==}
     engines: {node: '>=18'}
@@ -932,10 +874,6 @@
     resolution: {integrity: sha512-nqLFAZoHnwKFNj8ZRBF2X8O+yZR9y0r6tgOgyj3LPF8r0JvakVwmZ2C1AIAFr6YO6LeFfZh4kkkqRGgReGEIMA==}
     engines: {node: '>=18'}
 
-  '@polkadot/types-codec@15.9.2':
-    resolution: {integrity: sha512-O7N6kBa87Hs2oMjWy+xeA4HnXf1oep6BPzMYkgK84e2H7VqasWDymBQ2medm3A2h+53EOMfePZOE/JQfIBTuqg==}
-    engines: {node: '>=18'}
-
   '@polkadot/types-create@14.3.1':
     resolution: {integrity: sha512-F4EBvF3Zvym0xrkAA5Yz01IAVMepMV3w2Dwd0C9IygEAQ5sYLLPHmf72/aXn+Ag+bSyT2wlJHpDc+nEBXNQ3Gw==}
     engines: {node: '>=18'}
@@ -948,10 +886,6 @@
     resolution: {integrity: sha512-+bI6hisydb/9jTpFfgYDNF1QE6Ic7VJubbFovnml4uzWpN0sKrh4TFpYP9aja+qRug7gseHzzwAMXZn4GZ0kCw==}
     engines: {node: '>=18'}
 
-  '@polkadot/types-create@15.9.2':
-    resolution: {integrity: sha512-dyzP7ShI40ofkgBtP/9aZE86g4i5BIkZK7RdW6XifzQyWBgCRmDnI9k6+wGljzU/FmwdmPmYPxKpNGvjTQ7z9A==}
-    engines: {node: '>=18'}
-
   '@polkadot/types-known@14.3.1':
     resolution: {integrity: sha512-58b3Yc7+sxwNjs8axmrA9OCgnxmEKIq7XCH2VxSgLqTeqbohVtxwUSCW/l8NPrq1nxzj4J2sopu0PPg8/++q4g==}
     engines: {node: '>=18'}
@@ -960,10 +894,6 @@
     resolution: {integrity: sha512-vs02WiIlLualrrh/EuA5qzK6QzatVPqBBNqa66dUtmyhJy48OEelBK+QLfOIQvZKU0ModEunoVrnxuY+O1DCmA==}
     engines: {node: '>=18'}
 
-  '@polkadot/types-known@15.9.2':
-    resolution: {integrity: sha512-46LVfW0KNpj6nzEobyCYglj075FokSqACrDOq+i2zTGywNpBSix+XkCs0m3ExrIlIVage+WI4Dg3IlB5T9mxmg==}
-    engines: {node: '>=18'}
-
   '@polkadot/types-support@14.3.1':
     resolution: {integrity: sha512-MfVe4iIOJIfBr+gj8Lu8gwIvhnO6gDbG5LeaKAjY6vS6Oh0y5Ztr8NdMIl8ccSpoyt3LqIXjfApeGzHiLzr6bw==}
     engines: {node: '>=18'}
@@ -976,10 +906,6 @@
     resolution: {integrity: sha512-wm1l52d+yIiHXCxxKMNy328MkRF83XsqtME70i9ngNls3Afm1+Bugl4Yzl4P9bwU8IdUB8/cBXr75hoL4e6h8A==}
     engines: {node: '>=18'}
 
-  '@polkadot/types-support@15.9.2':
-    resolution: {integrity: sha512-0pt5vN5qcSWkzodzZimtPirAEYCSmE3YpzCLL81PEgfUyCf7gzWACvgFK7D9lC8S6Qz7Eg5pOQvSBNscFhnLXA==}
-    engines: {node: '>=18'}
-
   '@polkadot/types@14.3.1':
     resolution: {integrity: sha512-O748XgCLDQYxS5nQ6TJSqW88oC4QNIoNVlWZC2Qq4SmEXuSzaNHQwSVtdyPRJCCc4Oi1DCQvGui4O+EukUl7HA==}
     engines: {node: '>=18'}
@@ -991,21 +917,6 @@
   '@polkadot/types@15.3.1':
     resolution: {integrity: sha512-vdrTDmoGPy9uJcUYA0gvcflg//VQV4dZ7yDZZ9D5eBQ76OHyGJhnB+AfZX0vy/1ARxGkMQj8MxcUvVjkOOCmnA==}
     engines: {node: '>=18'}
-
-<<<<<<< HEAD
-  '@polkadot/types@15.9.2':
-    resolution: {integrity: sha512-8Xv1t1SeT1r00vRCbYEUCAkFxh34zHPlQQXXeuMqoLTaBEldsrMohm5oYZTOKfIemBZGjraNBAVmXv9NMsrRrQ==}
-    engines: {node: '>=18'}
-
-  '@polkadot/util-crypto@13.4.3':
-    resolution: {integrity: sha512-Ml0mjhKVetMrRCIosmVNMa6lbFPa3fSAeOggf34NsDIIQOKt9FL644iGz1ZSMOnBwN9qk2qHYmcFMTDXX2yKVQ==}
-=======
-  '@polkadot/util-crypto@13.4.4':
-    resolution: {integrity: sha512-xuXBNdK3Axlj1ItR6n1kH9zgaDNWri9pb/w1HDFx89bHvw6Bl79wA/oHtVGLbHZ1y/bunpsuapznyswhnsaVog==}
->>>>>>> f53df1f9
-    engines: {node: '>=18'}
-    peerDependencies:
-      '@polkadot/util': 13.4.4
 
   '@polkadot/util-crypto@13.4.4':
     resolution: {integrity: sha512-xuXBNdK3Axlj1ItR6n1kH9zgaDNWri9pb/w1HDFx89bHvw6Bl79wA/oHtVGLbHZ1y/bunpsuapznyswhnsaVog==}
@@ -1015,10 +926,6 @@
 
   '@polkadot/util@13.3.1':
     resolution: {integrity: sha512-5crLP/rUZOJzuo/W8t73J8PxpibJ5vrxY57rR6V+mIpCZd1ORiw0wxeHcV5F9Adpn7yJyuGBwxPbueNR5Rr1Zw==}
-    engines: {node: '>=18'}
-
-  '@polkadot/util@13.4.4':
-    resolution: {integrity: sha512-Lveu+8pZLBoAyyv+8X7FI4aTOwLaNXRc9gz1wVaUoGzk5VgmKp/qbPg0a+mfJD8usjf748OVbShhjXvhV3MLiA==}
     engines: {node: '>=18'}
 
   '@polkadot/util@13.4.4':
@@ -1072,10 +979,6 @@
     resolution: {integrity: sha512-XjChwagc8TbIoWx9N1JwCMOyte417ngobin6vTmLQsgaOlK84LU0/3uc0ea9qUurPopc/Spf1mSMOFp7lRBrIA==}
     engines: {node: '>=18'}
 
-  '@polkadot/x-bigint@13.4.4':
-    resolution: {integrity: sha512-XjChwagc8TbIoWx9N1JwCMOyte417ngobin6vTmLQsgaOlK84LU0/3uc0ea9qUurPopc/Spf1mSMOFp7lRBrIA==}
-    engines: {node: '>=18'}
-
   '@polkadot/x-fetch@13.3.1':
     resolution: {integrity: sha512-J+HM42j0KGqdC/eo7vmsdLPz74MR7+0My4km6TG9HGjKqqztwygtenpopPod2SbRnL4nHiEG0wZzpVOW6HN2gw==}
     engines: {node: '>=18'}
@@ -1084,10 +987,6 @@
     resolution: {integrity: sha512-F7awPlvMgu7kW7p4/TWTH18l14zS/8Og71lVO2WZ7HD1ofGG9SQiiNDmNbXl28L1ECOBGcOD1qjVAGEEXPva0Q==}
     engines: {node: '>=18'}
 
-  '@polkadot/x-fetch@13.4.4':
-    resolution: {integrity: sha512-F7awPlvMgu7kW7p4/TWTH18l14zS/8Og71lVO2WZ7HD1ofGG9SQiiNDmNbXl28L1ECOBGcOD1qjVAGEEXPva0Q==}
-    engines: {node: '>=18'}
-
   '@polkadot/x-global@13.3.1':
     resolution: {integrity: sha512-861TeIw49a3JvkwlUWrddfG+JaUqtFZDsemYxxZIjjcRJLrKOsoKNqHbiHi2OPrwlX8PwAA/wc5I9Q4XRQ7KEg==}
     engines: {node: '>=18'}
@@ -1095,22 +994,6 @@
   '@polkadot/x-global@13.4.4':
     resolution: {integrity: sha512-kwXpzTXOgL2GdMWMzynj9ZpZdjfNvDlpQdlWzDNqTBeIeuklhmhDCA7ZFj3p5OkNUnZoTxNj4zgArYO3VKmQ1g==}
     engines: {node: '>=18'}
-
-<<<<<<< HEAD
-  '@polkadot/x-global@13.4.4':
-    resolution: {integrity: sha512-kwXpzTXOgL2GdMWMzynj9ZpZdjfNvDlpQdlWzDNqTBeIeuklhmhDCA7ZFj3p5OkNUnZoTxNj4zgArYO3VKmQ1g==}
-    engines: {node: '>=18'}
-
-  '@polkadot/x-randomvalues@13.4.3':
-    resolution: {integrity: sha512-pskXP/S2jROZ6aASExsUFlNp7GbJvQikKogvyvMMCzNIbUYLxpLuquLRa3MOORx2c0SNsENg90cx/zHT+IjPRQ==}
-=======
-  '@polkadot/x-randomvalues@13.4.4':
-    resolution: {integrity: sha512-y6sMx2VrXi+V6SLTsd21DJ2Un9s2S7/G1MLDu6IiDBSKcnmOHPV6X43+Y8g+r8B7d9+1+ee/hn1JV+VY+SKSdg==}
->>>>>>> f53df1f9
-    engines: {node: '>=18'}
-    peerDependencies:
-      '@polkadot/util': 13.4.4
-      '@polkadot/wasm-util': '*'
 
   '@polkadot/x-randomvalues@13.4.4':
     resolution: {integrity: sha512-y6sMx2VrXi+V6SLTsd21DJ2Un9s2S7/G1MLDu6IiDBSKcnmOHPV6X43+Y8g+r8B7d9+1+ee/hn1JV+VY+SKSdg==}
@@ -1127,10 +1010,6 @@
     resolution: {integrity: sha512-fXvM2ts0IUx6F/Fd1Yg4ypHCffmUtTSwOtFpqBPvWghKYnmvTbGVrSidGizu6as7KAp4dsum9mYKdRmScBHHzg==}
     engines: {node: '>=18'}
 
-  '@polkadot/x-textdecoder@13.4.4':
-    resolution: {integrity: sha512-fXvM2ts0IUx6F/Fd1Yg4ypHCffmUtTSwOtFpqBPvWghKYnmvTbGVrSidGizu6as7KAp4dsum9mYKdRmScBHHzg==}
-    engines: {node: '>=18'}
-
   '@polkadot/x-textencoder@13.3.1':
     resolution: {integrity: sha512-DnHLUdoKDYxekfxopuUuPB+j5Mu7Jemejcduu5gz3/89GP/sYPAu0CAVbq9B+hK1yGjBBj31eA4wkAV1oktYmg==}
     engines: {node: '>=18'}
@@ -1139,16 +1018,8 @@
     resolution: {integrity: sha512-WpPR2vMAiXS2AN8MfolzWbo5WPEmy5FVZFgwZraJZP8RKfzEuntbY5Nb25p/PIjsPJ1zKU0DE8uVvDcGjxIo7A==}
     engines: {node: '>=18'}
 
-  '@polkadot/x-textencoder@13.4.4':
-    resolution: {integrity: sha512-WpPR2vMAiXS2AN8MfolzWbo5WPEmy5FVZFgwZraJZP8RKfzEuntbY5Nb25p/PIjsPJ1zKU0DE8uVvDcGjxIo7A==}
-    engines: {node: '>=18'}
-
   '@polkadot/x-ws@13.3.1':
     resolution: {integrity: sha512-ytqkC7FwVs4BlzNFAmPMFp+xD1KIdMMP/mvCSOrnxjlsyM5DVGop4x4c2ZgDUBmrFqmIiVkWDfMIZeOxui2OLQ==}
-    engines: {node: '>=18'}
-
-  '@polkadot/x-ws@13.4.4':
-    resolution: {integrity: sha512-qfbFb0Tdjsx5QawICduPTc3326SP+lEdggfyT4HmfrM50nvmCR/82TRAtEWKK7EPhXjoE/cBL/i5VO4d68DBQQ==}
     engines: {node: '>=18'}
 
   '@polkadot/x-ws@13.4.4':
@@ -5041,24 +4912,22 @@
       - supports-color
       - utf-8-validate
 
-  '@polkadot/api-augment@15.9.2':
-    dependencies:
-      '@polkadot/api-base': 15.9.2
-      '@polkadot/rpc-augment': 15.9.2
-      '@polkadot/types': 15.9.2
-      '@polkadot/types-augment': 15.9.2
-      '@polkadot/types-codec': 15.9.2
+  '@polkadot/api-base@14.3.1':
+    dependencies:
+      '@polkadot/rpc-core': 14.3.1
+      '@polkadot/types': 14.3.1
       '@polkadot/util': 13.4.4
+      rxjs: 7.8.1
       tslib: 2.8.1
     transitivePeerDependencies:
       - bufferutil
       - supports-color
       - utf-8-validate
 
-  '@polkadot/api-base@14.3.1':
-    dependencies:
-      '@polkadot/rpc-core': 14.3.1
-      '@polkadot/types': 14.3.1
+  '@polkadot/api-base@15.10.2':
+    dependencies:
+      '@polkadot/rpc-core': 15.10.2
+      '@polkadot/types': 15.10.2
       '@polkadot/util': 13.4.4
       rxjs: 7.8.1
       tslib: 2.8.1
@@ -5067,10 +4936,10 @@
       - supports-color
       - utf-8-validate
 
-  '@polkadot/api-base@15.10.2':
-    dependencies:
-      '@polkadot/rpc-core': 15.10.2
-      '@polkadot/types': 15.10.2
+  '@polkadot/api-base@15.3.1':
+    dependencies:
+      '@polkadot/rpc-core': 15.3.1
+      '@polkadot/types': 15.3.1
       '@polkadot/util': 13.4.4
       rxjs: 7.8.1
       tslib: 2.8.1
@@ -5079,47 +4948,14 @@
       - supports-color
       - utf-8-validate
 
-  '@polkadot/api-base@15.3.1':
-    dependencies:
-      '@polkadot/rpc-core': 15.3.1
-      '@polkadot/types': 15.3.1
-      '@polkadot/util': 13.4.4
-      rxjs: 7.8.1
-      tslib: 2.8.1
-    transitivePeerDependencies:
-      - bufferutil
-      - supports-color
-      - utf-8-validate
-
-  '@polkadot/api-base@15.9.2':
-    dependencies:
-      '@polkadot/rpc-core': 15.9.2
-      '@polkadot/types': 15.9.2
-      '@polkadot/util': 13.4.4
-      rxjs: 7.8.1
-      tslib: 2.8.1
-    transitivePeerDependencies:
-      - bufferutil
-      - supports-color
-      - utf-8-validate
-
   '@polkadot/api-cli@0.62.1':
     dependencies:
-<<<<<<< HEAD
-      '@polkadot/api': 15.9.2
-      '@polkadot/api-augment': 15.3.1
-      '@polkadot/keyring': 13.4.3(@polkadot/util-crypto@13.4.3(@polkadot/util@13.4.3))(@polkadot/util@13.4.3)
-      '@polkadot/types': 15.9.2
-      '@polkadot/util': 13.4.3
-      '@polkadot/util-crypto': 13.4.3(@polkadot/util@13.4.3)
-=======
       '@polkadot/api': 15.10.2
       '@polkadot/api-augment': 15.3.1
       '@polkadot/keyring': 13.4.4(@polkadot/util-crypto@13.4.4(@polkadot/util@13.4.4))(@polkadot/util@13.4.4)
       '@polkadot/types': 15.10.2
       '@polkadot/util': 13.4.4
       '@polkadot/util-crypto': 13.4.4(@polkadot/util@13.4.4)
->>>>>>> f53df1f9
       tslib: 2.8.1
       yargs: 17.7.2
     transitivePeerDependencies:
@@ -5152,23 +4988,6 @@
       '@polkadot/rpc-core': 15.10.2
       '@polkadot/types': 15.10.2
       '@polkadot/types-codec': 15.10.2
-      '@polkadot/util': 13.4.4
-      '@polkadot/util-crypto': 13.4.4(@polkadot/util@13.4.4)
-      rxjs: 7.8.1
-      tslib: 2.8.1
-    transitivePeerDependencies:
-      - bufferutil
-      - supports-color
-      - utf-8-validate
-
-  '@polkadot/api-derive@15.9.2':
-    dependencies:
-      '@polkadot/api': 15.9.2
-      '@polkadot/api-augment': 15.9.2
-      '@polkadot/api-base': 15.9.2
-      '@polkadot/rpc-core': 15.9.2
-      '@polkadot/types': 15.9.2
-      '@polkadot/types-codec': 15.9.2
       '@polkadot/util': 13.4.4
       '@polkadot/util-crypto': 13.4.4(@polkadot/util@13.4.4)
       rxjs: 7.8.1
@@ -5226,69 +5045,41 @@
       - supports-color
       - utf-8-validate
 
-<<<<<<< HEAD
-  '@polkadot/api@15.9.2':
-    dependencies:
-      '@polkadot/api-augment': 15.9.2
-      '@polkadot/api-base': 15.9.2
-      '@polkadot/api-derive': 15.9.2
-      '@polkadot/keyring': 13.4.4(@polkadot/util-crypto@13.4.4(@polkadot/util@13.4.4))(@polkadot/util@13.4.4)
-      '@polkadot/rpc-augment': 15.9.2
-      '@polkadot/rpc-core': 15.9.2
-      '@polkadot/rpc-provider': 15.9.2
-      '@polkadot/types': 15.9.2
-      '@polkadot/types-augment': 15.9.2
-      '@polkadot/types-codec': 15.9.2
-      '@polkadot/types-create': 15.9.2
-      '@polkadot/types-known': 15.9.2
+  '@polkadot/keyring@13.4.4(@polkadot/util-crypto@13.4.4(@polkadot/util@13.4.4))(@polkadot/util@13.4.4)':
+    dependencies:
       '@polkadot/util': 13.4.4
       '@polkadot/util-crypto': 13.4.4(@polkadot/util@13.4.4)
-      eventemitter3: 5.0.1
-      rxjs: 7.8.1
+      tslib: 2.8.1
+
+  '@polkadot/networks@13.3.1':
+    dependencies:
+      '@polkadot/util': 13.3.1
+      '@substrate/ss58-registry': 1.51.0
+      tslib: 2.8.1
+
+  '@polkadot/networks@13.4.4':
+    dependencies:
+      '@polkadot/util': 13.4.4
+      '@substrate/ss58-registry': 1.51.0
+      tslib: 2.8.1
+
+  '@polkadot/rpc-augment@14.3.1':
+    dependencies:
+      '@polkadot/rpc-core': 14.3.1
+      '@polkadot/types': 14.3.1
+      '@polkadot/types-codec': 14.3.1
+      '@polkadot/util': 13.4.4
       tslib: 2.8.1
     transitivePeerDependencies:
       - bufferutil
       - supports-color
       - utf-8-validate
 
-  '@polkadot/keyring@13.4.3(@polkadot/util-crypto@13.4.3(@polkadot/util@13.4.3))(@polkadot/util@13.4.3)':
-=======
-  '@polkadot/keyring@13.4.4(@polkadot/util-crypto@13.4.4(@polkadot/util@13.4.4))(@polkadot/util@13.4.4)':
->>>>>>> f53df1f9
-    dependencies:
-      '@polkadot/util': 13.4.4
-      '@polkadot/util-crypto': 13.4.4(@polkadot/util@13.4.4)
-      tslib: 2.8.1
-
-  '@polkadot/keyring@13.4.4(@polkadot/util-crypto@13.4.4(@polkadot/util@13.4.4))(@polkadot/util@13.4.4)':
-    dependencies:
-      '@polkadot/util': 13.4.4
-      '@polkadot/util-crypto': 13.4.4(@polkadot/util@13.4.4)
-      tslib: 2.8.1
-
-  '@polkadot/networks@13.3.1':
-    dependencies:
-      '@polkadot/util': 13.3.1
-      '@substrate/ss58-registry': 1.51.0
-      tslib: 2.8.1
-
-  '@polkadot/networks@13.4.4':
-    dependencies:
-      '@polkadot/util': 13.4.4
-      '@substrate/ss58-registry': 1.51.0
-      tslib: 2.8.1
-
-  '@polkadot/networks@13.4.4':
-    dependencies:
-      '@polkadot/util': 13.4.4
-      '@substrate/ss58-registry': 1.51.0
-      tslib: 2.8.1
-
-  '@polkadot/rpc-augment@14.3.1':
-    dependencies:
-      '@polkadot/rpc-core': 14.3.1
-      '@polkadot/types': 14.3.1
-      '@polkadot/types-codec': 14.3.1
+  '@polkadot/rpc-augment@15.10.2':
+    dependencies:
+      '@polkadot/rpc-core': 15.10.2
+      '@polkadot/types': 15.10.2
+      '@polkadot/types-codec': 15.10.2
       '@polkadot/util': 13.4.4
       tslib: 2.8.1
     transitivePeerDependencies:
@@ -5296,35 +5087,11 @@
       - supports-color
       - utf-8-validate
 
-  '@polkadot/rpc-augment@15.10.2':
-    dependencies:
-      '@polkadot/rpc-core': 15.10.2
-      '@polkadot/types': 15.10.2
-      '@polkadot/types-codec': 15.10.2
-      '@polkadot/util': 13.4.4
-      tslib: 2.8.1
-    transitivePeerDependencies:
-      - bufferutil
-      - supports-color
-      - utf-8-validate
-
   '@polkadot/rpc-augment@15.3.1':
     dependencies:
       '@polkadot/rpc-core': 15.3.1
       '@polkadot/types': 15.3.1
       '@polkadot/types-codec': 15.3.1
-      '@polkadot/util': 13.4.4
-      tslib: 2.8.1
-    transitivePeerDependencies:
-      - bufferutil
-      - supports-color
-      - utf-8-validate
-
-  '@polkadot/rpc-augment@15.9.2':
-    dependencies:
-      '@polkadot/rpc-core': 15.9.2
-      '@polkadot/types': 15.9.2
-      '@polkadot/types-codec': 15.9.2
       '@polkadot/util': 13.4.4
       tslib: 2.8.1
     transitivePeerDependencies:
@@ -5363,19 +5130,6 @@
       '@polkadot/rpc-augment': 15.3.1
       '@polkadot/rpc-provider': 15.3.1
       '@polkadot/types': 15.3.1
-      '@polkadot/util': 13.4.4
-      rxjs: 7.8.1
-      tslib: 2.8.1
-    transitivePeerDependencies:
-      - bufferutil
-      - supports-color
-      - utf-8-validate
-
-  '@polkadot/rpc-core@15.9.2':
-    dependencies:
-      '@polkadot/rpc-augment': 15.9.2
-      '@polkadot/rpc-provider': 15.9.2
-      '@polkadot/types': 15.9.2
       '@polkadot/util': 13.4.4
       rxjs: 7.8.1
       tslib: 2.8.1
@@ -5447,27 +5201,6 @@
       - supports-color
       - utf-8-validate
 
-  '@polkadot/rpc-provider@15.9.2':
-    dependencies:
-      '@polkadot/keyring': 13.4.4(@polkadot/util-crypto@13.4.4(@polkadot/util@13.4.4))(@polkadot/util@13.4.4)
-      '@polkadot/types': 15.9.2
-      '@polkadot/types-support': 15.9.2
-      '@polkadot/util': 13.4.4
-      '@polkadot/util-crypto': 13.4.4(@polkadot/util@13.4.4)
-      '@polkadot/x-fetch': 13.4.4
-      '@polkadot/x-global': 13.4.4
-      '@polkadot/x-ws': 13.4.4
-      eventemitter3: 5.0.1
-      mock-socket: 9.3.1
-      nock: 13.5.6
-      tslib: 2.8.1
-    optionalDependencies:
-      '@substrate/connect': 0.8.11
-    transitivePeerDependencies:
-      - bufferutil
-      - supports-color
-      - utf-8-validate
-
   '@polkadot/types-augment@14.3.1':
     dependencies:
       '@polkadot/types': 14.3.1
@@ -5489,13 +5222,6 @@
       '@polkadot/util': 13.4.4
       tslib: 2.8.1
 
-  '@polkadot/types-augment@15.9.2':
-    dependencies:
-      '@polkadot/types': 15.9.2
-      '@polkadot/types-codec': 15.9.2
-      '@polkadot/util': 13.4.4
-      tslib: 2.8.1
-
   '@polkadot/types-codec@14.3.1':
     dependencies:
       '@polkadot/util': 13.4.4
@@ -5514,12 +5240,6 @@
       '@polkadot/x-bigint': 13.3.1
       tslib: 2.8.1
 
-  '@polkadot/types-codec@15.9.2':
-    dependencies:
-      '@polkadot/util': 13.4.4
-      '@polkadot/x-bigint': 13.4.4
-      tslib: 2.8.1
-
   '@polkadot/types-create@14.3.1':
     dependencies:
       '@polkadot/types-codec': 14.3.1
@@ -5535,12 +5255,6 @@
   '@polkadot/types-create@15.3.1':
     dependencies:
       '@polkadot/types-codec': 15.3.1
-      '@polkadot/util': 13.4.4
-      tslib: 2.8.1
-
-  '@polkadot/types-create@15.9.2':
-    dependencies:
-      '@polkadot/types-codec': 15.9.2
       '@polkadot/util': 13.4.4
       tslib: 2.8.1
 
@@ -5562,31 +5276,17 @@
       '@polkadot/util': 13.4.4
       tslib: 2.8.1
 
-  '@polkadot/types-known@15.9.2':
-    dependencies:
-      '@polkadot/networks': 13.4.4
-      '@polkadot/types': 15.9.2
-      '@polkadot/types-codec': 15.9.2
-      '@polkadot/types-create': 15.9.2
+  '@polkadot/types-support@14.3.1':
+    dependencies:
       '@polkadot/util': 13.4.4
       tslib: 2.8.1
 
-  '@polkadot/types-support@14.3.1':
+  '@polkadot/types-support@15.10.2':
     dependencies:
       '@polkadot/util': 13.4.4
       tslib: 2.8.1
 
-  '@polkadot/types-support@15.10.2':
-    dependencies:
-      '@polkadot/util': 13.4.4
-      tslib: 2.8.1
-
   '@polkadot/types-support@15.3.1':
-    dependencies:
-      '@polkadot/util': 13.4.4
-      tslib: 2.8.1
-
-  '@polkadot/types-support@15.9.2':
     dependencies:
       '@polkadot/util': 13.4.4
       tslib: 2.8.1
@@ -5624,22 +5324,7 @@
       rxjs: 7.8.1
       tslib: 2.8.1
 
-<<<<<<< HEAD
-  '@polkadot/types@15.9.2':
-    dependencies:
-      '@polkadot/keyring': 13.4.4(@polkadot/util-crypto@13.4.4(@polkadot/util@13.4.4))(@polkadot/util@13.4.4)
-      '@polkadot/types-augment': 15.9.2
-      '@polkadot/types-codec': 15.9.2
-      '@polkadot/types-create': 15.9.2
-      '@polkadot/util': 13.4.4
-      '@polkadot/util-crypto': 13.4.4(@polkadot/util@13.4.4)
-      rxjs: 7.8.1
-      tslib: 2.8.1
-
-  '@polkadot/util-crypto@13.4.3(@polkadot/util@13.4.3)':
-=======
   '@polkadot/util-crypto@13.4.4(@polkadot/util@13.4.4)':
->>>>>>> f53df1f9
     dependencies:
       '@noble/curves': 1.8.1
       '@noble/hashes': 1.7.1
@@ -5652,19 +5337,6 @@
       '@scure/base': 1.2.4
       tslib: 2.8.1
 
-  '@polkadot/util-crypto@13.4.4(@polkadot/util@13.4.4)':
-    dependencies:
-      '@noble/curves': 1.8.1
-      '@noble/hashes': 1.7.1
-      '@polkadot/networks': 13.4.4
-      '@polkadot/util': 13.4.4
-      '@polkadot/wasm-crypto': 7.4.1(@polkadot/util@13.4.4)(@polkadot/x-randomvalues@13.4.4(@polkadot/util@13.4.4)(@polkadot/wasm-util@7.4.1(@polkadot/util@13.4.4)))
-      '@polkadot/wasm-util': 7.4.1(@polkadot/util@13.4.4)
-      '@polkadot/x-bigint': 13.4.4
-      '@polkadot/x-randomvalues': 13.4.4(@polkadot/util@13.4.4)(@polkadot/wasm-util@7.4.1(@polkadot/util@13.4.4))
-      '@scure/base': 1.2.4
-      tslib: 2.8.1
-
   '@polkadot/util@13.3.1':
     dependencies:
       '@polkadot/x-bigint': 13.3.1
@@ -5685,53 +5357,19 @@
       bn.js: 5.2.1
       tslib: 2.8.1
 
-<<<<<<< HEAD
-  '@polkadot/util@13.4.4':
-    dependencies:
-      '@polkadot/x-bigint': 13.4.4
-      '@polkadot/x-global': 13.4.4
-      '@polkadot/x-textdecoder': 13.4.4
-      '@polkadot/x-textencoder': 13.4.4
-      '@types/bn.js': 5.1.6
-      bn.js: 5.2.1
-      tslib: 2.8.1
-
-  '@polkadot/wasm-bridge@7.4.1(@polkadot/util@13.4.3)(@polkadot/x-randomvalues@13.4.3(@polkadot/util@13.4.3)(@polkadot/wasm-util@7.4.1(@polkadot/util@13.4.3)))':
-=======
   '@polkadot/wasm-bridge@7.4.1(@polkadot/util@13.4.4)(@polkadot/x-randomvalues@13.4.4(@polkadot/util@13.4.4)(@polkadot/wasm-util@7.4.1(@polkadot/util@13.4.4)))':
->>>>>>> f53df1f9
     dependencies:
       '@polkadot/util': 13.4.4
       '@polkadot/wasm-util': 7.4.1(@polkadot/util@13.4.4)
       '@polkadot/x-randomvalues': 13.4.4(@polkadot/util@13.4.4)(@polkadot/wasm-util@7.4.1(@polkadot/util@13.4.4))
       tslib: 2.8.1
 
-<<<<<<< HEAD
-  '@polkadot/wasm-bridge@7.4.1(@polkadot/util@13.4.4)(@polkadot/x-randomvalues@13.4.4(@polkadot/util@13.4.4)(@polkadot/wasm-util@7.4.1(@polkadot/util@13.4.4)))':
+  '@polkadot/wasm-crypto-asmjs@7.4.1(@polkadot/util@13.4.4)':
     dependencies:
       '@polkadot/util': 13.4.4
-      '@polkadot/wasm-util': 7.4.1(@polkadot/util@13.4.4)
-      '@polkadot/x-randomvalues': 13.4.4(@polkadot/util@13.4.4)(@polkadot/wasm-util@7.4.1(@polkadot/util@13.4.4))
-      tslib: 2.8.1
-
-  '@polkadot/wasm-crypto-asmjs@7.4.1(@polkadot/util@13.4.3)':
-=======
-  '@polkadot/wasm-crypto-asmjs@7.4.1(@polkadot/util@13.4.4)':
->>>>>>> f53df1f9
-    dependencies:
-      '@polkadot/util': 13.4.4
-      tslib: 2.8.1
-
-<<<<<<< HEAD
-  '@polkadot/wasm-crypto-asmjs@7.4.1(@polkadot/util@13.4.4)':
-    dependencies:
-      '@polkadot/util': 13.4.4
-      tslib: 2.8.1
-
-  '@polkadot/wasm-crypto-init@7.4.1(@polkadot/util@13.4.3)(@polkadot/x-randomvalues@13.4.3(@polkadot/util@13.4.3)(@polkadot/wasm-util@7.4.1(@polkadot/util@13.4.3)))':
-=======
+      tslib: 2.8.1
+
   '@polkadot/wasm-crypto-init@7.4.1(@polkadot/util@13.4.4)(@polkadot/x-randomvalues@13.4.4(@polkadot/util@13.4.4)(@polkadot/wasm-util@7.4.1(@polkadot/util@13.4.4)))':
->>>>>>> f53df1f9
     dependencies:
       '@polkadot/util': 13.4.4
       '@polkadot/wasm-bridge': 7.4.1(@polkadot/util@13.4.4)(@polkadot/x-randomvalues@13.4.4(@polkadot/util@13.4.4)(@polkadot/wasm-util@7.4.1(@polkadot/util@13.4.4)))
@@ -5741,37 +5379,13 @@
       '@polkadot/x-randomvalues': 13.4.4(@polkadot/util@13.4.4)(@polkadot/wasm-util@7.4.1(@polkadot/util@13.4.4))
       tslib: 2.8.1
 
-<<<<<<< HEAD
-  '@polkadot/wasm-crypto-init@7.4.1(@polkadot/util@13.4.4)(@polkadot/x-randomvalues@13.4.4(@polkadot/util@13.4.4)(@polkadot/wasm-util@7.4.1(@polkadot/util@13.4.4)))':
-    dependencies:
-      '@polkadot/util': 13.4.4
-      '@polkadot/wasm-bridge': 7.4.1(@polkadot/util@13.4.4)(@polkadot/x-randomvalues@13.4.4(@polkadot/util@13.4.4)(@polkadot/wasm-util@7.4.1(@polkadot/util@13.4.4)))
-      '@polkadot/wasm-crypto-asmjs': 7.4.1(@polkadot/util@13.4.4)
-      '@polkadot/wasm-crypto-wasm': 7.4.1(@polkadot/util@13.4.4)
-      '@polkadot/wasm-util': 7.4.1(@polkadot/util@13.4.4)
-      '@polkadot/x-randomvalues': 13.4.4(@polkadot/util@13.4.4)(@polkadot/wasm-util@7.4.1(@polkadot/util@13.4.4))
-      tslib: 2.8.1
-
-  '@polkadot/wasm-crypto-wasm@7.4.1(@polkadot/util@13.4.3)':
-=======
   '@polkadot/wasm-crypto-wasm@7.4.1(@polkadot/util@13.4.4)':
->>>>>>> f53df1f9
     dependencies:
       '@polkadot/util': 13.4.4
       '@polkadot/wasm-util': 7.4.1(@polkadot/util@13.4.4)
       tslib: 2.8.1
 
-<<<<<<< HEAD
-  '@polkadot/wasm-crypto-wasm@7.4.1(@polkadot/util@13.4.4)':
-    dependencies:
-      '@polkadot/util': 13.4.4
-      '@polkadot/wasm-util': 7.4.1(@polkadot/util@13.4.4)
-      tslib: 2.8.1
-
-  '@polkadot/wasm-crypto@7.4.1(@polkadot/util@13.4.3)(@polkadot/x-randomvalues@13.4.3(@polkadot/util@13.4.3)(@polkadot/wasm-util@7.4.1(@polkadot/util@13.4.3)))':
-=======
   '@polkadot/wasm-crypto@7.4.1(@polkadot/util@13.4.4)(@polkadot/x-randomvalues@13.4.4(@polkadot/util@13.4.4)(@polkadot/wasm-util@7.4.1(@polkadot/util@13.4.4)))':
->>>>>>> f53df1f9
     dependencies:
       '@polkadot/util': 13.4.4
       '@polkadot/wasm-bridge': 7.4.1(@polkadot/util@13.4.4)(@polkadot/x-randomvalues@13.4.4(@polkadot/util@13.4.4)(@polkadot/wasm-util@7.4.1(@polkadot/util@13.4.4)))
@@ -5782,39 +5396,14 @@
       '@polkadot/x-randomvalues': 13.4.4(@polkadot/util@13.4.4)(@polkadot/wasm-util@7.4.1(@polkadot/util@13.4.4))
       tslib: 2.8.1
 
-<<<<<<< HEAD
-  '@polkadot/wasm-crypto@7.4.1(@polkadot/util@13.4.4)(@polkadot/x-randomvalues@13.4.4(@polkadot/util@13.4.4)(@polkadot/wasm-util@7.4.1(@polkadot/util@13.4.4)))':
+  '@polkadot/wasm-util@7.4.1(@polkadot/util@13.4.4)':
     dependencies:
       '@polkadot/util': 13.4.4
-      '@polkadot/wasm-bridge': 7.4.1(@polkadot/util@13.4.4)(@polkadot/x-randomvalues@13.4.4(@polkadot/util@13.4.4)(@polkadot/wasm-util@7.4.1(@polkadot/util@13.4.4)))
-      '@polkadot/wasm-crypto-asmjs': 7.4.1(@polkadot/util@13.4.4)
-      '@polkadot/wasm-crypto-init': 7.4.1(@polkadot/util@13.4.4)(@polkadot/x-randomvalues@13.4.4(@polkadot/util@13.4.4)(@polkadot/wasm-util@7.4.1(@polkadot/util@13.4.4)))
-      '@polkadot/wasm-crypto-wasm': 7.4.1(@polkadot/util@13.4.4)
-      '@polkadot/wasm-util': 7.4.1(@polkadot/util@13.4.4)
-      '@polkadot/x-randomvalues': 13.4.4(@polkadot/util@13.4.4)(@polkadot/wasm-util@7.4.1(@polkadot/util@13.4.4))
-      tslib: 2.8.1
-
-  '@polkadot/wasm-util@7.4.1(@polkadot/util@13.4.3)':
-=======
-  '@polkadot/wasm-util@7.4.1(@polkadot/util@13.4.4)':
->>>>>>> f53df1f9
-    dependencies:
-      '@polkadot/util': 13.4.4
-      tslib: 2.8.1
-
-  '@polkadot/wasm-util@7.4.1(@polkadot/util@13.4.4)':
-    dependencies:
-      '@polkadot/util': 13.4.4
       tslib: 2.8.1
 
   '@polkadot/x-bigint@13.3.1':
     dependencies:
       '@polkadot/x-global': 13.3.1
-      tslib: 2.8.1
-
-  '@polkadot/x-bigint@13.4.4':
-    dependencies:
-      '@polkadot/x-global': 13.4.4
       tslib: 2.8.1
 
   '@polkadot/x-bigint@13.4.4':
@@ -5834,12 +5423,6 @@
       node-fetch: 3.3.2
       tslib: 2.8.1
 
-  '@polkadot/x-fetch@13.4.4':
-    dependencies:
-      '@polkadot/x-global': 13.4.4
-      node-fetch: 3.3.2
-      tslib: 2.8.1
-
   '@polkadot/x-global@13.3.1':
     dependencies:
       tslib: 2.8.1
@@ -5848,70 +5431,36 @@
     dependencies:
       tslib: 2.8.1
 
-<<<<<<< HEAD
-  '@polkadot/x-global@13.4.4':
-    dependencies:
-      tslib: 2.8.1
-
-  '@polkadot/x-randomvalues@13.4.3(@polkadot/util@13.4.3)(@polkadot/wasm-util@7.4.1(@polkadot/util@13.4.3))':
-=======
   '@polkadot/x-randomvalues@13.4.4(@polkadot/util@13.4.4)(@polkadot/wasm-util@7.4.1(@polkadot/util@13.4.4))':
->>>>>>> f53df1f9
     dependencies:
       '@polkadot/util': 13.4.4
       '@polkadot/wasm-util': 7.4.1(@polkadot/util@13.4.4)
       '@polkadot/x-global': 13.4.4
       tslib: 2.8.1
 
-  '@polkadot/x-randomvalues@13.4.4(@polkadot/util@13.4.4)(@polkadot/wasm-util@7.4.1(@polkadot/util@13.4.4))':
-    dependencies:
-      '@polkadot/util': 13.4.4
-      '@polkadot/wasm-util': 7.4.1(@polkadot/util@13.4.4)
+  '@polkadot/x-textdecoder@13.3.1':
+    dependencies:
+      '@polkadot/x-global': 13.3.1
+      tslib: 2.8.1
+
+  '@polkadot/x-textdecoder@13.4.4':
+    dependencies:
       '@polkadot/x-global': 13.4.4
       tslib: 2.8.1
 
-  '@polkadot/x-textdecoder@13.3.1':
+  '@polkadot/x-textencoder@13.3.1':
     dependencies:
       '@polkadot/x-global': 13.3.1
       tslib: 2.8.1
 
-  '@polkadot/x-textdecoder@13.4.4':
+  '@polkadot/x-textencoder@13.4.4':
     dependencies:
       '@polkadot/x-global': 13.4.4
       tslib: 2.8.1
 
-  '@polkadot/x-textdecoder@13.4.4':
-    dependencies:
-      '@polkadot/x-global': 13.4.4
-      tslib: 2.8.1
-
-  '@polkadot/x-textencoder@13.3.1':
+  '@polkadot/x-ws@13.3.1':
     dependencies:
       '@polkadot/x-global': 13.3.1
-      tslib: 2.8.1
-
-  '@polkadot/x-textencoder@13.4.4':
-    dependencies:
-      '@polkadot/x-global': 13.4.4
-      tslib: 2.8.1
-
-  '@polkadot/x-textencoder@13.4.4':
-    dependencies:
-      '@polkadot/x-global': 13.4.4
-      tslib: 2.8.1
-
-  '@polkadot/x-ws@13.3.1':
-    dependencies:
-      '@polkadot/x-global': 13.3.1
-      tslib: 2.8.1
-      ws: 8.18.0
-    transitivePeerDependencies:
-      - bufferutil
-      - utf-8-validate
-
-  '@polkadot/x-ws@13.4.4':
-    dependencies:
-      '@polkadot/x-global': 13.4.4
       tslib: 2.8.1
       ws: 8.18.0
     transitivePeerDependencies:
