lockfileVersion: '6.0'

settings:
  autoInstallPeers: true
  excludeLinksFromLockfile: false

importers:

  .:
    devDependencies:
      '@remix-project/remixd':
        specifier: ^0.6.14
        version: 0.6.14
      turbo:
        specifier: ^1.9.4
        version: 1.9.4

  packages/api:
    dependencies:
      '@ethersproject/abi':
        specifier: ^5.7.0
        version: 5.7.0
      '@ethersproject/bytes':
        specifier: ^5.7.0
        version: 5.7.0
      '@ethersproject/providers':
        specifier: ^5.7.0
        version: 5.7.2
      '@ethersproject/units':
        specifier: ^5.7.0
        version: 5.7.0
      '@polkadot/api':
        specifier: ^10.10.1
        version: 10.10.1
      '@polkadot/types':
        specifier: ^10.10.1
        version: 10.10.1
      '@snowbridge/contract-types':
        specifier: workspace:*
        version: link:../contract-types
      '@typechain/ethers-v5':
        specifier: ^11.1.1
        version: 11.1.1(@ethersproject/abi@5.7.0)(@ethersproject/providers@5.7.2)(ethers@5.7.2)(typechain@8.3.2)(typescript@5.1.6)
      ethers:
        specifier: ^5.7.0
        version: 5.7.2
    devDependencies:
      '@types/node':
        specifier: ^18.13.0
        version: 18.16.8
      '@typescript-eslint/eslint-plugin':
        specifier: ^5.42.0
        version: 5.42.0(@typescript-eslint/parser@5.42.0)(eslint@8.26.0)(typescript@5.1.6)
      '@typescript-eslint/parser':
        specifier: ^5.42.0
        version: 5.42.0(eslint@8.26.0)(typescript@5.1.6)
      eslint:
        specifier: ^8.26.0
        version: 8.26.0
      eslint-config-prettier:
        specifier: ^8.5.0
        version: 8.5.0(eslint@8.26.0)
      prettier:
        specifier: ^2.7.1
        version: 2.7.1
      ts-node:
        specifier: ^10.9.1
        version: 10.9.1(@types/node@18.16.8)(typescript@5.1.6)
      tsconfig-paths:
        specifier: ^4.2.0
        version: 4.2.0
      typescript:
        specifier: ^5.1.6
        version: 5.1.6

  packages/contract-types:
    dependencies:
      ethers:
        specifier: ^6.9.0
        version: 6.9.0
    devDependencies:
      '@typechain/ethers-v6':
        specifier: ^0.5.1
        version: 0.5.1(ethers@6.9.0)(typechain@8.3.2)(typescript@5.1.6)
      '@types/node':
        specifier: ^18.13.0
        version: 18.16.8
      ts-node:
        specifier: ^10.9.1
        version: 10.9.1(@types/node@18.16.8)(typescript@5.1.6)
      typechain:
        specifier: ^8.3.2
        version: 8.3.2(typescript@5.1.6)
      typescript:
        specifier: ^5.1.6
        version: 5.1.6

  packages/test:
    devDependencies:
      '@polkadot/api':
        specifier: ^10.11.1
        version: 10.11.1
      '@polkadot/api-cli':
        specifier: ^0.56.1
        version: 0.56.1
      '@polkadot/keyring':
        specifier: ^12.6.1
        version: 12.6.1(@polkadot/util-crypto@12.6.1)(@polkadot/util@12.6.1)
      '@polkadot/types':
        specifier: ^10.11.1
        version: 10.11.1
      '@polkadot/util':
        specifier: ^12.6.1
        version: 12.6.1
      '@polkadot/util-crypto':
        specifier: ^12.6.1
        version: 12.6.1(@polkadot/util@12.6.1)
      '@types/keccak':
        specifier: ^3.0.1
        version: 3.0.1
      '@types/node':
        specifier: ^18.16.8
        version: 18.16.8
      '@types/yargs':
        specifier: ^17.0.24
        version: 17.0.24
      '@zombienet/cli':
        specifier: ^1.3.86
        version: 1.3.86(@polkadot/util@12.6.1)(@types/node@18.16.8)
      bignumber.js:
        specifier: ^9.1.1
        version: 9.1.1
      bn.js:
        specifier: ^5.2.1
        version: 5.2.1
      c-kzg:
        specifier: ^1.1.3
        version: 1.1.3
      chai:
        specifier: ^4.3.7
        version: 4.3.7
      chai-as-promised:
        specifier: ^7.1.1
        version: 7.1.1(chai@4.3.7)
      chai-bignumber:
        specifier: ^3.1.0
        version: 3.1.0
      esm:
        specifier: ^3.2.25
        version: 3.2.25
      ethers:
        specifier: ^5.7.2
        version: 5.7.2
      fastify:
        specifier: 4.24.3
        version: 4.24.3
      keccak:
        specifier: ^3.0.3
        version: 3.0.3
      mocha:
        specifier: ^8.4.0
        version: 8.4.0
      node-fetch:
        specifier: ^3.3.1
        version: 3.3.1
      rlp:
        specifier: ^2.2.7
        version: 2.2.7
      ts-node:
        specifier: ^10.9.1
        version: 10.9.1(@types/node@18.16.8)(typescript@4.9.5)
      typescript:
        specifier: ^4.9.5
        version: 4.9.5
      ws:
        specifier: ^7.5.9
        version: 7.5.9
      yargs:
        specifier: ^17.7.2
        version: 17.7.2

  packages/test-helpers:
    dependencies:
      '@ethersproject/abi':
        specifier: ^5.0.0
        version: 5.7.0
      '@ethersproject/bytes':
        specifier: ^5.0.0
        version: 5.7.0
      '@ethersproject/providers':
        specifier: ^5.4.7
        version: 5.7.2
      '@ethersproject/units':
        specifier: ^5.4.7
        version: 5.7.0
      '@polkadot/api':
        specifier: ^10.10.1
        version: 10.10.1
      '@polkadot/types':
        specifier: ^10.10.1
        version: 10.10.1
      '@polkadot/types-codec':
        specifier: ^10.9.1
        version: 10.9.1
      '@snowbridge/contract-types':
        specifier: workspace:*
        version: link:../contract-types
      '@typechain/ethers-v5':
        specifier: ^10.1.1
        version: 10.1.1(@ethersproject/abi@5.7.0)(@ethersproject/bytes@5.7.0)(@ethersproject/providers@5.7.2)(ethers@5.7.2)(typechain@8.3.2)(typescript@5.1.6)
      '@types/keccak':
        specifier: ^3.0.1
        version: 3.0.1
      '@types/lodash':
        specifier: ^4.14.186
        version: 4.14.187
      '@types/node':
        specifier: ^18.13.0
        version: 18.16.8
      '@types/secp256k1':
        specifier: ^4.0.3
        version: 4.0.3
      '@types/seedrandom':
        specifier: ^3.0.2
        version: 3.0.2
      bitfield:
        specifier: ^4.1.0
        version: 4.1.0
      ethereumjs-abi:
        specifier: ^0.6.8
        version: 0.6.8
      ethereumjs-util:
        specifier: ^7.0.10
        version: 7.1.5
      ethers:
        specifier: ^5.7.2
        version: 5.7.2
      keccak:
        specifier: ^3.0.2
        version: 3.0.3
      lodash:
        specifier: ^4.17.21
        version: 4.17.21
      merkletreejs:
        specifier: ^0.2.18
        version: 0.2.32
      rlp:
        specifier: ^2.2.6
        version: 2.2.7
      secp256k1:
        specifier: ^4.0.2
        version: 4.0.3
      seedrandom:
        specifier: ^3.0.5
        version: 3.0.5
    devDependencies:
      '@typescript-eslint/eslint-plugin':
        specifier: ^5.42.0
        version: 5.42.0(@typescript-eslint/parser@5.42.0)(eslint@8.26.0)(typescript@5.1.6)
      '@typescript-eslint/parser':
        specifier: ^5.42.0
        version: 5.42.0(eslint@8.26.0)(typescript@5.1.6)
      eslint:
        specifier: ^8.26.0
        version: 8.26.0
      eslint-config-prettier:
        specifier: ^8.5.0
        version: 8.5.0(eslint@8.26.0)
      ts-node:
        specifier: ^10.9.1
        version: 10.9.1(@types/node@18.16.8)(typescript@5.1.6)
      tsconfig-paths:
        specifier: ^4.2.0
        version: 4.2.0
      typescript:
        specifier: ^5.1.6
        version: 5.1.6

packages:

<<<<<<< HEAD
=======
  /@achingbrain/ip-address@8.1.0:
    resolution: {integrity: sha512-Zus4vMKVRDm+R1o0QJNhD0PD/8qRGO3Zx8YPsFG5lANt5utVtGg3iHVGBSAF80TfQmhi8rP+Kg/OigdxY0BXHw==}
    engines: {node: '>= 12'}
    dependencies:
      jsbn: 1.1.0
      sprintf-js: 1.1.2
    dev: true

  /@achingbrain/nat-port-mapper@1.0.8:
    resolution: {integrity: sha512-FKiV8cAfpjJd6GG4E+iuShnJIpj8Ro36lKlfyMlYepXlmID0q5h7pTG5ha61FHigpouT3CQc5ZTAwXiDsVCSCA==}
    engines: {node: '>=16.0.0', npm: '>=7.0.0'}
    dependencies:
      '@achingbrain/ssdp': 4.0.4
      '@libp2p/logger': 2.0.7
      default-gateway: 6.0.3
      err-code: 3.0.1
      it-first: 3.0.2
      p-defer: 4.0.0
      p-timeout: 5.1.0
      xml2js: 0.5.0
    transitivePeerDependencies:
      - supports-color
    dev: true

  /@achingbrain/ssdp@4.0.4:
    resolution: {integrity: sha512-fY/ShiYJmhLdr45Vn2+f88xTqZjBSH3X3F+EJu/89cjB1JIkMCVtD5CQaaS38YknIL8cEcNhjMZM4cdE3ckSSQ==}
    engines: {node: '>=16.0.0', npm: '>=7.0.0'}
    dependencies:
      event-iterator: 2.0.0
      freeport-promise: 2.0.0
      merge-options: 3.0.4
      xml2js: 0.5.0
    dev: true

  /@adraffy/ens-normalize@1.10.0:
    resolution: {integrity: sha512-nA9XHtlAkYfJxY7bce8DcN7eKxWWCWkU+1GR9d+U6MbNpfwQp8TI7vqOsBsMcHoT4mBu2kypKoSKnghEzOOq5Q==}

  /@chainsafe/as-chacha20poly1305@0.1.0:
    resolution: {integrity: sha512-BpNcL8/lji/GM3+vZ/bgRWqJ1q5kwvTFmGPk7pxm/QQZDbaMI98waOHjEymTjq2JmdD/INdNBFOVSyJofXg7ew==}
    dev: true

  /@chainsafe/as-sha256@0.3.1:
    resolution: {integrity: sha512-hldFFYuf49ed7DAakWVXSJODuq3pzJEguD8tQ7h+sGkM18vja+OFoJI9krnGmgzyuZC2ETX0NOIcCTy31v2Mtg==}
    dev: true

  /@chainsafe/bls-hd-key@0.2.1:
    resolution: {integrity: sha512-FGmRLcOd9KxfH9q7x+FT20lJy9ooQ/Xd5fFLFGpPaf9GW4AnE0oGPGakPuV5//g8db7OzZ3ZfVMKtB4M7qq/wA==}
    dependencies:
      assert: 2.0.0
      bcrypto: 5.4.0
      bn.js: 5.2.1
      buffer: 5.7.1
    dev: true

  /@chainsafe/bls-hd-key@0.3.0:
    resolution: {integrity: sha512-LsYYnfBEEmqGFPDm8hQN3Kc+v9wPFnhn+CToD403KEynUiUSHKLAf5B6UCY5eooShDOcaGCUgAUhIw1CmpEf3Q==}
    dependencies:
      '@noble/hashes': 1.3.1
    dev: true

  /@chainsafe/bls-keygen@0.3.0:
    resolution: {integrity: sha512-5Iq6E5E987hyio74G1fXPYI3t9iVeHxRX1tDMpnCV9T82rPz061yFsMz3W3aXE26+k6+fcz0bsYX3ijOizkx+A==}
    dependencies:
      '@chainsafe/bls-hd-key': 0.2.1
      bip39: 3.1.0
      buffer: 5.7.1
      randombytes: 2.1.0
    dev: true

  /@chainsafe/bls-keygen@0.4.0:
    resolution: {integrity: sha512-wqtuj4G/sWpIugJW1mb/nSTwcTuZKqB3DS3ANUIOn7pva8EB6LfxgIL34o4qk3lti/8Mdxqtqc2n4xRszrNdzA==}
    dependencies:
      '@chainsafe/bls-hd-key': 0.3.0
      '@noble/hashes': 1.3.1
      '@scure/bip39': 1.2.0
    dev: true

  /@chainsafe/bls-keystore@2.0.0:
    resolution: {integrity: sha512-XGtgGKdjYqKP09SUsfwaStsYuWuXB56/614dC1XhggG4LH8KTrFOjxb9SkS+T1BUu5doCXd9YA+gNLy01zv+Ww==}
    dependencies:
      ajv: 6.12.6
      buffer: 5.7.1
      ethereum-cryptography: 0.1.3
      uuid: 3.4.0
    dev: true

  /@chainsafe/bls@7.1.1(@chainsafe/blst@0.2.8):
    resolution: {integrity: sha512-56hjFJujW0Z0Ntkr8y22xIAfT4SChYWQtCGM8dfUMkWWX8xLOXkhBFFSNTvPXA5cBlsFlo102CtBo+6A60II2w==}
    engines: {node: '>=14.8.0'}
    peerDependencies:
      '@chainsafe/blst': ^0.2.4
    dependencies:
      '@chainsafe/bls-keygen': 0.4.0
      '@chainsafe/blst': 0.2.8
      bls-eth-wasm: 0.4.8
      randombytes: 2.1.0
    dev: true

  /@chainsafe/blst@0.2.8:
    resolution: {integrity: sha512-f3uXSSJcQ+go7qIh9uYZfMaWeA2+XiU8QhRUKor6aqYjVT6N2JdEip3hbVbJu7BIr/qSWOKRQEeGMVNvNfwJQQ==}
    requiresBuild: true
    dependencies:
      node-fetch: 2.6.11
      node-gyp: 8.4.1
    transitivePeerDependencies:
      - bluebird
      - encoding
      - supports-color
    dev: true

  /@chainsafe/discv5@3.0.0:
    resolution: {integrity: sha512-NqRjJ9tfD8bbxCo6oI2y+Ih1fBlHmIs8l19f5ca5lY61nfISLKMUO+uCvJ6mguqcSzz0zxSsp5dmzhJ0E+J+HA==}
    dependencies:
      '@libp2p/crypto': 1.0.17
      '@libp2p/interface-peer-discovery': 1.1.1
      '@libp2p/interface-peer-id': 2.0.2
      '@libp2p/interface-peer-info': 1.0.10
      '@libp2p/interfaces': 3.3.2
      '@libp2p/peer-id': 2.0.3
      '@multiformats/multiaddr': 11.6.1
      base64url: 3.0.1
      bcrypto: 5.4.0
      bigint-buffer: 1.1.5
      debug: 4.3.4(supports-color@8.1.1)
      dgram: 1.0.1
      err-code: 3.0.1
      rlp: 2.2.7
      strict-event-emitter-types: 2.0.0
      varint: 6.0.0
    transitivePeerDependencies:
      - supports-color
    dev: true

  /@chainsafe/fast-crc32c@4.0.0:
    resolution: {integrity: sha512-N4gUwrL3yGgLgbXsCZObUh+RZw9aIA1yQ41yH/2V4MFYUj90LCTv8IfZmqIes5VLcEQ2kgPSs34OTmQRrG4PHQ==}
    optionalDependencies:
      '@node-rs/crc32': 1.7.0
    dev: true

  /@chainsafe/is-ip@2.0.1:
    resolution: {integrity: sha512-nqSJ8u2a1Rv9FYbyI8qpDhTYujaKEyLknNrTejLYoSWmdeg+2WB7R6BZqPZYfrJzDxVi3rl6ZQuoaEvpKRZWgQ==}
    dev: true

  /@chainsafe/libp2p-gossipsub@6.3.0:
    resolution: {integrity: sha512-yRgMB5JpyPROjmhOeOmzJUAKci19qBEnpH80201f8JkkviUJo7+X8i3MUkammlbFg0VhaTKBT98Osbko9+rT1w==}
    engines: {npm: '>=8.7.0'}
    dependencies:
      '@libp2p/crypto': 1.0.17
      '@libp2p/interface-connection': 4.0.0
      '@libp2p/interface-connection-manager': 1.5.0
      '@libp2p/interface-keys': 1.0.8
      '@libp2p/interface-peer-id': 2.0.2
      '@libp2p/interface-peer-store': 1.2.9
      '@libp2p/interface-pubsub': 3.0.7
      '@libp2p/interface-registrar': 2.0.12
      '@libp2p/interfaces': 3.3.2
      '@libp2p/logger': 2.0.7
      '@libp2p/peer-id': 2.0.3
      '@libp2p/peer-record': 5.0.3
      '@libp2p/pubsub': 6.0.6
      '@libp2p/topology': 4.0.1
      '@multiformats/multiaddr': 12.1.3
      abortable-iterator: 4.0.3
      denque: 1.5.1
      it-length-prefixed: 8.0.4
      it-pipe: 2.0.5
      it-pushable: 3.1.3
      multiformats: 11.0.2
      protobufjs: 6.11.3
      uint8arraylist: 2.4.3
      uint8arrays: 4.0.3
    transitivePeerDependencies:
      - supports-color
    dev: true

  /@chainsafe/libp2p-noise@11.0.4:
    resolution: {integrity: sha512-X7kA6a3/QPFxNFwgUJ8vubDu5qBDcDT0nhD+jL7g60IFKZu//HFH7oqsNCZa12yx0oR1fEYOR62iHDt2GHyWBQ==}
    engines: {node: '>=16.0.0', npm: '>=7.0.0'}
    dependencies:
      '@libp2p/crypto': 1.0.17
      '@libp2p/interface-connection-encrypter': 3.0.6
      '@libp2p/interface-keys': 1.0.8
      '@libp2p/interface-metrics': 4.0.8
      '@libp2p/interface-peer-id': 2.0.2
      '@libp2p/logger': 2.0.7
      '@libp2p/peer-id': 2.0.3
      '@stablelib/chacha20poly1305': 1.0.1
      '@stablelib/hkdf': 1.0.1
      '@stablelib/sha256': 1.0.1
      '@stablelib/x25519': 1.0.3
      it-length-prefixed: 8.0.4
      it-pair: 2.0.6
      it-pb-stream: 3.2.1
      it-pipe: 2.0.5
      it-stream-types: 1.0.5
      protons-runtime: 5.0.0(uint8arraylist@2.4.3)
      uint8arraylist: 2.4.3
      uint8arrays: 4.0.3
    transitivePeerDependencies:
      - supports-color
    dev: true

  /@chainsafe/lodestar@1.8.0(c-kzg@1.1.3)(fastify@4.24.3):
    resolution: {integrity: sha512-ckFCz6bx1nteXrHaAOcQoEFfu1sdnW6hyMuzZv2ugd6SLHgrmmSkDa7kka2e8TcFJVJtqrXDohTd09muOWtBjg==}
    hasBin: true
    dependencies:
      '@chainsafe/as-sha256': 0.3.1
      '@chainsafe/bls': 7.1.1(@chainsafe/blst@0.2.8)
      '@chainsafe/bls-keygen': 0.3.0
      '@chainsafe/bls-keystore': 2.0.0
      '@chainsafe/blst': 0.2.8
      '@chainsafe/discv5': 3.0.0
      '@chainsafe/ssz': 0.10.2
      '@libp2p/peer-id-factory': 2.0.3
      '@lodestar/api': 1.8.0(fastify@4.24.3)
      '@lodestar/beacon-node': 1.8.0(@chainsafe/blst@0.2.8)(c-kzg@1.1.3)
      '@lodestar/config': 1.8.0
      '@lodestar/db': 1.8.0
      '@lodestar/light-client': 1.8.0(@chainsafe/blst@0.2.8)(fastify@4.24.3)
      '@lodestar/params': 1.8.0
      '@lodestar/state-transition': 1.8.0(@chainsafe/blst@0.2.8)
      '@lodestar/types': 1.8.0
      '@lodestar/utils': 1.8.0
      '@lodestar/validator': 1.8.0(@chainsafe/blst@0.2.8)(fastify@4.24.3)
      '@multiformats/multiaddr': 11.6.1
      '@types/lockfile': 1.0.2
      bip39: 3.1.0
      deepmerge: 4.3.1
      ethers: 5.7.2
      expand-tilde: 2.0.2
      find-up: 6.3.0
      got: 12.4.1
      inquirer: 9.2.5
      js-yaml: 4.1.0
      lockfile: 1.0.4
      lodash: 4.17.21
      prom-client: 14.2.0
      rimraf: 4.4.1
      source-map-support: 0.5.21
      uint8arrays: 4.0.3
      uuidv4: 6.2.13
      winston: 3.8.2
      winston-daily-rotate-file: 4.7.1(winston@3.8.2)
      winston-transport: 4.5.0
      yargs: 17.7.2
    transitivePeerDependencies:
      - bluebird
      - bufferutil
      - c-kzg
      - encoding
      - fastify
      - supports-color
      - utf-8-validate
    dev: true

  /@chainsafe/netmask@2.0.0:
    resolution: {integrity: sha512-I3Z+6SWUoaljh3TBzCnCxjlUyN8tA+NAk5L6m9IxvCf1BENQTePzPMis97CoN/iMW1St3WN+AWCCRp+TTBRiDg==}
    dependencies:
      '@chainsafe/is-ip': 2.0.1
    dev: true

  /@chainsafe/persistent-merkle-tree@0.5.0:
    resolution: {integrity: sha512-l0V1b5clxA3iwQLXP40zYjyZYospQLZXzBVIhhr9kDg/1qHZfzzHw0jj4VPBijfYCArZDlPkRi1wZaV2POKeuw==}
    dependencies:
      '@chainsafe/as-sha256': 0.3.1
    dev: true

  /@chainsafe/persistent-ts@0.19.1:
    resolution: {integrity: sha512-fUFFFFxdcpYkMAHnjm83EYL/R/smtVmEkJr3FGSI6dwPk4ue9rXjEHf7FTd3V8AbVOcTJGriN4cYf2V+HOYkjQ==}
    dev: true

  /@chainsafe/snappy-stream@5.1.2:
    resolution: {integrity: sha512-zNhIzEL5k86y6qzXDF6nUIvHGON3SyQK7Vo63jvKyY5AlBJkupVDW8qnbQ9X0vfzw0w79VFYGfv7NXwtb2u4dg==}
    dependencies:
      '@chainsafe/fast-crc32c': 4.0.0
      bl: 1.2.3
      buffer-alloc: 1.2.0
      buffer-equal: 1.0.0
      buffer-from: 1.1.2
      snappy: 6.3.5
    dev: true

  /@chainsafe/ssz@0.10.2:
    resolution: {integrity: sha512-/NL3Lh8K+0q7A3LsiFq09YXS9fPE+ead2rr7vM2QK8PLzrNsw3uqrif9bpRX5UxgeRjM+vYi+boCM3+GM4ovXg==}
    dependencies:
      '@chainsafe/as-sha256': 0.3.1
      '@chainsafe/persistent-merkle-tree': 0.5.0
    dev: true

  /@chainsafe/threads@1.10.0:
    resolution: {integrity: sha512-1PRtW3s5welk2WUAMN0bjEGtQ3PSqLWAxlMTSeOYJ2NV+bgNgi8PsALX/xEiB/CHd8XG5gS2BlmYZ+Q3b4wR7Q==}
    dependencies:
      callsites: 3.1.0
      debug: 4.3.4(supports-color@8.1.1)
      is-observable: 2.1.0
      observable-fns: 0.6.1
    optionalDependencies:
      tiny-worker: 2.3.0
    transitivePeerDependencies:
      - supports-color
    dev: true

>>>>>>> d05bc9da
  /@colors/colors@1.5.0:
    resolution: {integrity: sha512-ooWCrlZP11i8GImSjTHYHLkvFDP48nS4+204nGb1RiX/WXYHmJA2III9/e2DWVabCESdW7hBAEzHRqUn9OUVvQ==}
    engines: {node: '>=0.1.90'}
    requiresBuild: true
    dev: true
    optional: true

  /@cspotcode/source-map-support@0.8.1:
    resolution: {integrity: sha512-IchNf6dN4tHoMFIn/7OE8LWZ19Y6q/67Bmf6vnGREv8RSbBVb9LPJxEcnwrcwX6ixSvaiGoomAUvu4YSxXrVgw==}
    engines: {node: '>=12'}
    dependencies:
      '@jridgewell/trace-mapping': 0.3.9
    dev: true

  /@eslint/eslintrc@1.3.3:
    resolution: {integrity: sha512-uj3pT6Mg+3t39fvLrj8iuCIJ38zKO9FpGtJ4BBJebJhEwjoT+KLVNCcHT5QC9NGRIEi7fZ0ZR8YRb884auB4Lg==}
    engines: {node: ^12.22.0 || ^14.17.0 || >=16.0.0}
    dependencies:
      ajv: 6.12.6
      debug: 4.3.4(supports-color@8.1.1)
      espree: 9.5.2
      globals: 13.20.0
      ignore: 5.2.4
      import-fresh: 3.3.0
      js-yaml: 4.1.0
      minimatch: 3.1.2
      strip-json-comments: 3.1.1
    transitivePeerDependencies:
      - supports-color
    dev: true

  /@ethersproject/abi@5.7.0:
    resolution: {integrity: sha512-351ktp42TiRcYB3H1OP8yajPeAQstMW/yCFokj/AthP9bLHzQFPlOrxOcwYEDkUAICmOHljvN4K39OMTMUa9RA==}
    dependencies:
      '@ethersproject/address': 5.7.0
      '@ethersproject/bignumber': 5.7.0
      '@ethersproject/bytes': 5.7.0
      '@ethersproject/constants': 5.7.0
      '@ethersproject/hash': 5.7.0
      '@ethersproject/keccak256': 5.7.0
      '@ethersproject/logger': 5.7.0
      '@ethersproject/properties': 5.7.0
      '@ethersproject/strings': 5.7.0

  /@ethersproject/abstract-provider@5.7.0:
    resolution: {integrity: sha512-R41c9UkchKCpAqStMYUpdunjo3pkEvZC3FAwZn5S5MGbXoMQOHIdHItezTETxAO5bevtMApSyEhn9+CHcDsWBw==}
    dependencies:
      '@ethersproject/bignumber': 5.7.0
      '@ethersproject/bytes': 5.7.0
      '@ethersproject/logger': 5.7.0
      '@ethersproject/networks': 5.7.1
      '@ethersproject/properties': 5.7.0
      '@ethersproject/transactions': 5.7.0
      '@ethersproject/web': 5.7.1

  /@ethersproject/abstract-signer@5.7.0:
    resolution: {integrity: sha512-a16V8bq1/Cz+TGCkE2OPMTOUDLS3grCpdjoJCYNnVBbdYEMSgKrU0+B90s8b6H+ByYTBZN7a3g76jdIJi7UfKQ==}
    dependencies:
      '@ethersproject/abstract-provider': 5.7.0
      '@ethersproject/bignumber': 5.7.0
      '@ethersproject/bytes': 5.7.0
      '@ethersproject/logger': 5.7.0
      '@ethersproject/properties': 5.7.0

  /@ethersproject/address@5.7.0:
    resolution: {integrity: sha512-9wYhYt7aghVGo758POM5nqcOMaE168Q6aRLJZwUmiqSrAungkG74gSSeKEIR7ukixesdRZGPgVqme6vmxs1fkA==}
    dependencies:
      '@ethersproject/bignumber': 5.7.0
      '@ethersproject/bytes': 5.7.0
      '@ethersproject/keccak256': 5.7.0
      '@ethersproject/logger': 5.7.0
      '@ethersproject/rlp': 5.7.0

  /@ethersproject/base64@5.7.0:
    resolution: {integrity: sha512-Dr8tcHt2mEbsZr/mwTPIQAf3Ai0Bks/7gTw9dSqk1mQvhW3XvRlmDJr/4n+wg1JmCl16NZue17CDh8xb/vZ0sQ==}
    dependencies:
      '@ethersproject/bytes': 5.7.0

  /@ethersproject/basex@5.7.0:
    resolution: {integrity: sha512-ywlh43GwZLv2Voc2gQVTKBoVQ1mti3d8HK5aMxsfu/nRDnMmNqaSJ3r3n85HBByT8OpoY96SXM1FogC533T4zw==}
    dependencies:
      '@ethersproject/bytes': 5.7.0
      '@ethersproject/properties': 5.7.0

  /@ethersproject/bignumber@5.7.0:
    resolution: {integrity: sha512-n1CAdIHRWjSucQO3MC1zPSVgV/6dy/fjL9pMrPP9peL+QxEg9wOsVqwD4+818B6LUEtaXzVHQiuivzRoxPxUGw==}
    dependencies:
      '@ethersproject/bytes': 5.7.0
      '@ethersproject/logger': 5.7.0
      bn.js: 5.2.1

  /@ethersproject/bytes@5.7.0:
    resolution: {integrity: sha512-nsbxwgFXWh9NyYWo+U8atvmMsSdKJprTcICAkvbBffT75qDocbuggBU0SJiVK2MuTrp0q+xvLkTnGMPK1+uA9A==}
    dependencies:
      '@ethersproject/logger': 5.7.0

  /@ethersproject/constants@5.7.0:
    resolution: {integrity: sha512-DHI+y5dBNvkpYUMiRQyxRBYBefZkJfo70VUkUAsRjcPs47muV9evftfZ0PJVCXYbAiCgght0DtcF9srFQmIgWA==}
    dependencies:
      '@ethersproject/bignumber': 5.7.0

  /@ethersproject/contracts@5.7.0:
    resolution: {integrity: sha512-5GJbzEU3X+d33CdfPhcyS+z8MzsTrBGk/sc+G+59+tPa9yFkl6HQ9D6L0QMgNTA9q8dT0XKxxkyp883XsQvbbg==}
    dependencies:
      '@ethersproject/abi': 5.7.0
      '@ethersproject/abstract-provider': 5.7.0
      '@ethersproject/abstract-signer': 5.7.0
      '@ethersproject/address': 5.7.0
      '@ethersproject/bignumber': 5.7.0
      '@ethersproject/bytes': 5.7.0
      '@ethersproject/constants': 5.7.0
      '@ethersproject/logger': 5.7.0
      '@ethersproject/properties': 5.7.0
      '@ethersproject/transactions': 5.7.0

  /@ethersproject/hash@5.7.0:
    resolution: {integrity: sha512-qX5WrQfnah1EFnO5zJv1v46a8HW0+E5xuBBDTwMFZLuVTx0tbU2kkx15NqdjxecrLGatQN9FGQKpb1FKdHCt+g==}
    dependencies:
      '@ethersproject/abstract-signer': 5.7.0
      '@ethersproject/address': 5.7.0
      '@ethersproject/base64': 5.7.0
      '@ethersproject/bignumber': 5.7.0
      '@ethersproject/bytes': 5.7.0
      '@ethersproject/keccak256': 5.7.0
      '@ethersproject/logger': 5.7.0
      '@ethersproject/properties': 5.7.0
      '@ethersproject/strings': 5.7.0

  /@ethersproject/hdnode@5.7.0:
    resolution: {integrity: sha512-OmyYo9EENBPPf4ERhR7oj6uAtUAhYGqOnIS+jE5pTXvdKBS99ikzq1E7Iv0ZQZ5V36Lqx1qZLeak0Ra16qpeOg==}
    dependencies:
      '@ethersproject/abstract-signer': 5.7.0
      '@ethersproject/basex': 5.7.0
      '@ethersproject/bignumber': 5.7.0
      '@ethersproject/bytes': 5.7.0
      '@ethersproject/logger': 5.7.0
      '@ethersproject/pbkdf2': 5.7.0
      '@ethersproject/properties': 5.7.0
      '@ethersproject/sha2': 5.7.0
      '@ethersproject/signing-key': 5.7.0
      '@ethersproject/strings': 5.7.0
      '@ethersproject/transactions': 5.7.0
      '@ethersproject/wordlists': 5.7.0

  /@ethersproject/json-wallets@5.7.0:
    resolution: {integrity: sha512-8oee5Xgu6+RKgJTkvEMl2wDgSPSAQ9MB/3JYjFV9jlKvcYHUXZC+cQp0njgmxdHkYWn8s6/IqIZYm0YWCjO/0g==}
    dependencies:
      '@ethersproject/abstract-signer': 5.7.0
      '@ethersproject/address': 5.7.0
      '@ethersproject/bytes': 5.7.0
      '@ethersproject/hdnode': 5.7.0
      '@ethersproject/keccak256': 5.7.0
      '@ethersproject/logger': 5.7.0
      '@ethersproject/pbkdf2': 5.7.0
      '@ethersproject/properties': 5.7.0
      '@ethersproject/random': 5.7.0
      '@ethersproject/strings': 5.7.0
      '@ethersproject/transactions': 5.7.0
      aes-js: 3.0.0
      scrypt-js: 3.0.1

  /@ethersproject/keccak256@5.7.0:
    resolution: {integrity: sha512-2UcPboeL/iW+pSg6vZ6ydF8tCnv3Iu/8tUmLLzWWGzxWKFFqOBQFLo6uLUv6BDrLgCDfN28RJ/wtByx+jZ4KBg==}
    dependencies:
      '@ethersproject/bytes': 5.7.0
      js-sha3: 0.8.0

  /@ethersproject/logger@5.7.0:
    resolution: {integrity: sha512-0odtFdXu/XHtjQXJYA3u9G0G8btm0ND5Cu8M7i5vhEcE8/HmF4Lbdqanwyv4uQTr2tx6b7fQRmgLrsnpQlmnig==}

  /@ethersproject/networks@5.7.1:
    resolution: {integrity: sha512-n/MufjFYv3yFcUyfhnXotyDlNdFb7onmkSy8aQERi2PjNcnWQ66xXxa3XlS8nCcA8aJKJjIIMNJTC7tu80GwpQ==}
    dependencies:
      '@ethersproject/logger': 5.7.0

  /@ethersproject/pbkdf2@5.7.0:
    resolution: {integrity: sha512-oR/dBRZR6GTyaofd86DehG72hY6NpAjhabkhxgr3X2FpJtJuodEl2auADWBZfhDHgVCbu3/H/Ocq2uC6dpNjjw==}
    dependencies:
      '@ethersproject/bytes': 5.7.0
      '@ethersproject/sha2': 5.7.0

  /@ethersproject/properties@5.7.0:
    resolution: {integrity: sha512-J87jy8suntrAkIZtecpxEPxY//szqr1mlBaYlQ0r4RCaiD2hjheqF9s1LVE8vVuJCXisjIP+JgtK/Do54ej4Sw==}
    dependencies:
      '@ethersproject/logger': 5.7.0

  /@ethersproject/providers@5.7.2:
    resolution: {integrity: sha512-g34EWZ1WWAVgr4aptGlVBF8mhl3VWjv+8hoAnzStu8Ah22VHBsuGzP17eb6xDVRzw895G4W7vvx60lFFur/1Rg==}
    dependencies:
      '@ethersproject/abstract-provider': 5.7.0
      '@ethersproject/abstract-signer': 5.7.0
      '@ethersproject/address': 5.7.0
      '@ethersproject/base64': 5.7.0
      '@ethersproject/basex': 5.7.0
      '@ethersproject/bignumber': 5.7.0
      '@ethersproject/bytes': 5.7.0
      '@ethersproject/constants': 5.7.0
      '@ethersproject/hash': 5.7.0
      '@ethersproject/logger': 5.7.0
      '@ethersproject/networks': 5.7.1
      '@ethersproject/properties': 5.7.0
      '@ethersproject/random': 5.7.0
      '@ethersproject/rlp': 5.7.0
      '@ethersproject/sha2': 5.7.0
      '@ethersproject/strings': 5.7.0
      '@ethersproject/transactions': 5.7.0
      '@ethersproject/web': 5.7.1
      bech32: 1.1.4
      ws: 7.4.6
    transitivePeerDependencies:
      - bufferutil
      - utf-8-validate

  /@ethersproject/random@5.7.0:
    resolution: {integrity: sha512-19WjScqRA8IIeWclFme75VMXSBvi4e6InrUNuaR4s5pTF2qNhcGdCUwdxUVGtDDqC00sDLCO93jPQoDUH4HVmQ==}
    dependencies:
      '@ethersproject/bytes': 5.7.0
      '@ethersproject/logger': 5.7.0

  /@ethersproject/rlp@5.7.0:
    resolution: {integrity: sha512-rBxzX2vK8mVF7b0Tol44t5Tb8gomOHkj5guL+HhzQ1yBh/ydjGnpw6at+X6Iw0Kp3OzzzkcKp8N9r0W4kYSs9w==}
    dependencies:
      '@ethersproject/bytes': 5.7.0
      '@ethersproject/logger': 5.7.0

  /@ethersproject/sha2@5.7.0:
    resolution: {integrity: sha512-gKlH42riwb3KYp0reLsFTokByAKoJdgFCwI+CCiX/k+Jm2mbNs6oOaCjYQSlI1+XBVejwH2KrmCbMAT/GnRDQw==}
    dependencies:
      '@ethersproject/bytes': 5.7.0
      '@ethersproject/logger': 5.7.0
      hash.js: 1.1.7

  /@ethersproject/signing-key@5.7.0:
    resolution: {integrity: sha512-MZdy2nL3wO0u7gkB4nA/pEf8lu1TlFswPNmy8AiYkfKTdO6eXBJyUdmHO/ehm/htHw9K/qF8ujnTyUAD+Ry54Q==}
    dependencies:
      '@ethersproject/bytes': 5.7.0
      '@ethersproject/logger': 5.7.0
      '@ethersproject/properties': 5.7.0
      bn.js: 5.2.1
      elliptic: 6.5.4
      hash.js: 1.1.7

  /@ethersproject/solidity@5.7.0:
    resolution: {integrity: sha512-HmabMd2Dt/raavyaGukF4XxizWKhKQ24DoLtdNbBmNKUOPqwjsKQSdV9GQtj9CBEea9DlzETlVER1gYeXXBGaA==}
    dependencies:
      '@ethersproject/bignumber': 5.7.0
      '@ethersproject/bytes': 5.7.0
      '@ethersproject/keccak256': 5.7.0
      '@ethersproject/logger': 5.7.0
      '@ethersproject/sha2': 5.7.0
      '@ethersproject/strings': 5.7.0

  /@ethersproject/strings@5.7.0:
    resolution: {integrity: sha512-/9nu+lj0YswRNSH0NXYqrh8775XNyEdUQAuf3f+SmOrnVewcJ5SBNAjF7lpgehKi4abvNNXyf+HX86czCdJ8Mg==}
    dependencies:
      '@ethersproject/bytes': 5.7.0
      '@ethersproject/constants': 5.7.0
      '@ethersproject/logger': 5.7.0

  /@ethersproject/transactions@5.7.0:
    resolution: {integrity: sha512-kmcNicCp1lp8qanMTC3RIikGgoJ80ztTyvtsFvCYpSCfkjhD0jZ2LOrnbcuxuToLIUYYf+4XwD1rP+B/erDIhQ==}
    dependencies:
      '@ethersproject/address': 5.7.0
      '@ethersproject/bignumber': 5.7.0
      '@ethersproject/bytes': 5.7.0
      '@ethersproject/constants': 5.7.0
      '@ethersproject/keccak256': 5.7.0
      '@ethersproject/logger': 5.7.0
      '@ethersproject/properties': 5.7.0
      '@ethersproject/rlp': 5.7.0
      '@ethersproject/signing-key': 5.7.0

  /@ethersproject/units@5.7.0:
    resolution: {integrity: sha512-pD3xLMy3SJu9kG5xDGI7+xhTEmGXlEqXU4OfNapmfnxLVY4EMSSRp7j1k7eezutBPH7RBN/7QPnwR7hzNlEFeg==}
    dependencies:
      '@ethersproject/bignumber': 5.7.0
      '@ethersproject/constants': 5.7.0
      '@ethersproject/logger': 5.7.0

  /@ethersproject/wallet@5.7.0:
    resolution: {integrity: sha512-MhmXlJXEJFBFVKrDLB4ZdDzxcBxQ3rLyCkhNqVu3CDYvR97E+8r01UgrI+TI99Le+aYm/in/0vp86guJuM7FCA==}
    dependencies:
      '@ethersproject/abstract-provider': 5.7.0
      '@ethersproject/abstract-signer': 5.7.0
      '@ethersproject/address': 5.7.0
      '@ethersproject/bignumber': 5.7.0
      '@ethersproject/bytes': 5.7.0
      '@ethersproject/hash': 5.7.0
      '@ethersproject/hdnode': 5.7.0
      '@ethersproject/json-wallets': 5.7.0
      '@ethersproject/keccak256': 5.7.0
      '@ethersproject/logger': 5.7.0
      '@ethersproject/properties': 5.7.0
      '@ethersproject/random': 5.7.0
      '@ethersproject/signing-key': 5.7.0
      '@ethersproject/transactions': 5.7.0
      '@ethersproject/wordlists': 5.7.0

  /@ethersproject/web@5.7.1:
    resolution: {integrity: sha512-Gueu8lSvyjBWL4cYsWsjh6MtMwM0+H4HvqFPZfB6dV8ctbP9zFAO73VG1cMWae0FLPCtz0peKPpZY8/ugJJX2w==}
    dependencies:
      '@ethersproject/base64': 5.7.0
      '@ethersproject/bytes': 5.7.0
      '@ethersproject/logger': 5.7.0
      '@ethersproject/properties': 5.7.0
      '@ethersproject/strings': 5.7.0

  /@ethersproject/wordlists@5.7.0:
    resolution: {integrity: sha512-S2TFNJNfHWVHNE6cNDjbVlZ6MgE17MIxMbMg2zv3wn+3XSJGosL1m9ZVv3GXCf/2ymSsQ+hRI5IzoMJTG6aoVA==}
    dependencies:
      '@ethersproject/bytes': 5.7.0
      '@ethersproject/hash': 5.7.0
      '@ethersproject/logger': 5.7.0
      '@ethersproject/properties': 5.7.0
      '@ethersproject/strings': 5.7.0

  /@fastify/ajv-compiler@3.5.0:
    resolution: {integrity: sha512-ebbEtlI7dxXF5ziNdr05mOY8NnDiPB1XvAlLHctRt/Rc+C3LCOVW5imUVX+mhvUhnNzmPBHewUkOFgGlCxgdAA==}
    dependencies:
      ajv: 8.12.0
      ajv-formats: 2.1.1(ajv@8.12.0)
      fast-uri: 2.2.0
    dev: true

  /@fastify/deepmerge@1.3.0:
    resolution: {integrity: sha512-J8TOSBq3SoZbDhM9+R/u77hP93gz/rajSA+K2kGyijPpORPWUXHUpTaleoj+92As0S9uPRP7Oi8IqMf0u+ro6A==}
    dev: true

  /@fastify/error@3.4.1:
    resolution: {integrity: sha512-wWSvph+29GR783IhmvdwWnN4bUxTD01Vm5Xad4i7i1VuAOItLvbPAb69sb0IQ2N57yprvhNIwAP5B6xfKTmjmQ==}
    dev: true

  /@fastify/fast-json-stringify-compiler@4.3.0:
    resolution: {integrity: sha512-aZAXGYo6m22Fk1zZzEUKBvut/CIIQe/BapEORnxiD5Qr0kPHqqI69NtEMCme74h+at72sPhbkb4ZrLd1W3KRLA==}
    dependencies:
      fast-json-stringify: 5.9.1
    dev: true

  /@humanwhocodes/config-array@0.11.8:
    resolution: {integrity: sha512-UybHIJzJnR5Qc/MsD9Kr+RpO2h+/P1GhOwdiLPXK5TWk5sgTdu88bTD9UP+CKbPPh5Rni1u0GjAdYQLemG8g+g==}
    engines: {node: '>=10.10.0'}
    dependencies:
      '@humanwhocodes/object-schema': 1.2.1
      debug: 4.3.4(supports-color@8.1.1)
      minimatch: 3.1.2
    transitivePeerDependencies:
      - supports-color
    dev: true

  /@humanwhocodes/module-importer@1.0.1:
    resolution: {integrity: sha512-bxveV4V8v5Yb4ncFTT3rPSgZBOpCkjfK0y4oVVVJwIuDVBRMDXrPyXRL988i5ap9m9bnyEEjWfm5WkBmtffLfA==}
    engines: {node: '>=12.22'}
    dev: true

  /@humanwhocodes/object-schema@1.2.1:
    resolution: {integrity: sha512-ZnQMnLV4e7hDlUvw8H+U8ASL02SS2Gn6+9Ac3wGGLIe7+je2AeAOxPY+izIPJDfFDb7eDjev0Us8MO1iFRN8hA==}
    dev: true

  /@jridgewell/resolve-uri@3.1.0:
    resolution: {integrity: sha512-F2msla3tad+Mfht5cJq7LSXcdudKTWCVYUgw6pLFOOHSTtZlj6SWNYAp+AhuqLmWdBO2X5hPrLcu8cVP8fy28w==}
    engines: {node: '>=6.0.0'}
    dev: true

  /@jridgewell/sourcemap-codec@1.4.14:
    resolution: {integrity: sha512-XPSJHWmi394fuUuzDnGz1wiKqWfo1yXecHQMRf2l6hztTO+nPru658AyDngaBe7isIxEkRsPR3FZh+s7iVa4Uw==}
    dev: true

  /@jridgewell/trace-mapping@0.3.9:
    resolution: {integrity: sha512-3Belt6tdc8bPgAtbcmdtNJlirVoTmEb5e2gC94PnkwEW9jI6CAHUeoG85tjWP5WquqfavoMtMwiG4P926ZKKuQ==}
    dependencies:
      '@jridgewell/resolve-uri': 3.1.0
      '@jridgewell/sourcemap-codec': 1.4.14
    dev: true

  /@noble/curves@1.2.0:
    resolution: {integrity: sha512-oYclrNgRaM9SsBUBVbb8M6DTV7ZHRTKugureoYEncY5c65HOmRzvSiTE3y5CYaPYJA/GVkrhXEoF0M3Ya9PMnw==}
    dependencies:
      '@noble/hashes': 1.3.2

  /@noble/ed25519@1.7.3:
    resolution: {integrity: sha512-iR8GBkDt0Q3GyaVcIu7mSsVIqnFbkbRzGLWlvhwunacoLwt4J3swfKhfaM6rN6WY+TBGoYT1GtT1mIh2/jGbRQ==}
    dev: true

  /@noble/hashes@1.3.2:
    resolution: {integrity: sha512-MVC8EAQp7MvEcm30KWENFjgR+Mkmf+D189XJTkFIlwohU5hcBbn1ZkKq7KVTi2Hme3PMGF390DaL52beVrIihQ==}
    engines: {node: '>= 16'}

  /@noble/secp256k1@1.7.1:
    resolution: {integrity: sha512-hOUk6AyBFmqVrv7k5WAw/LpszxVbj9gGN4JRkIX52fdFAj1UA61KXmZDvqVEm+pOyec3+fIeZB02LYa/pWOArw==}
    dev: true

  /@nodelib/fs.scandir@2.1.5:
    resolution: {integrity: sha512-vq24Bq3ym5HEQm2NKCr3yXDwjc7vTsEThRDnkp2DK9p1uqLR+DHurm/NOTo0KG7HYHU7eppKZj3MyqYuMBf62g==}
    engines: {node: '>= 8'}
    dependencies:
      '@nodelib/fs.stat': 2.0.5
      run-parallel: 1.2.0
    dev: true

  /@nodelib/fs.stat@2.0.5:
    resolution: {integrity: sha512-RkhPPp2zrqDAQA/2jNhnztcPAlv64XdhIp7a7454A5ovI7Bukxgt7MX7udwAu3zg1DcpPU0rz3VV1SeaqvY4+A==}
    engines: {node: '>= 8'}
    dev: true

  /@nodelib/fs.walk@1.2.8:
    resolution: {integrity: sha512-oGB+UxlgWcgQkgwo8GcEGwemoTFt3FIO9ababBmaGwXIoBKZ+GTy0pP185beGg7Llih/NSHSV2XAs1lnznocSg==}
    engines: {node: '>= 8'}
    dependencies:
      '@nodelib/fs.scandir': 2.1.5
      fastq: 1.13.0
    dev: true

  /@polkadot/api-augment@10.10.1:
    resolution: {integrity: sha512-J0r1DT1M5y75iO1iwcpUBokKD3q6b22kWlPfiHEDNFydVw5vm7OTRBk9Njjl8rOnlSzcW/Ya8qWfV/wkrqHxUQ==}
    engines: {node: '>=16'}
    dependencies:
      '@polkadot/api-base': 10.10.1
      '@polkadot/rpc-augment': 10.10.1
      '@polkadot/types': 10.10.1
      '@polkadot/types-augment': 10.10.1
      '@polkadot/types-codec': 10.10.1
      '@polkadot/util': 12.6.1
      tslib: 2.6.2
    transitivePeerDependencies:
      - bufferutil
      - supports-color
      - utf-8-validate
    dev: false

  /@polkadot/api-augment@10.11.1:
    resolution: {integrity: sha512-9Sk7fi6wzvxAoxvGJPcMt0hU4WzuIAlBy4Rng6WPiS6Ed0HJLr1dkZaqFFmV5my2pb3tu//1JGYkt+MUVB0Kqw==}
    engines: {node: '>=18'}
    dependencies:
      '@polkadot/api-base': 10.11.1
      '@polkadot/rpc-augment': 10.11.1
      '@polkadot/types': 10.11.1
      '@polkadot/types-augment': 10.11.1
      '@polkadot/types-codec': 10.11.1
      '@polkadot/util': 12.6.1
      tslib: 2.6.2
    transitivePeerDependencies:
      - bufferutil
      - supports-color
      - utf-8-validate
    dev: true

  /@polkadot/api-base@10.10.1:
    resolution: {integrity: sha512-joH2Ywxnn+AStkw+JWAdF3i3WJy4NcBYp0SWJM/WqGafWR/FuHnati2pcj/MHzkHT8JkBippmSSJFvsqRhlwcQ==}
    engines: {node: '>=16'}
    dependencies:
      '@polkadot/rpc-core': 10.10.1
      '@polkadot/types': 10.10.1
      '@polkadot/util': 12.6.1
      rxjs: 7.8.1
      tslib: 2.6.2
    transitivePeerDependencies:
      - bufferutil
      - supports-color
      - utf-8-validate
    dev: false

  /@polkadot/api-base@10.11.1:
    resolution: {integrity: sha512-A645Hj9bGtq0EOEWcwTaGoD40vp8/ih1suwinl5il8Psg+bdDmzodnVH5Jhuwe1dNKOuXuvxZvOmbYUPWyIqyg==}
    engines: {node: '>=18'}
    dependencies:
      '@polkadot/rpc-core': 10.11.1
      '@polkadot/types': 10.11.1
      '@polkadot/util': 12.6.1
      rxjs: 7.8.1
      tslib: 2.6.2
    transitivePeerDependencies:
      - bufferutil
      - supports-color
      - utf-8-validate
    dev: true

  /@polkadot/api-cli@0.56.1:
    resolution: {integrity: sha512-jz10vxoKid/SFwY2zx2P4rxvFLTuESh611og78neY0LUP6fZsfP9tnO6HPwpWYiZIyQ/5W+FlM0iIbp7DXPYEQ==}
    engines: {node: '>=18'}
    hasBin: true
    dependencies:
      '@polkadot/api': 10.11.1
      '@polkadot/api-augment': 10.11.1
      '@polkadot/keyring': 12.6.1(@polkadot/util-crypto@12.6.1)(@polkadot/util@12.6.1)
      '@polkadot/types': 10.11.1
      '@polkadot/util': 12.6.1
      '@polkadot/util-crypto': 12.6.1(@polkadot/util@12.6.1)
      tslib: 2.6.2
      yargs: 17.7.2
    transitivePeerDependencies:
      - bufferutil
      - supports-color
      - utf-8-validate
    dev: true

  /@polkadot/api-derive@10.10.1:
    resolution: {integrity: sha512-Q9Ibs4eRPqdV8qnRzFPD3dlWNbLHxRqMqNTNPmNQwKPo5m6fcQbZ0UZy3yJ+PI9S4AQHGhsWtfoi5qW8006GHQ==}
    engines: {node: '>=16'}
    dependencies:
      '@polkadot/api': 10.10.1
      '@polkadot/api-augment': 10.10.1
      '@polkadot/api-base': 10.10.1
      '@polkadot/rpc-core': 10.10.1
      '@polkadot/types': 10.10.1
      '@polkadot/types-codec': 10.10.1
      '@polkadot/util': 12.6.1
      '@polkadot/util-crypto': 12.6.1(@polkadot/util@12.6.1)
      rxjs: 7.8.1
      tslib: 2.6.2
    transitivePeerDependencies:
      - bufferutil
      - supports-color
      - utf-8-validate
    dev: false

  /@polkadot/api-derive@10.11.1:
    resolution: {integrity: sha512-i48okJr0l1IrFTPa9KVkoJnDL2EHKExR6XC0Z7I9+kW9noxYWqo0tIoi5s1bNVD475xWK/rUjT7qHxiDbPaCUQ==}
    engines: {node: '>=18'}
    dependencies:
      '@polkadot/api': 10.11.1
      '@polkadot/api-augment': 10.11.1
      '@polkadot/api-base': 10.11.1
      '@polkadot/rpc-core': 10.11.1
      '@polkadot/types': 10.11.1
      '@polkadot/types-codec': 10.11.1
      '@polkadot/util': 12.6.1
      '@polkadot/util-crypto': 12.6.1(@polkadot/util@12.6.1)
      rxjs: 7.8.1
      tslib: 2.6.2
    transitivePeerDependencies:
      - bufferutil
      - supports-color
      - utf-8-validate
    dev: true

  /@polkadot/api@10.10.1:
    resolution: {integrity: sha512-YHVkmNvjGF4Eg3thAbVhj9UX3SXx+Yxk6yVuzsEcckEudIRHzL2ikIWGCfUprfzSeFNpUCKdJIi1tsxVHtA7Tg==}
    engines: {node: '>=16'}
    dependencies:
      '@polkadot/api-augment': 10.10.1
      '@polkadot/api-base': 10.10.1
      '@polkadot/api-derive': 10.10.1
      '@polkadot/keyring': 12.5.1(@polkadot/util-crypto@12.6.1)(@polkadot/util@12.5.1)
      '@polkadot/rpc-augment': 10.10.1
      '@polkadot/rpc-core': 10.10.1
      '@polkadot/rpc-provider': 10.10.1
      '@polkadot/types': 10.10.1
      '@polkadot/types-augment': 10.10.1
      '@polkadot/types-codec': 10.10.1
      '@polkadot/types-create': 10.10.1
      '@polkadot/types-known': 10.10.1
      '@polkadot/util': 12.5.1
      '@polkadot/util-crypto': 12.6.1(@polkadot/util@12.5.1)
      eventemitter3: 5.0.1
      rxjs: 7.8.1
      tslib: 2.6.2
    transitivePeerDependencies:
      - bufferutil
      - supports-color
      - utf-8-validate
    dev: false

  /@polkadot/api@10.11.1:
    resolution: {integrity: sha512-WEgUYvY90AHX9drmsvWQ4DDuqlE7h4x3f28K5eOoJF4dQ5AkWsFogxwJ4TH57POWLfyi8AIn6/f1vsqPtReDhA==}
    engines: {node: '>=18'}
    dependencies:
      '@polkadot/api-augment': 10.11.1
      '@polkadot/api-base': 10.11.1
      '@polkadot/api-derive': 10.11.1
      '@polkadot/keyring': 12.6.1(@polkadot/util-crypto@12.6.1)(@polkadot/util@12.6.1)
      '@polkadot/rpc-augment': 10.11.1
      '@polkadot/rpc-core': 10.11.1
      '@polkadot/rpc-provider': 10.11.1
      '@polkadot/types': 10.11.1
      '@polkadot/types-augment': 10.11.1
      '@polkadot/types-codec': 10.11.1
      '@polkadot/types-create': 10.11.1
      '@polkadot/types-known': 10.11.1
      '@polkadot/util': 12.6.1
      '@polkadot/util-crypto': 12.6.1(@polkadot/util@12.6.1)
      eventemitter3: 5.0.1
      rxjs: 7.8.1
      tslib: 2.6.2
    transitivePeerDependencies:
      - bufferutil
      - supports-color
      - utf-8-validate
    dev: true

  /@polkadot/keyring@12.5.1(@polkadot/util-crypto@12.6.1)(@polkadot/util@12.5.1):
    resolution: {integrity: sha512-u6b+Q7wI6WY/vwmJS9uUHy/5hKZ226nTlVNmxjkj9GvrRsQvUSwS94163yHPJwiZJiIv5xK5m0rwCMyoYu+wjA==}
    engines: {node: '>=16'}
    peerDependencies:
      '@polkadot/util': 12.5.1
      '@polkadot/util-crypto': 12.5.1
    dependencies:
      '@polkadot/util': 12.5.1
      '@polkadot/util-crypto': 12.6.1(@polkadot/util@12.5.1)
      tslib: 2.6.2
    dev: false

  /@polkadot/keyring@12.6.1(@polkadot/util-crypto@12.6.1)(@polkadot/util@12.6.1):
    resolution: {integrity: sha512-cicTctZr5Jy5vgNT2FsNiKoTZnz6zQkgDoIYv79NI+p1Fhwc9C+DN/iMCnk3Cm9vR2gSAd2fSV+Y5iKVDhAmUw==}
    engines: {node: '>=18'}
    peerDependencies:
      '@polkadot/util': 12.6.1
      '@polkadot/util-crypto': 12.6.1
    dependencies:
      '@polkadot/util': 12.6.1
      '@polkadot/util-crypto': 12.6.1(@polkadot/util@12.6.1)
      tslib: 2.6.2

  /@polkadot/networks@12.6.1:
    resolution: {integrity: sha512-pzyirxTYAnsx+6kyLYcUk26e4TLz3cX6p2KhTgAVW77YnpGX5VTKTbYykyXC8fXFd/migeQsLaa2raFN47mwoA==}
    engines: {node: '>=18'}
    dependencies:
      '@polkadot/util': 12.6.1
      '@substrate/ss58-registry': 1.44.0
      tslib: 2.6.2

  /@polkadot/rpc-augment@10.10.1:
    resolution: {integrity: sha512-PcvsX8DNV8BNDXXnY2K8F4mE7cWz7fKg8ykXNZTN8XUN6MrI4k/ohv7itYic7X5LaP25ZmQt5UiGyjKDGIELow==}
    engines: {node: '>=16'}
    dependencies:
      '@polkadot/rpc-core': 10.10.1
      '@polkadot/types': 10.10.1
      '@polkadot/types-codec': 10.10.1
      '@polkadot/util': 12.6.1
      tslib: 2.6.2
    transitivePeerDependencies:
      - bufferutil
      - supports-color
      - utf-8-validate
    dev: false

  /@polkadot/rpc-augment@10.11.1:
    resolution: {integrity: sha512-wrtxHnEwqS3b1GuZ3sA1pzLuUjjLnW4FPawOklONRcIuKbGmFuvu7QvEIHmxBV1FAS/fs8gbvp8ImKWUPnT93Q==}
    engines: {node: '>=18'}
    dependencies:
      '@polkadot/rpc-core': 10.11.1
      '@polkadot/types': 10.11.1
      '@polkadot/types-codec': 10.11.1
      '@polkadot/util': 12.6.1
      tslib: 2.6.2
    transitivePeerDependencies:
      - bufferutil
      - supports-color
      - utf-8-validate
    dev: true

  /@polkadot/rpc-core@10.10.1:
    resolution: {integrity: sha512-awfFfJYsVF6W4DrqTj5RP00SSDRNB770FIoe1QE1Op4NcSrfeLpwh54HUJS716f4l5mOSYuvMp+zCbKzt8zKow==}
    engines: {node: '>=16'}
    dependencies:
      '@polkadot/rpc-augment': 10.10.1
      '@polkadot/rpc-provider': 10.10.1
      '@polkadot/types': 10.10.1
      '@polkadot/util': 12.6.1
      rxjs: 7.8.1
      tslib: 2.6.2
    transitivePeerDependencies:
      - bufferutil
      - supports-color
      - utf-8-validate
    dev: false

  /@polkadot/rpc-core@10.11.1:
    resolution: {integrity: sha512-3l4l+zL7MDWzQx3WnaieXXUKsbeA1Miu4wsje5trYJEE+hm+nMW8h7fiFKfYzXBi7ty/wMS+S7BfQPTrDkYHxA==}
    engines: {node: '>=18'}
    dependencies:
      '@polkadot/rpc-augment': 10.11.1
      '@polkadot/rpc-provider': 10.11.1
      '@polkadot/types': 10.11.1
      '@polkadot/util': 12.6.1
      rxjs: 7.8.1
      tslib: 2.6.2
    transitivePeerDependencies:
      - bufferutil
      - supports-color
      - utf-8-validate
    dev: true

  /@polkadot/rpc-provider@10.10.1:
    resolution: {integrity: sha512-VMDWoJgx6/mPHAOT66Sq+Jf2lJABfV/ZUIXtT2k8HjOndbm6oKrFqGEOSSLvB2q4olDee3FkFFxkyW1s6k4JaQ==}
    engines: {node: '>=16'}
    dependencies:
      '@polkadot/keyring': 12.6.1(@polkadot/util-crypto@12.6.1)(@polkadot/util@12.6.1)
      '@polkadot/types': 10.10.1
      '@polkadot/types-support': 10.10.1
      '@polkadot/util': 12.6.1
      '@polkadot/util-crypto': 12.6.1(@polkadot/util@12.6.1)
      '@polkadot/x-fetch': 12.5.1
      '@polkadot/x-global': 12.6.1
      '@polkadot/x-ws': 12.5.1
      eventemitter3: 5.0.1
      mock-socket: 9.3.1
      nock: 13.3.8
      tslib: 2.6.2
    optionalDependencies:
      '@substrate/connect': 0.7.33
    transitivePeerDependencies:
      - bufferutil
      - supports-color
      - utf-8-validate
    dev: false

  /@polkadot/rpc-provider@10.11.1:
    resolution: {integrity: sha512-86aDUOnaG42si0jSOAgn6Fs3F3rz57x+iNBK1JpM0PLL2XvmPuoMZL5dZwzqSIey3nVdGJqRYfnFquWuyQpnOQ==}
    engines: {node: '>=18'}
    dependencies:
      '@polkadot/keyring': 12.6.1(@polkadot/util-crypto@12.6.1)(@polkadot/util@12.6.1)
      '@polkadot/types': 10.11.1
      '@polkadot/types-support': 10.11.1
      '@polkadot/util': 12.6.1
      '@polkadot/util-crypto': 12.6.1(@polkadot/util@12.6.1)
      '@polkadot/x-fetch': 12.6.1
      '@polkadot/x-global': 12.6.1
      '@polkadot/x-ws': 12.6.1
      eventemitter3: 5.0.1
      mock-socket: 9.3.1
      nock: 13.3.8
      tslib: 2.6.2
    optionalDependencies:
      '@substrate/connect': 0.7.35
    transitivePeerDependencies:
      - bufferutil
      - supports-color
      - utf-8-validate
    dev: true

  /@polkadot/types-augment@10.10.1:
    resolution: {integrity: sha512-XRHE75IocXfFE6EADYov3pqXCyBk5SWbiHoZ0+4WYWP9SwMuzsBaAy84NlhLBlkG3+ehIqi0HpAd/qrljJGZbg==}
    engines: {node: '>=16'}
    dependencies:
      '@polkadot/types': 10.10.1
      '@polkadot/types-codec': 10.10.1
      '@polkadot/util': 12.6.1
      tslib: 2.6.2
    dev: false

  /@polkadot/types-augment@10.11.1:
    resolution: {integrity: sha512-Exd5mMCuSOXXz73iWqy8ocScWTrwAPqHz0Kxpz5OWlAu+5usipMuhjoeaZA803FHQntZh9lHUN31fuc50Exhew==}
    engines: {node: '>=18'}
    dependencies:
      '@polkadot/types': 10.11.1
      '@polkadot/types-codec': 10.11.1
      '@polkadot/util': 12.6.1
      tslib: 2.6.2
    dev: true

  /@polkadot/types-codec@10.10.1:
    resolution: {integrity: sha512-ETPG0wzWzt/bDKRQmYbO7CLe/0lUt8VrG6/bECdv+Kye+8Qedba2LZyTWm/9f2ngms8TZ82yI8mPv/mozdtfnw==}
    engines: {node: '>=16'}
    dependencies:
      '@polkadot/util': 12.6.1
      '@polkadot/x-bigint': 12.6.1
      tslib: 2.6.2
    dev: false

  /@polkadot/types-codec@10.11.1:
    resolution: {integrity: sha512-B9Fu2hq3cRpJpGPcgfZ8Qi1OSX9u82J46adlbIG95ktoA+70eZ83VS3Zvtt9ACsdLVGETCJfDjSO25XptjhZKQ==}
    engines: {node: '>=18'}
    dependencies:
      '@polkadot/util': 12.6.1
      '@polkadot/x-bigint': 12.6.1
      tslib: 2.6.2
    dev: true

  /@polkadot/types-codec@10.9.1:
    resolution: {integrity: sha512-mJ5OegKGraY1FLvEa8FopRCr3pQrhDkcn5RNOjmgJQozENVeRaxhk0NwxYz7IojFvSDnKnc6lNQfKaaSe5pLHg==}
    engines: {node: '>=16'}
    dependencies:
      '@polkadot/util': 12.6.1
      '@polkadot/x-bigint': 12.3.2
      tslib: 2.6.1
    dev: false

  /@polkadot/types-create@10.10.1:
    resolution: {integrity: sha512-7OiLzd+Ter5zrpjP7fDwA1m89kd38VvMVixfOSv8x7ld2pDT+yyyKl14TCwRSWrKWCMtIb6M3iasPhq5cUa7cw==}
    engines: {node: '>=16'}
    dependencies:
      '@polkadot/types-codec': 10.10.1
      '@polkadot/util': 12.6.1
      tslib: 2.6.2
    dev: false

  /@polkadot/types-create@10.11.1:
    resolution: {integrity: sha512-oeaI185F3XeWSz9/fe//qZ0KsQyE6C6c13WuOa+5cX/Yuz7cSAXawrhl58HRaU+fueaE/ijEHLcuK1sdM6e1JQ==}
    engines: {node: '>=18'}
    dependencies:
      '@polkadot/types-codec': 10.11.1
      '@polkadot/util': 12.6.1
      tslib: 2.6.2
    dev: true

  /@polkadot/types-known@10.10.1:
    resolution: {integrity: sha512-yRa1lbDRqg3V/zoa0vSwdGOiYTIWktILW8OfkaLDExTu0GZBSbVHZlLAta52XVpA9Zww7mrUUC9+iernOwk//w==}
    engines: {node: '>=16'}
    dependencies:
      '@polkadot/networks': 12.6.1
      '@polkadot/types': 10.10.1
      '@polkadot/types-codec': 10.10.1
      '@polkadot/types-create': 10.10.1
      '@polkadot/util': 12.6.1
      tslib: 2.6.2
    dev: false

  /@polkadot/types-known@10.11.1:
    resolution: {integrity: sha512-BPHI7EbdRaznZR4RVVrQC5epyxL6caJ5dkluZP6rRwx7VmQK0FTGIwgh3UP724mzQhM8rT77MD3h2ftnq1cteg==}
    engines: {node: '>=18'}
    dependencies:
      '@polkadot/networks': 12.6.1
      '@polkadot/types': 10.11.1
      '@polkadot/types-codec': 10.11.1
      '@polkadot/types-create': 10.11.1
      '@polkadot/util': 12.6.1
      tslib: 2.6.2
    dev: true

  /@polkadot/types-support@10.10.1:
    resolution: {integrity: sha512-Cd2mwk9RG6LlX8X3H0bRY7wCTbZPqU3z38CMFhvNkFDAyjqKjtn8hpS4n8mMrZK2EwCs/MjQH1wb7rtFkaWmJw==}
    engines: {node: '>=16'}
    dependencies:
      '@polkadot/util': 12.6.1
      tslib: 2.6.2
    dev: false

  /@polkadot/types-support@10.11.1:
    resolution: {integrity: sha512-eCvWjdpELsHvXiTq201DdbIeOIaEr53zTD7HqC2wR/Z1bkQuw79Z+CyIU4sp79GL1vZ1PxS7vUH9M3FKNaTl1Q==}
    engines: {node: '>=18'}
    dependencies:
      '@polkadot/util': 12.6.1
      tslib: 2.6.2
    dev: true

  /@polkadot/types@10.10.1:
    resolution: {integrity: sha512-Ben62P1tjYEhKag34GBGcLX6NqcFR1VD5nNbWaxgr+t36Jl/tlHs6P9DlbFqQP7Tt9FmGrAYY0m3oTkhjG1NzA==}
    engines: {node: '>=16'}
    dependencies:
      '@polkadot/keyring': 12.5.1(@polkadot/util-crypto@12.6.1)(@polkadot/util@12.5.1)
      '@polkadot/types-augment': 10.10.1
      '@polkadot/types-codec': 10.10.1
      '@polkadot/types-create': 10.10.1
      '@polkadot/util': 12.5.1
      '@polkadot/util-crypto': 12.6.1(@polkadot/util@12.6.1)
      rxjs: 7.8.1
      tslib: 2.6.2
    dev: false

  /@polkadot/types@10.11.1:
    resolution: {integrity: sha512-4uKnzW2GZqNA5qRZpTPJ7z+G/ARTvXI89etv9xXXVttUdfTaYZsMf4rMuMThOAE/mAUn70LoH0JKthZLwzVgNQ==}
    engines: {node: '>=18'}
    dependencies:
      '@polkadot/keyring': 12.6.1(@polkadot/util-crypto@12.6.1)(@polkadot/util@12.6.1)
      '@polkadot/types-augment': 10.11.1
      '@polkadot/types-codec': 10.11.1
      '@polkadot/types-create': 10.11.1
      '@polkadot/util': 12.6.1
      '@polkadot/util-crypto': 12.6.1(@polkadot/util@12.6.1)
      rxjs: 7.8.1
      tslib: 2.6.2
    dev: true

  /@polkadot/util-crypto@12.6.1(@polkadot/util@12.5.1):
    resolution: {integrity: sha512-2ezWFLmdgeDXqB9NAUdgpp3s2rQztNrZLY+y0SJYNOG4ch+PyodTW/qSksnOrVGVdRhZ5OESRE9xvo9LYV5UAw==}
    engines: {node: '>=18'}
    peerDependencies:
      '@polkadot/util': 12.6.1
    dependencies:
      '@noble/curves': 1.2.0
      '@noble/hashes': 1.3.2
      '@polkadot/networks': 12.6.1
      '@polkadot/util': 12.5.1
      '@polkadot/wasm-crypto': 7.3.2(@polkadot/util@12.5.1)(@polkadot/x-randomvalues@12.6.1)
      '@polkadot/wasm-util': 7.3.2(@polkadot/util@12.5.1)
      '@polkadot/x-bigint': 12.6.1
      '@polkadot/x-randomvalues': 12.6.1(@polkadot/util@12.5.1)(@polkadot/wasm-util@7.3.2)
      '@scure/base': 1.1.3
      tslib: 2.6.2
    dev: false

  /@polkadot/util-crypto@12.6.1(@polkadot/util@12.6.1):
    resolution: {integrity: sha512-2ezWFLmdgeDXqB9NAUdgpp3s2rQztNrZLY+y0SJYNOG4ch+PyodTW/qSksnOrVGVdRhZ5OESRE9xvo9LYV5UAw==}
    engines: {node: '>=18'}
    peerDependencies:
      '@polkadot/util': 12.6.1
    dependencies:
      '@noble/curves': 1.2.0
      '@noble/hashes': 1.3.2
      '@polkadot/networks': 12.6.1
      '@polkadot/util': 12.6.1
      '@polkadot/wasm-crypto': 7.3.2(@polkadot/util@12.6.1)(@polkadot/x-randomvalues@12.6.1)
      '@polkadot/wasm-util': 7.3.2(@polkadot/util@12.6.1)
      '@polkadot/x-bigint': 12.6.1
      '@polkadot/x-randomvalues': 12.6.1(@polkadot/util@12.6.1)(@polkadot/wasm-util@7.3.2)
      '@scure/base': 1.1.3
      tslib: 2.6.2

  /@polkadot/util@12.5.1:
    resolution: {integrity: sha512-fDBZL7D4/baMG09Qowseo884m3QBzErGkRWNBId1UjWR99kyex+cIY9fOSzmuQxo6nLdJlLHw1Nz2caN3+Bq0A==}
    engines: {node: '>=16'}
    dependencies:
      '@polkadot/x-bigint': 12.5.1
      '@polkadot/x-global': 12.5.1
      '@polkadot/x-textdecoder': 12.5.1
      '@polkadot/x-textencoder': 12.5.1
      '@types/bn.js': 5.1.1
      bn.js: 5.2.1
      tslib: 2.6.2
    dev: false

  /@polkadot/util@12.6.1:
    resolution: {integrity: sha512-10ra3VfXtK8ZSnWI7zjhvRrhupg3rd4iFC3zCaXmRpOU+AmfIoCFVEmuUuC66gyXiz2/g6k5E6j0lWQCOProSQ==}
    engines: {node: '>=18'}
    dependencies:
      '@polkadot/x-bigint': 12.6.1
      '@polkadot/x-global': 12.6.1
      '@polkadot/x-textdecoder': 12.6.1
      '@polkadot/x-textencoder': 12.6.1
      '@types/bn.js': 5.1.5
      bn.js: 5.2.1
      tslib: 2.6.2

  /@polkadot/wasm-bridge@7.3.2(@polkadot/util@12.5.1)(@polkadot/x-randomvalues@12.6.1):
    resolution: {integrity: sha512-AJEXChcf/nKXd5Q/YLEV5dXQMle3UNT7jcXYmIffZAo/KI394a+/24PaISyQjoNC0fkzS1Q8T5pnGGHmXiVz2g==}
    engines: {node: '>=18'}
    peerDependencies:
      '@polkadot/util': '*'
      '@polkadot/x-randomvalues': '*'
    dependencies:
      '@polkadot/util': 12.5.1
      '@polkadot/wasm-util': 7.3.2(@polkadot/util@12.5.1)
      '@polkadot/x-randomvalues': 12.6.1(@polkadot/util@12.5.1)(@polkadot/wasm-util@7.3.2)
      tslib: 2.6.2
    dev: false

  /@polkadot/wasm-bridge@7.3.2(@polkadot/util@12.6.1)(@polkadot/x-randomvalues@12.6.1):
    resolution: {integrity: sha512-AJEXChcf/nKXd5Q/YLEV5dXQMle3UNT7jcXYmIffZAo/KI394a+/24PaISyQjoNC0fkzS1Q8T5pnGGHmXiVz2g==}
    engines: {node: '>=18'}
    peerDependencies:
      '@polkadot/util': '*'
      '@polkadot/x-randomvalues': '*'
    dependencies:
      '@polkadot/util': 12.6.1
      '@polkadot/wasm-util': 7.3.2(@polkadot/util@12.6.1)
      '@polkadot/x-randomvalues': 12.6.1(@polkadot/util@12.6.1)(@polkadot/wasm-util@7.3.2)
      tslib: 2.6.2

  /@polkadot/wasm-crypto-asmjs@7.3.2(@polkadot/util@12.5.1):
    resolution: {integrity: sha512-QP5eiUqUFur/2UoF2KKKYJcesc71fXhQFLT3D4ZjG28Mfk2ZPI0QNRUfpcxVQmIUpV5USHg4geCBNuCYsMm20Q==}
    engines: {node: '>=18'}
    peerDependencies:
      '@polkadot/util': '*'
    dependencies:
      '@polkadot/util': 12.5.1
      tslib: 2.6.2
    dev: false

  /@polkadot/wasm-crypto-asmjs@7.3.2(@polkadot/util@12.6.1):
    resolution: {integrity: sha512-QP5eiUqUFur/2UoF2KKKYJcesc71fXhQFLT3D4ZjG28Mfk2ZPI0QNRUfpcxVQmIUpV5USHg4geCBNuCYsMm20Q==}
    engines: {node: '>=18'}
    peerDependencies:
      '@polkadot/util': '*'
    dependencies:
      '@polkadot/util': 12.6.1
      tslib: 2.6.2

  /@polkadot/wasm-crypto-init@7.3.2(@polkadot/util@12.5.1)(@polkadot/x-randomvalues@12.6.1):
    resolution: {integrity: sha512-FPq73zGmvZtnuJaFV44brze3Lkrki3b4PebxCy9Fplw8nTmisKo9Xxtfew08r0njyYh+uiJRAxPCXadkC9sc8g==}
    engines: {node: '>=18'}
    peerDependencies:
      '@polkadot/util': '*'
      '@polkadot/x-randomvalues': '*'
    dependencies:
      '@polkadot/util': 12.5.1
      '@polkadot/wasm-bridge': 7.3.2(@polkadot/util@12.5.1)(@polkadot/x-randomvalues@12.6.1)
      '@polkadot/wasm-crypto-asmjs': 7.3.2(@polkadot/util@12.5.1)
      '@polkadot/wasm-crypto-wasm': 7.3.2(@polkadot/util@12.5.1)
      '@polkadot/wasm-util': 7.3.2(@polkadot/util@12.5.1)
      '@polkadot/x-randomvalues': 12.6.1(@polkadot/util@12.5.1)(@polkadot/wasm-util@7.3.2)
      tslib: 2.6.2
    dev: false

  /@polkadot/wasm-crypto-init@7.3.2(@polkadot/util@12.6.1)(@polkadot/x-randomvalues@12.6.1):
    resolution: {integrity: sha512-FPq73zGmvZtnuJaFV44brze3Lkrki3b4PebxCy9Fplw8nTmisKo9Xxtfew08r0njyYh+uiJRAxPCXadkC9sc8g==}
    engines: {node: '>=18'}
    peerDependencies:
      '@polkadot/util': '*'
      '@polkadot/x-randomvalues': '*'
    dependencies:
      '@polkadot/util': 12.6.1
      '@polkadot/wasm-bridge': 7.3.2(@polkadot/util@12.6.1)(@polkadot/x-randomvalues@12.6.1)
      '@polkadot/wasm-crypto-asmjs': 7.3.2(@polkadot/util@12.6.1)
      '@polkadot/wasm-crypto-wasm': 7.3.2(@polkadot/util@12.6.1)
      '@polkadot/wasm-util': 7.3.2(@polkadot/util@12.6.1)
      '@polkadot/x-randomvalues': 12.6.1(@polkadot/util@12.6.1)(@polkadot/wasm-util@7.3.2)
      tslib: 2.6.2

  /@polkadot/wasm-crypto-wasm@7.3.2(@polkadot/util@12.5.1):
    resolution: {integrity: sha512-15wd0EMv9IXs5Abp1ZKpKKAVyZPhATIAHfKsyoWCEFDLSOA0/K0QGOxzrAlsrdUkiKZOq7uzSIgIDgW8okx2Mw==}
    engines: {node: '>=18'}
    peerDependencies:
      '@polkadot/util': '*'
    dependencies:
      '@polkadot/util': 12.5.1
      '@polkadot/wasm-util': 7.3.2(@polkadot/util@12.5.1)
      tslib: 2.6.2
    dev: false

  /@polkadot/wasm-crypto-wasm@7.3.2(@polkadot/util@12.6.1):
    resolution: {integrity: sha512-15wd0EMv9IXs5Abp1ZKpKKAVyZPhATIAHfKsyoWCEFDLSOA0/K0QGOxzrAlsrdUkiKZOq7uzSIgIDgW8okx2Mw==}
    engines: {node: '>=18'}
    peerDependencies:
      '@polkadot/util': '*'
    dependencies:
      '@polkadot/util': 12.6.1
      '@polkadot/wasm-util': 7.3.2(@polkadot/util@12.6.1)
      tslib: 2.6.2

  /@polkadot/wasm-crypto@7.3.2(@polkadot/util@12.5.1)(@polkadot/x-randomvalues@12.6.1):
    resolution: {integrity: sha512-+neIDLSJ6jjVXsjyZ5oLSv16oIpwp+PxFqTUaZdZDoA2EyFRQB8pP7+qLsMNk+WJuhuJ4qXil/7XiOnZYZ+wxw==}
    engines: {node: '>=18'}
    peerDependencies:
      '@polkadot/util': '*'
      '@polkadot/x-randomvalues': '*'
    dependencies:
      '@polkadot/util': 12.5.1
      '@polkadot/wasm-bridge': 7.3.2(@polkadot/util@12.5.1)(@polkadot/x-randomvalues@12.6.1)
      '@polkadot/wasm-crypto-asmjs': 7.3.2(@polkadot/util@12.5.1)
      '@polkadot/wasm-crypto-init': 7.3.2(@polkadot/util@12.5.1)(@polkadot/x-randomvalues@12.6.1)
      '@polkadot/wasm-crypto-wasm': 7.3.2(@polkadot/util@12.5.1)
      '@polkadot/wasm-util': 7.3.2(@polkadot/util@12.5.1)
      '@polkadot/x-randomvalues': 12.6.1(@polkadot/util@12.5.1)(@polkadot/wasm-util@7.3.2)
      tslib: 2.6.2
    dev: false

  /@polkadot/wasm-crypto@7.3.2(@polkadot/util@12.6.1)(@polkadot/x-randomvalues@12.6.1):
    resolution: {integrity: sha512-+neIDLSJ6jjVXsjyZ5oLSv16oIpwp+PxFqTUaZdZDoA2EyFRQB8pP7+qLsMNk+WJuhuJ4qXil/7XiOnZYZ+wxw==}
    engines: {node: '>=18'}
    peerDependencies:
      '@polkadot/util': '*'
      '@polkadot/x-randomvalues': '*'
    dependencies:
      '@polkadot/util': 12.6.1
      '@polkadot/wasm-bridge': 7.3.2(@polkadot/util@12.6.1)(@polkadot/x-randomvalues@12.6.1)
      '@polkadot/wasm-crypto-asmjs': 7.3.2(@polkadot/util@12.6.1)
      '@polkadot/wasm-crypto-init': 7.3.2(@polkadot/util@12.6.1)(@polkadot/x-randomvalues@12.6.1)
      '@polkadot/wasm-crypto-wasm': 7.3.2(@polkadot/util@12.6.1)
      '@polkadot/wasm-util': 7.3.2(@polkadot/util@12.6.1)
      '@polkadot/x-randomvalues': 12.6.1(@polkadot/util@12.6.1)(@polkadot/wasm-util@7.3.2)
      tslib: 2.6.2

  /@polkadot/wasm-util@7.3.2(@polkadot/util@12.5.1):
    resolution: {integrity: sha512-bmD+Dxo1lTZyZNxbyPE380wd82QsX+43mgCm40boyKrRppXEyQmWT98v/Poc7chLuskYb6X8IQ6lvvK2bGR4Tg==}
    engines: {node: '>=18'}
    peerDependencies:
      '@polkadot/util': '*'
    dependencies:
      '@polkadot/util': 12.5.1
      tslib: 2.6.2
    dev: false

  /@polkadot/wasm-util@7.3.2(@polkadot/util@12.6.1):
    resolution: {integrity: sha512-bmD+Dxo1lTZyZNxbyPE380wd82QsX+43mgCm40boyKrRppXEyQmWT98v/Poc7chLuskYb6X8IQ6lvvK2bGR4Tg==}
    engines: {node: '>=18'}
    peerDependencies:
      '@polkadot/util': '*'
    dependencies:
      '@polkadot/util': 12.6.1
      tslib: 2.6.2

  /@polkadot/x-bigint@12.3.2:
    resolution: {integrity: sha512-JLqLgfGXe/x+hZJETd5ZqfpVsbwyMsH5Nn1Q20ineMMjXN/ig+kVR8Mc15LXBMuw4g7LldFW6UUrotWnuMI8Yw==}
    engines: {node: '>=16'}
    dependencies:
      '@polkadot/x-global': 12.3.2
      tslib: 2.6.1
    dev: false

  /@polkadot/x-bigint@12.5.1:
    resolution: {integrity: sha512-Fw39eoN9v0sqxSzfSC5awaDVdzojIiE7d1hRSQgVSrES+8whWvtbYMR0qwbVhTuW7DvogHmye41P9xKMlXZysg==}
    engines: {node: '>=16'}
    dependencies:
      '@polkadot/x-global': 12.5.1
      tslib: 2.6.2
    dev: false

  /@polkadot/x-bigint@12.6.1:
    resolution: {integrity: sha512-YlABeVIlgYQZJ4ZpW/+akFGGxw5jMGt4g5vaP7EumlORGneJHzzWJYDmI5v2y7j1zvC9ofOle7z4tRmtN/QDew==}
    engines: {node: '>=18'}
    dependencies:
      '@polkadot/x-global': 12.6.1
      tslib: 2.6.2

  /@polkadot/x-fetch@12.5.1:
    resolution: {integrity: sha512-Bc019lOKCoQJrthiS+H3LwCahGtl5tNnb2HK7xe3DBQIUx9r2HsF/uEngNfMRUFkUYg5TPCLFbEWU8NIREBS1A==}
    engines: {node: '>=16'}
    dependencies:
      '@polkadot/x-global': 12.5.1
      node-fetch: 3.3.2
      tslib: 2.6.2
    dev: false

  /@polkadot/x-fetch@12.6.1:
    resolution: {integrity: sha512-iyBv0ecfCsqGSv26CPJk9vSoKtry/Fn7x549ysA4hlc9KboraMHxOHTpcNZYC/OdgvbFZl40zIXCY0SA1ai8aw==}
    engines: {node: '>=18'}
    dependencies:
      '@polkadot/x-global': 12.6.1
      node-fetch: 3.3.2
      tslib: 2.6.2
    dev: true

  /@polkadot/x-global@12.3.2:
    resolution: {integrity: sha512-yVZq6oIegjlyh5rUZiTklgu+fL+W/DG1ypEa02683tUCB3avV5cA3PAHKptMSlb6FpweHu37lKKrqfAWrraDxg==}
    engines: {node: '>=16'}
    dependencies:
      tslib: 2.6.1
    dev: false

  /@polkadot/x-global@12.5.1:
    resolution: {integrity: sha512-6K0YtWEg0eXInDOihU5aSzeb1t9TiDdX9ZuRly+58ALSqw5kPZYmQLbzE1d8HWzyXRXK+YH65GtLzfMGqfYHmw==}
    engines: {node: '>=16'}
    dependencies:
      tslib: 2.6.2
    dev: false

  /@polkadot/x-global@12.6.1:
    resolution: {integrity: sha512-w5t19HIdBPuyu7X/AiCyH2DsKqxBF0KpF4Ymolnx8PfcSIgnq9ZOmgs74McPR6FgEmeEkr9uNKujZrsfURi1ug==}
    engines: {node: '>=18'}
    dependencies:
      tslib: 2.6.2

  /@polkadot/x-randomvalues@12.6.1(@polkadot/util@12.5.1)(@polkadot/wasm-util@7.3.2):
    resolution: {integrity: sha512-1uVKlfYYbgIgGV5v1Dgn960cGovenWm5pmg+aTMeUGXVYiJwRD2zOpLyC1i/tP454iA74j74pmWb8Nkn0tJZUQ==}
    engines: {node: '>=18'}
    peerDependencies:
      '@polkadot/util': 12.6.1
      '@polkadot/wasm-util': '*'
    dependencies:
      '@polkadot/util': 12.5.1
      '@polkadot/wasm-util': 7.3.2(@polkadot/util@12.5.1)
      '@polkadot/x-global': 12.6.1
      tslib: 2.6.2
    dev: false

  /@polkadot/x-randomvalues@12.6.1(@polkadot/util@12.6.1)(@polkadot/wasm-util@7.3.2):
    resolution: {integrity: sha512-1uVKlfYYbgIgGV5v1Dgn960cGovenWm5pmg+aTMeUGXVYiJwRD2zOpLyC1i/tP454iA74j74pmWb8Nkn0tJZUQ==}
    engines: {node: '>=18'}
    peerDependencies:
      '@polkadot/util': 12.6.1
      '@polkadot/wasm-util': '*'
    dependencies:
      '@polkadot/util': 12.6.1
      '@polkadot/wasm-util': 7.3.2(@polkadot/util@12.6.1)
      '@polkadot/x-global': 12.6.1
      tslib: 2.6.2

  /@polkadot/x-textdecoder@12.5.1:
    resolution: {integrity: sha512-j2YZGWfwhMC8nHW3BXq10fAPY02ObLL/qoTjCMJ1Cmc/OGq18Ep7k9cXXbjFAq3wf3tUUewt/u/hStKCk3IvfQ==}
    engines: {node: '>=16'}
    dependencies:
      '@polkadot/x-global': 12.5.1
      tslib: 2.6.2
    dev: false

  /@polkadot/x-textdecoder@12.6.1:
    resolution: {integrity: sha512-IasodJeV1f2Nr/VtA207+LXCQEqYcG8y9qB/EQcRsrEP58NbwwxM5Z2obV0lSjJOxRTJ4/OlhUwnLHwcbIp6+g==}
    engines: {node: '>=18'}
    dependencies:
      '@polkadot/x-global': 12.6.1
      tslib: 2.6.2

  /@polkadot/x-textencoder@12.5.1:
    resolution: {integrity: sha512-1JNNpOGb4wD+c7zFuOqjibl49LPnHNr4rj4s3WflLUIZvOMY6euoDuN3ISjQSHCLlVSoH0sOCWA3qXZU4bCTDQ==}
    engines: {node: '>=16'}
    dependencies:
      '@polkadot/x-global': 12.5.1
      tslib: 2.6.2
    dev: false

  /@polkadot/x-textencoder@12.6.1:
    resolution: {integrity: sha512-sTq/+tXqBhGe01a1rjieSHFh3y935vuRgtahVgVJZnfqh5SmLPgSN5tTPxZWzyx7gHIfotle8laTJbJarv7V1A==}
    engines: {node: '>=18'}
    dependencies:
      '@polkadot/x-global': 12.6.1
      tslib: 2.6.2

  /@polkadot/x-ws@12.5.1:
    resolution: {integrity: sha512-efNMhB3Lh6pW2iTipMkqwrjpuUtb3EwR/jYZftiIGo5tDPB7rqoMOp9s6KRFJEIUfZkLnMUtbkZ5fHzUJaCjmQ==}
    engines: {node: '>=16'}
    dependencies:
      '@polkadot/x-global': 12.5.1
      tslib: 2.6.2
      ws: 8.14.2
    transitivePeerDependencies:
      - bufferutil
      - utf-8-validate
    dev: false

  /@polkadot/x-ws@12.6.1:
    resolution: {integrity: sha512-fs9V+XekjJLpVLLwxnqq3llqSZu2T/b9brvld8anvzS/htDLPbi7+c5W3VGJ9Po8fS67IsU3HCt0Gu6F6mGrMA==}
    engines: {node: '>=18'}
    dependencies:
      '@polkadot/x-global': 12.6.1
      tslib: 2.6.2
      ws: 8.14.2
    transitivePeerDependencies:
      - bufferutil
      - utf-8-validate
    dev: true

  /@protobufjs/aspromise@1.1.2:
    resolution: {integrity: sha512-j+gKExEuLmKwvz3OgROXtrJ2UG2x8Ch2YZUxahh+s1F2HZ+wAceUNLkvy6zKCPVRkU++ZWQrdxsUeQXmcg4uoQ==}
    dev: true

  /@protobufjs/base64@1.1.2:
    resolution: {integrity: sha512-AZkcAA5vnN/v4PDqKyMR5lx7hZttPDgClv83E//FMNhR2TMcLUhfRUBHCmSl0oi9zMgDDqRUJkSxO3wm85+XLg==}
    dev: true

  /@protobufjs/codegen@2.0.4:
    resolution: {integrity: sha512-YyFaikqM5sH0ziFZCN3xDC7zeGaB/d0IUb9CATugHWbd1FRFwWwt4ld4OYMPWu5a3Xe01mGAULCdqhMlPl29Jg==}
    dev: true

  /@protobufjs/eventemitter@1.1.0:
    resolution: {integrity: sha512-j9ednRT81vYJ9OfVuXG6ERSTdEL1xVsNgqpkxMsbIabzSo3goCjDIveeGv5d03om39ML71RdmrGNjG5SReBP/Q==}
    dev: true

  /@protobufjs/fetch@1.1.0:
    resolution: {integrity: sha512-lljVXpqXebpsijW71PZaCYeIcE5on1w5DlQy5WH6GLbFryLUrBD4932W/E2BSpfRJWseIL4v/KPgBFxDOIdKpQ==}
    dependencies:
      '@protobufjs/aspromise': 1.1.2
      '@protobufjs/inquire': 1.1.0
    dev: true

  /@protobufjs/float@1.0.2:
    resolution: {integrity: sha512-Ddb+kVXlXst9d+R9PfTIxh1EdNkgoRe5tOX6t01f1lYWOvJnSPDBlG241QLzcyPdoNTsblLUdujGSE4RzrTZGQ==}
    dev: true

  /@protobufjs/inquire@1.1.0:
    resolution: {integrity: sha512-kdSefcPdruJiFMVSbn801t4vFK7KB/5gd2fYvrxhuJYg8ILrmn9SKSX2tZdV6V+ksulWqS7aXjBcRXl3wHoD9Q==}
    dev: true

  /@protobufjs/path@1.1.2:
    resolution: {integrity: sha512-6JOcJ5Tm08dOHAbdR3GrvP+yUUfkjG5ePsHYczMFLq3ZmMkAD98cDgcT2iA1lJ9NVwFd4tH/iSSoe44YWkltEA==}
    dev: true

  /@protobufjs/pool@1.1.0:
    resolution: {integrity: sha512-0kELaGSIDBKvcgS4zkjz1PeddatrjYcmMWOlAuAPwAeccUrPHdUqo/J6LiymHHEiJT5NrF1UVwxY14f+fy4WQw==}
    dev: true

  /@protobufjs/utf8@1.1.0:
    resolution: {integrity: sha512-Vvn3zZrhQZkkBE8LSuW3em98c0FwgO4nxzv6OdSxPKJIEKY2bGbHn+mhGIPerzI4twdxaP8/0+06HBpwf345Lw==}
    dev: true

  /@remix-project/remixd@0.6.14:
    resolution: {integrity: sha512-ZkgmMKpD2J5XGwh8/g9vcAB/g5eBlri85Eoq9veiLo5tZqjElxrsfGAiWeXssmX68iXNKJoVx+VNFCBoXyqmtw==}
    hasBin: true
    dependencies:
      '@remixproject/plugin': 0.3.33
      '@remixproject/plugin-api': 0.3.33
      '@remixproject/plugin-utils': 0.3.33
      '@remixproject/plugin-ws': 0.3.33(ws@7.5.9)
      axios: 1.1.2
      chokidar: 2.1.8
      commander: 9.5.0
      fs-extra: 3.0.1
      isbinaryfile: 3.0.3
      latest-version: 5.1.0
      semver: 6.3.0
      ws: 7.5.9
    transitivePeerDependencies:
      - bufferutil
      - debug
      - supports-color
      - utf-8-validate
    dev: true

  /@remixproject/plugin-api@0.3.33:
    resolution: {integrity: sha512-fBEbRr6/mgQdfNdRqYQL3yewsPfTxV41F509CngbD6YdY5YKBihJhfGFHbd2rKSyXOgBiHIbe0SsV3OXpFdWnw==}
    dependencies:
      '@remixproject/plugin-utils': 0.3.33
    dev: true

  /@remixproject/plugin-utils@0.3.33:
    resolution: {integrity: sha512-cAo21ot4/G5BkN8ypDwg8MMCrEmLdXwMd3lQZUeB5enPC3KxmzQz71+OgEYl718Hwy+GtHaLq17FEXCHC5YV9w==}
    dependencies:
      tslib: 2.0.1
    dev: true

  /@remixproject/plugin-ws@0.3.33(ws@7.5.9):
    resolution: {integrity: sha512-Zkp8MK8jxnNm3uruu0dF8vqeh90JsLXttJP4LZF0HaStRRK4d2XG6CgE5mBiC2J4uTEwGP26H/vmqi+POBPTEg==}
    peerDependencies:
      ws: ^7.3.1
    dependencies:
      '@remixproject/plugin': 0.3.33
      '@remixproject/plugin-api': 0.3.33
      '@remixproject/plugin-utils': 0.3.33
      ws: 7.5.9
    dev: true

  /@remixproject/plugin@0.3.33:
    resolution: {integrity: sha512-ia6LevsWYPkcRwOBl3umA2fPCgYt2TmB437Pafs9BE6fD9judEvlvEqXjBy9GLBsZzZWSiyYenOnW8HIiwqfMA==}
    dependencies:
      '@remixproject/plugin-api': 0.3.33
      '@remixproject/plugin-utils': 0.3.33
      events: 3.2.0
    dev: true

  /@scure/base@1.1.3:
    resolution: {integrity: sha512-/+SgoRjLq7Xlf0CWuLHq2LUZeL/w65kfzAPG5NH9pcmBhs+nunQTn4gvdwgMTIXnt9b2C/1SeL2XiysZEyIC9Q==}

  /@sindresorhus/is@0.14.0:
    resolution: {integrity: sha512-9NET910DNaIPngYnLLPeg+Ogzqsi9uM4mSboU5y6p8S5DzMTVEsJZrawi+BoDNUVBa2DhJqQYUFvMDfgU062LQ==}
    engines: {node: '>=6'}
    dev: true

  /@substrate/connect-extension-protocol@1.0.1:
    resolution: {integrity: sha512-161JhCC1csjH3GE5mPLEd7HbWtwNSPJBg3p1Ksz9SFlTzj/bgEwudiRN2y5i0MoLGCIJRYKyKGMxVnd29PzNjg==}
    requiresBuild: true
    optional: true

  /@substrate/connect@0.7.33:
    resolution: {integrity: sha512-1B984/bmXVQvTT9oV3c3b7215lvWmulP9rfP3T3Ri+OU3uIsyCzYw0A+XG6J8/jgO2FnroeNIBWlgoLaUM1uzw==}
    requiresBuild: true
    dependencies:
      '@substrate/connect-extension-protocol': 1.0.1
      smoldot: 2.0.1
    transitivePeerDependencies:
      - bufferutil
      - utf-8-validate
    dev: false
    optional: true

  /@substrate/connect@0.7.35:
    resolution: {integrity: sha512-Io8vkalbwaye+7yXfG1Nj52tOOoJln2bMlc7Q9Yy3vEWqZEVkgKmcPVzbwV0CWL3QD+KMPDA2Dnw/X7EdwgoLw==}
    requiresBuild: true
    dependencies:
      '@substrate/connect-extension-protocol': 1.0.1
      smoldot: 2.0.7
    transitivePeerDependencies:
      - bufferutil
      - utf-8-validate
    dev: true
    optional: true

  /@substrate/ss58-registry@1.44.0:
    resolution: {integrity: sha512-7lQ/7mMCzVNSEfDS4BCqnRnKCFKpcOaPrxMeGTXHX1YQzM/m2BBHjbK2C3dJvjv7GYxMiaTq/HdWQj1xS6ss+A==}

  /@szmarczak/http-timer@1.1.2:
    resolution: {integrity: sha512-XIB2XbzHTN6ieIjfIMV9hlVcfPU26s2vafYWQcZHWXHOxiaRZYEDKEwdl129Zyg50+foYV2jCgtrqSA6qNuNSA==}
    engines: {node: '>=6'}
    dependencies:
      defer-to-connect: 1.1.3
    dev: true

<<<<<<< HEAD
  /@tootallnate/once@2.0.0:
    resolution: {integrity: sha512-XCuKFP5PS55gnMVu3dty8KPatLqUoy/ZYzDzAGCQ8JNFCkLXzmI7vNHCR+XpbZaMWQK/vQubr7PkYq8g470J/A==}
    engines: {node: '>= 10'}
=======
  /@szmarczak/http-timer@5.0.1:
    resolution: {integrity: sha512-+PmQX0PiAYPMeVYe237LJAYvOMYW1j2rH5YROyS3b4CTVJum34HfRvKvAzozHAQG0TnHNdUfY9nCeUyRAs//cw==}
    engines: {node: '>=14.16'}
    dependencies:
      defer-to-connect: 2.0.1
    dev: true

  /@tootallnate/once@1.1.2:
    resolution: {integrity: sha512-RbzJvlNzmRq5c3O09UipeuXno4tA1FE6ikOjxZK0tuxVv3412l64l5t1W5pj4+rJq9vpkm/kwiR07aZXnsKPxw==}
    engines: {node: '>= 6'}
>>>>>>> d05bc9da
    dev: true

  /@tsconfig/node10@1.0.9:
    resolution: {integrity: sha512-jNsYVVxU8v5g43Erja32laIDHXeoNvFEpX33OK4d6hljo3jDhCBDhx5dhCCTMWUojscpAagGiRkBKxpdl9fxqA==}
    dev: true

  /@tsconfig/node12@1.0.11:
    resolution: {integrity: sha512-cqefuRsh12pWyGsIoBKJA9luFu3mRxCA+ORZvA4ktLSzIuCUtWVxGIuXigEwO5/ywWFMZ2QEGKWvkZG1zDMTag==}
    dev: true

  /@tsconfig/node14@1.0.3:
    resolution: {integrity: sha512-ysT8mhdixWK6Hw3i1V2AeRqZ5WfXg1G43mqoYlM2nc6388Fq5jcXyr5mRsqViLx/GJYdoL0bfXD8nmF+Zn/Iow==}
    dev: true

  /@tsconfig/node16@1.0.3:
    resolution: {integrity: sha512-yOlFc+7UtL/89t2ZhjPvvB/DeAr3r+Dq58IgzsFkOAvVC6NMJXmCGjbptdXdR9qsX7pKcTL+s87FtYREi2dEEQ==}
    dev: true

  /@typechain/ethers-v5@10.1.1(@ethersproject/abi@5.7.0)(@ethersproject/bytes@5.7.0)(@ethersproject/providers@5.7.2)(ethers@5.7.2)(typechain@8.3.2)(typescript@5.1.6):
    resolution: {integrity: sha512-o6nffJBxwmeX1ZiZpdnP/tqGd/7M7iYvQC88ZXaFFoyAGh7eYncynzVjOJV0XmaKzAc6puqyqZrnva+gJbk4sw==}
    peerDependencies:
      '@ethersproject/abi': ^5.0.0
      '@ethersproject/bytes': ^5.0.0
      '@ethersproject/providers': ^5.0.0
      ethers: ^5.1.3
      typechain: ^8.1.1
      typescript: '>=4.3.0'
    dependencies:
      '@ethersproject/abi': 5.7.0
      '@ethersproject/bytes': 5.7.0
      '@ethersproject/providers': 5.7.2
      ethers: 5.7.2
      lodash: 4.17.21
      ts-essentials: 7.0.3(typescript@5.1.6)
      typechain: 8.3.2(typescript@5.1.6)
      typescript: 5.1.6
    dev: false

  /@typechain/ethers-v5@11.1.1(@ethersproject/abi@5.7.0)(@ethersproject/providers@5.7.2)(ethers@5.7.2)(typechain@8.3.2)(typescript@5.1.6):
    resolution: {integrity: sha512-D9WyUrCJ4Z5Gg8T00HWLpuqn1CqSDXlCiUOOpLaWoCbnZrE2jSIOUwR9blBZNo6LE5058e3niVu6xk205Et7tg==}
    peerDependencies:
      '@ethersproject/abi': ^5.0.0
      '@ethersproject/providers': ^5.0.0
      ethers: ^5.1.3
      typechain: ^8.3.1
      typescript: '>=4.3.0'
    dependencies:
      '@ethersproject/abi': 5.7.0
      '@ethersproject/providers': 5.7.2
      ethers: 5.7.2
      lodash: 4.17.21
      ts-essentials: 7.0.3(typescript@5.1.6)
      typechain: 8.3.2(typescript@5.1.6)
      typescript: 5.1.6
    dev: false

<<<<<<< HEAD
=======
  /@typechain/ethers-v6@0.5.1(ethers@6.9.0)(typechain@8.3.2)(typescript@5.1.6):
    resolution: {integrity: sha512-F+GklO8jBWlsaVV+9oHaPh5NJdd6rAKN4tklGfInX1Q7h0xPgVLP39Jl3eCulPB5qexI71ZFHwbljx4ZXNfouA==}
    peerDependencies:
      ethers: 6.x
      typechain: ^8.3.2
      typescript: '>=4.7.0'
    dependencies:
      ethers: 6.9.0
      lodash: 4.17.21
      ts-essentials: 7.0.3(typescript@5.1.6)
      typechain: 8.3.2(typescript@5.1.6)
      typescript: 5.1.6
    dev: true

  /@types/abstract-leveldown@7.2.1:
    resolution: {integrity: sha512-YK8irIC+eMrrmtGx0H4ISn9GgzLd9dojZWJaMbjp1YHLl2VqqNFBNrL5Q3KjGf4VE3sf/4hmq6EhQZ7kZp1NoQ==}
    dev: true

>>>>>>> d05bc9da
  /@types/bn.js@4.11.6:
    resolution: {integrity: sha512-pqr857jrp2kPuO9uRjZ3PwnJTjoQy+fcdxvBTvHm6dkmEL9q+hDD/2j/0ELOBPtPnS8LjCX0gI9nbl8lVkadpg==}
    dependencies:
      '@types/node': 18.16.8
    dev: false

  /@types/bn.js@5.1.1:
    resolution: {integrity: sha512-qNrYbZqMx0uJAfKnKclPh+dTwK33KfLHYqtyODwd5HnXOjnkhc4qgn3BrK6RWyGZm5+sIFE7Q7Vz6QQtJB7w7g==}
    dependencies:
      '@types/node': 18.16.8
    dev: false

  /@types/bn.js@5.1.5:
    resolution: {integrity: sha512-V46N0zwKRF5Q00AZ6hWtN0T8gGmDUaUzLWQvHFo5yThtVwK/VCenFY3wXVbOvNfajEpsTfQM4IN9k/d6gUVX3A==}
    dependencies:
      '@types/node': 18.16.8

  /@types/json-schema@7.0.11:
    resolution: {integrity: sha512-wOuvG1SN4Us4rez+tylwwwCV1psiNVOkJeM3AUWUNWg/jDQY2+HE/444y5gc+jBmRqASOm2Oeh5c1axHobwRKQ==}
    dev: true

  /@types/keccak@3.0.1:
    resolution: {integrity: sha512-/MxAVmtyyeOvZ6dGf3ciLwFRuV5M8DRIyYNFGHYI6UyBW4/XqyO0LZw+JFMvaeY3cHItQAkELclBU1x5ank6mg==}
    dependencies:
      '@types/node': 18.16.8

  /@types/keyv@3.1.4:
    resolution: {integrity: sha512-BQ5aZNSCpj7D6K2ksrRCTmKRLEpnPvWDiLPfoGyhZ++8YtiK9d/3DBKPJgry359X/P1PfruyYwvnvwFjuEiEIg==}
    dependencies:
      '@types/node': 18.16.8
    dev: true

  /@types/lodash@4.14.187:
    resolution: {integrity: sha512-MrO/xLXCaUgZy3y96C/iOsaIqZSeupyTImKClHunL5GrmaiII2VwvWmLBu2hwa0Kp0sV19CsyjtrTc/Fx8rg/A==}
    dev: false

  /@types/long@4.0.2:
    resolution: {integrity: sha512-MqTGEo5bj5t157U6fA/BiDynNkn0YknVdh48CMPkTSpFTVmvao5UQmm7uEF6xBEo7qIMAlY/JSleYaE6VOdpaA==}
    dev: true

<<<<<<< HEAD
=======
  /@types/multicast-dns@7.2.1:
    resolution: {integrity: sha512-A2PmB8MRcNVEkw6wzGT5rtBHqyHOVjiRMkJH+zpJKXipSi+GGkHg6JjNFApDiYK9WefJqkVG0taln1VMl4TGfw==}
    dependencies:
      '@types/dns-packet': 5.2.4
      '@types/node': 18.16.8
    dev: true

  /@types/node@18.15.13:
    resolution: {integrity: sha512-N+0kuo9KgrUQ1Sn/ifDXsvg0TTleP7rIy4zOBGECxAljqvqfqpTfzx0Q1NUedOixRMBfe2Whhb056a42cWs26Q==}

>>>>>>> d05bc9da
  /@types/node@18.16.8:
    resolution: {integrity: sha512-p0iAXcfWCOTCBbsExHIDFCfwsqFwBTgETJveKMT+Ci3LY9YqQCI91F5S+TB20+aRCXpcWfvx5Qr5EccnwCm2NA==}

  /@types/pbkdf2@3.1.0:
    resolution: {integrity: sha512-Cf63Rv7jCQ0LaL8tNXmEyqTHuIJxRdlS5vMh1mj5voN4+QFhVZnlZruezqpWYDiJ8UTzhP0VmeLXCmBk66YrMQ==}
    dependencies:
      '@types/node': 18.16.8
    dev: false

  /@types/prettier@2.7.1:
    resolution: {integrity: sha512-ri0UmynRRvZiiUJdiz38MmIblKK+oH30MztdBVR95dv/Ubw6neWSb8u1XpRb72L4qsZOhz+L+z9JD40SJmfWow==}

  /@types/responselike@1.0.0:
    resolution: {integrity: sha512-85Y2BjiufFzaMIlvJDvTTB8Fxl2xfLo4HgmHzVBz08w4wDePCTjYw66PdrolO0kzli3yam/YCgRufyo1DdQVTA==}
    dependencies:
      '@types/node': 18.16.8
    dev: true

  /@types/secp256k1@4.0.3:
    resolution: {integrity: sha512-Da66lEIFeIz9ltsdMZcpQvmrmmoqrfju8pm1BH8WbYjZSwUgCwXLb9C+9XYogwBITnbsSaMdVPb2ekf7TV+03w==}
    dependencies:
      '@types/node': 18.16.8
    dev: false

  /@types/seedrandom@3.0.2:
    resolution: {integrity: sha512-YPLqEOo0/X8JU3rdiq+RgUKtQhQtrppE766y7vMTu8dGML7TVtZNiiiaC/hhU9Zqw9UYopXxhuWWENclMVBwKQ==}
    dev: false

  /@types/semver@7.5.0:
    resolution: {integrity: sha512-G8hZ6XJiHnuhQKR7ZmysCeJWE08o8T0AXtk5darsCaTVsYZhhgUrq53jizaR2FvsoeCwJhlmwTjkXBY5Pn/ZHw==}
    dev: true

  /@types/yargs-parser@21.0.0:
    resolution: {integrity: sha512-iO9ZQHkZxHn4mSakYV0vFHAVDyEOIJQrV2uZ06HxEPcx+mt8swXoZHIbaaJ2crJYFfErySgktuTZ3BeLz+XmFA==}
    dev: true

  /@types/yargs@17.0.24:
    resolution: {integrity: sha512-6i0aC7jV6QzQB8ne1joVZ0eSFIstHsCrobmOtghM11yGlH0j43FKL2UhWdELkyps0zuf7qVTUVCCR+tgSlyLLw==}
    dependencies:
      '@types/yargs-parser': 21.0.0
    dev: true

  /@typescript-eslint/eslint-plugin@5.42.0(@typescript-eslint/parser@5.42.0)(eslint@8.26.0)(typescript@5.1.6):
    resolution: {integrity: sha512-5TJh2AgL6+wpL8H/GTSjNb4WrjKoR2rqvFxR/DDTqYNk6uXn8BJMEcncLSpMbf/XV1aS0jAjYwn98uvVCiAywQ==}
    engines: {node: ^12.22.0 || ^14.17.0 || >=16.0.0}
    peerDependencies:
      '@typescript-eslint/parser': ^5.0.0
      eslint: ^6.0.0 || ^7.0.0 || ^8.0.0
      typescript: '*'
    peerDependenciesMeta:
      typescript:
        optional: true
    dependencies:
      '@typescript-eslint/parser': 5.42.0(eslint@8.26.0)(typescript@5.1.6)
      '@typescript-eslint/scope-manager': 5.42.0
      '@typescript-eslint/type-utils': 5.42.0(eslint@8.26.0)(typescript@5.1.6)
      '@typescript-eslint/utils': 5.42.0(eslint@8.26.0)(typescript@5.1.6)
      debug: 4.3.4(supports-color@8.1.1)
      eslint: 8.26.0
      ignore: 5.2.4
      natural-compare-lite: 1.4.0
      regexpp: 3.2.0
      semver: 7.5.1
      tsutils: 3.21.0(typescript@5.1.6)
      typescript: 5.1.6
    transitivePeerDependencies:
      - supports-color
    dev: true

  /@typescript-eslint/parser@5.42.0(eslint@8.26.0)(typescript@5.1.6):
    resolution: {integrity: sha512-Ixh9qrOTDRctFg3yIwrLkgf33AHyEIn6lhyf5cCfwwiGtkWhNpVKlEZApi3inGQR/barWnY7qY8FbGKBO7p3JA==}
    engines: {node: ^12.22.0 || ^14.17.0 || >=16.0.0}
    peerDependencies:
      eslint: ^6.0.0 || ^7.0.0 || ^8.0.0
      typescript: '*'
    peerDependenciesMeta:
      typescript:
        optional: true
    dependencies:
      '@typescript-eslint/scope-manager': 5.42.0
      '@typescript-eslint/types': 5.42.0
      '@typescript-eslint/typescript-estree': 5.42.0(typescript@5.1.6)
      debug: 4.3.4(supports-color@8.1.1)
      eslint: 8.26.0
      typescript: 5.1.6
    transitivePeerDependencies:
      - supports-color
    dev: true

  /@typescript-eslint/scope-manager@5.42.0:
    resolution: {integrity: sha512-l5/3IBHLH0Bv04y+H+zlcLiEMEMjWGaCX6WyHE5Uk2YkSGAMlgdUPsT/ywTSKgu9D1dmmKMYgYZijObfA39Wow==}
    engines: {node: ^12.22.0 || ^14.17.0 || >=16.0.0}
    dependencies:
      '@typescript-eslint/types': 5.42.0
      '@typescript-eslint/visitor-keys': 5.42.0
    dev: true

  /@typescript-eslint/type-utils@5.42.0(eslint@8.26.0)(typescript@5.1.6):
    resolution: {integrity: sha512-HW14TXC45dFVZxnVW8rnUGnvYyRC0E/vxXShFCthcC9VhVTmjqOmtqj6H5rm9Zxv+ORxKA/1aLGD7vmlLsdlOg==}
    engines: {node: ^12.22.0 || ^14.17.0 || >=16.0.0}
    peerDependencies:
      eslint: '*'
      typescript: '*'
    peerDependenciesMeta:
      typescript:
        optional: true
    dependencies:
      '@typescript-eslint/typescript-estree': 5.42.0(typescript@5.1.6)
      '@typescript-eslint/utils': 5.42.0(eslint@8.26.0)(typescript@5.1.6)
      debug: 4.3.4(supports-color@8.1.1)
      eslint: 8.26.0
      tsutils: 3.21.0(typescript@5.1.6)
      typescript: 5.1.6
    transitivePeerDependencies:
      - supports-color
    dev: true

  /@typescript-eslint/types@5.42.0:
    resolution: {integrity: sha512-t4lzO9ZOAUcHY6bXQYRuu+3SSYdD9TS8ooApZft4WARt4/f2Cj/YpvbTe8A4GuhT4bNW72goDMOy7SW71mZwGw==}
    engines: {node: ^12.22.0 || ^14.17.0 || >=16.0.0}
    dev: true

  /@typescript-eslint/typescript-estree@5.42.0(typescript@5.1.6):
    resolution: {integrity: sha512-2O3vSq794x3kZGtV7i4SCWZWCwjEtkWfVqX4m5fbUBomOsEOyd6OAD1qU2lbvV5S8tgy/luJnOYluNyYVeOTTg==}
    engines: {node: ^12.22.0 || ^14.17.0 || >=16.0.0}
    peerDependencies:
      typescript: '*'
    peerDependenciesMeta:
      typescript:
        optional: true
    dependencies:
      '@typescript-eslint/types': 5.42.0
      '@typescript-eslint/visitor-keys': 5.42.0
      debug: 4.3.4(supports-color@8.1.1)
      globby: 11.1.0
      is-glob: 4.0.3
      semver: 7.5.0
      tsutils: 3.21.0(typescript@5.1.6)
      typescript: 5.1.6
    transitivePeerDependencies:
      - supports-color
    dev: true

  /@typescript-eslint/utils@5.42.0(eslint@8.26.0)(typescript@5.1.6):
    resolution: {integrity: sha512-JZ++3+h1vbeG1NUECXQZE3hg0kias9kOtcQr3+JVQ3whnjvKuMyktJAAIj6743OeNPnGBmjj7KEmiDL7qsdnCQ==}
    engines: {node: ^12.22.0 || ^14.17.0 || >=16.0.0}
    peerDependencies:
      eslint: ^6.0.0 || ^7.0.0 || ^8.0.0
    dependencies:
      '@types/json-schema': 7.0.11
      '@types/semver': 7.5.0
      '@typescript-eslint/scope-manager': 5.42.0
      '@typescript-eslint/types': 5.42.0
      '@typescript-eslint/typescript-estree': 5.42.0(typescript@5.1.6)
      eslint: 8.26.0
      eslint-scope: 5.1.1
      eslint-utils: 3.0.0(eslint@8.26.0)
      semver: 7.5.0
    transitivePeerDependencies:
      - supports-color
      - typescript
    dev: true

  /@typescript-eslint/visitor-keys@5.42.0:
    resolution: {integrity: sha512-QHbu5Hf/2lOEOwy+IUw0GoSCuAzByTAWWrOTKzTzsotiUnWFpuKnXcAhC9YztAf2EElQ0VvIK+pHJUPkM0q7jg==}
    engines: {node: ^12.22.0 || ^14.17.0 || >=16.0.0}
    dependencies:
      '@typescript-eslint/types': 5.42.0
      eslint-visitor-keys: 3.4.1
    dev: true

  /@ungap/promise-all-settled@1.1.2:
    resolution: {integrity: sha512-sL/cEvJWAnClXw0wHk85/2L0G6Sj8UB0Ctc1TEMbKSsmpRosqhwj9gWgFRZSrBr2f9tiXISwNhCPmlfqUqyb9Q==}
    dev: true

  /@zombienet/cli@1.3.86(@polkadot/util@12.6.1)(@types/node@18.16.8):
    resolution: {integrity: sha512-I4NFr4vVvjFwLXvh8O30smLy/UFnnahK/O3OnySVXnlGHve4PBzQ2i8qLv+gogXeU7M7Kn6GoNc1rlht957E7A==}
    engines: {node: '>=18'}
    hasBin: true
    dependencies:
      '@zombienet/dsl-parser-wrapper': 0.1.10
      '@zombienet/orchestrator': 0.0.68(@polkadot/util@12.6.1)(@types/node@18.16.8)
      '@zombienet/utils': 0.0.24(@types/node@18.16.8)(typescript@5.3.3)
      cli-progress: 3.12.0
      commander: 11.1.0
      debug: 4.3.4(supports-color@8.1.1)
      nunjucks: 3.2.4
      typescript: 5.3.3
    transitivePeerDependencies:
      - '@polkadot/util'
      - '@swc/core'
      - '@swc/wasm'
      - '@types/node'
      - bufferutil
      - canvas
      - chokidar
      - supports-color
      - utf-8-validate
    dev: true

  /@zombienet/dsl-parser-wrapper@0.1.10:
    resolution: {integrity: sha512-2r2SjanMcNTQiiwTtj/TRO89ek4KoIKGKhgcdHm8+uXPVWuU3tIh/unN8+m51Jnm2jhCLkQQwa5aidvSC02wOg==}
    dev: true

  /@zombienet/orchestrator@0.0.68(@polkadot/util@12.6.1)(@types/node@18.16.8):
    resolution: {integrity: sha512-n/Gj1VWGz6W4Phzw5r/rb56uMT3H3B06xRzP+PZJtG2dGMqWAUZP2DcNhLWZ8w3/NEsWrrNTfSejaQvuaUApGg==}
    engines: {node: '>=18'}
    dependencies:
      '@polkadot/api': 10.11.1
      '@polkadot/keyring': 12.6.1(@polkadot/util-crypto@12.6.1)(@polkadot/util@12.6.1)
      '@polkadot/util-crypto': 12.6.1(@polkadot/util@12.6.1)
      '@zombienet/utils': 0.0.24(@types/node@18.16.8)(typescript@5.3.3)
      JSONStream: 1.3.5
      chai: 4.3.10
      debug: 4.3.4(supports-color@8.1.1)
      execa: 5.1.1
      fs-extra: 11.2.0
      jsdom: 23.0.1
      json-bigint: 1.0.0
      libp2p-crypto: 0.21.2
      minimatch: 9.0.3
      mocha: 10.2.0
      napi-maybe-compressed-blob: 0.0.11
      peer-id: 0.16.0
      tmp-promise: 3.0.3
      typescript: 5.3.3
      yaml: 2.3.4
    transitivePeerDependencies:
      - '@polkadot/util'
      - '@swc/core'
      - '@swc/wasm'
      - '@types/node'
      - bufferutil
      - canvas
      - chokidar
      - supports-color
      - utf-8-validate
    dev: true

  /@zombienet/utils@0.0.24(@types/node@18.16.8)(typescript@5.3.3):
    resolution: {integrity: sha512-CUHn4u04ryfRqCQQsZHSpMIpMxzdMvSZR86Gp3Hwexf7wZTkHNZ5hsJnQO+J/yl28ny0GcjLJSU1hZ2kMV+hqw==}
    engines: {node: '>=18'}
    dependencies:
      cli-table3: 0.6.3
      debug: 4.3.4(supports-color@8.1.1)
      mocha: 10.2.0
      nunjucks: 3.2.4
      toml: 3.0.0
      ts-node: 10.9.1(@types/node@18.16.8)(typescript@5.3.3)
    transitivePeerDependencies:
      - '@swc/core'
      - '@swc/wasm'
      - '@types/node'
      - chokidar
      - supports-color
      - typescript
    dev: true

  /JSONStream@1.3.5:
    resolution: {integrity: sha512-E+iruNOY8VV9s4JEbe1aNEm6MiszPRr/UfcHMz0TQh1BXSxHK+ASV1R6W4HpjBhSeS+54PIsAMCBmwD06LLsqQ==}
    hasBin: true
    dependencies:
      jsonparse: 1.3.1
      through: 2.3.8
    dev: true

  /a-sync-waterfall@1.0.1:
    resolution: {integrity: sha512-RYTOHHdWipFUliRFMCS4X2Yn2X8M87V/OpSqWzKKOGhzqyUxzyVmhHDH9sAvG+ZuQf/TAOFsLCpMw09I1ufUnA==}
    dev: true

<<<<<<< HEAD
  /abab@2.0.6:
    resolution: {integrity: sha512-j2afSsaIENvHZN2B8GOpF566vZ5WVk5opAiMTvWgaQT8DkbOqsTfvNAvHoRGU2zzP8cPoqys+xHTRDWW8L+/BA==}
=======
  /abbrev@1.1.1:
    resolution: {integrity: sha512-nne9/IiQ/hzIhY6pdDnbBtz7DjPTKrY00P/zvPSm5pOFkl6xuGrGnXn/VtTNNfNtAfZ9/1RtehkszU9qcTii0Q==}
>>>>>>> d05bc9da
    dev: true

  /abort-controller@3.0.0:
    resolution: {integrity: sha512-h8lQ8tacZYnR3vNQTgibj+tODHI5/+l06Au2Pcriv/Gmet0eaj4TwWH41sO9wnHDiQsEj19q0drzdWdeAHtweg==}
    engines: {node: '>=6.5'}
    dependencies:
      event-target-shim: 5.0.1
    dev: true

  /abstract-logging@2.0.1:
    resolution: {integrity: sha512-2BjRTZxTPvheOvGbBslFSYOUkr+SjPtOnrLP33f+VIWLzezQpZcqVg7ja3L4dBXmzzgwT+a029jRx5PCi3JuiA==}
    dev: true

  /acorn-jsx@5.3.2(acorn@8.8.2):
    resolution: {integrity: sha512-rq9s+JNhf0IChjtDXxllJ7g41oZk5SlXtp0LHwyA5cejwn7vKmKp4pPri6YEePv2PU65sAsegbXtIinmDFDXgQ==}
    peerDependencies:
      acorn: ^6.0.0 || ^7.0.0 || ^8.0.0
    dependencies:
      acorn: 8.8.2
    dev: true

  /acorn-walk@8.2.0:
    resolution: {integrity: sha512-k+iyHEuPgSw6SbuDpGQM+06HQUa04DZ3o+F6CSzXMvvI5KMvnaEqXe+YVe555R9nn6GPt404fos4wcgpw12SDA==}
    engines: {node: '>=0.4.0'}
    dev: true

  /acorn@8.8.2:
    resolution: {integrity: sha512-xjIYgE8HBrkpd/sJqOGNspf8uHG+NOHGOw6a/Urj8taM2EXfdNAH2oFcPeIFfsv3+kz/mJrS5VuMqbNLjCa2vw==}
    engines: {node: '>=0.4.0'}
    hasBin: true
    dev: true

  /aes-js@3.0.0:
    resolution: {integrity: sha512-H7wUZRn8WpTq9jocdxQ2c8x2sKo9ZVmzfRE13GiNJXfp7NcKYEdvl3vspKjXox6RIG2VtaRe4JFvxG4rqp2Zuw==}

  /aes-js@4.0.0-beta.5:
    resolution: {integrity: sha512-G965FqalsNyrPqgEGON7nIx1e/OVENSgiEIzyC63haUMuvNnwIgIjMs52hlTCKhkBny7A2ORNlfY9Zu+jmGk1Q==}

  /agent-base@6.0.2:
    resolution: {integrity: sha512-RZNwNclF7+MS/8bDg70amg32dyeZGZxiDuQmZxKLAlQjr3jGyLx+4Kkk58UO7D2QdgFIQCovuSuZESne6RG6XQ==}
    engines: {node: '>= 6.0.0'}
    dependencies:
      debug: 4.3.4(supports-color@8.1.1)
    transitivePeerDependencies:
      - supports-color
    dev: true

<<<<<<< HEAD
=======
  /agent-base@7.1.0:
    resolution: {integrity: sha512-o/zjMZRhJxny7OyEF+Op8X+efiELC7k7yOjMzgfzVqOzXqkBkWI79YoTdOtsuWd5BWhAGAuOY/Xa6xpiaWXiNg==}
    engines: {node: '>= 14'}
    dependencies:
      debug: 4.3.4(supports-color@8.1.1)
    transitivePeerDependencies:
      - supports-color
    dev: true

  /agentkeepalive@4.3.0:
    resolution: {integrity: sha512-7Epl1Blf4Sy37j4v9f9FjICCh4+KAQOyXgHEwlyBiAQLbhKdq/i2QQU3amQalS/wPhdPzDXPL5DMR5bkn+YeWg==}
    engines: {node: '>= 8.0.0'}
    dependencies:
      debug: 4.3.4(supports-color@8.1.1)
      depd: 2.0.0
      humanize-ms: 1.2.1
    transitivePeerDependencies:
      - supports-color
    dev: true

  /aggregate-error@3.1.0:
    resolution: {integrity: sha512-4I7Td01quW/RpocfNayFdFVk1qSuoh0E7JrbRJ16nH01HhKFQ88INq9Sd+nd72zqRySlr9BmDA8xlEJ6vJMrYA==}
    engines: {node: '>=8'}
    dependencies:
      clean-stack: 2.2.0
      indent-string: 4.0.0
    dev: true

>>>>>>> d05bc9da
  /ajv-formats@2.1.1(ajv@8.12.0):
    resolution: {integrity: sha512-Wx0Kx52hxE7C18hkMEggYlEifqWZtYaRgouJor+WMdPnQyEK13vgEWyVNup7SoeeoLMsr4kf5h6dOW11I15MUA==}
    peerDependencies:
      ajv: ^8.0.0
    peerDependenciesMeta:
      ajv:
        optional: true
    dependencies:
      ajv: 8.12.0
    dev: true

  /ajv@6.12.6:
    resolution: {integrity: sha512-j3fVLgvTo527anyYyJOGTYJbG+vnnQYvE0m5mmkc1TK+nxAppkCLMIL0aZ4dblVCNoGShhm+kzE4ZUykBoMg4g==}
    dependencies:
      fast-deep-equal: 3.1.3
      fast-json-stable-stringify: 2.1.0
      json-schema-traverse: 0.4.1
      uri-js: 4.4.1
    dev: true

  /ajv@8.12.0:
    resolution: {integrity: sha512-sRu1kpcO9yLtYxBKvqfTeh9KzZEwO3STyX1HT+4CaDzC6HpTGYhIhPIzj9XuKU7KYDwnaeh5hcOwjy1QuJzBPA==}
    dependencies:
      fast-deep-equal: 3.1.3
      json-schema-traverse: 1.0.0
      require-from-string: 2.0.2
      uri-js: 4.4.1
    dev: true

  /ansi-colors@4.1.1:
    resolution: {integrity: sha512-JoX0apGbHaUJBNl6yF+p6JAFYZ666/hhCGKN5t9QFjbJQKUU/g8MNbFDbvfrgKXvI1QpZplPOnwIo99lX/AAmA==}
    engines: {node: '>=6'}
    dev: true

  /ansi-regex@2.1.1:
    resolution: {integrity: sha512-TIGnTpdo+E3+pCyAluZvtED5p5wCqLdezCyhPZzKPcxvFplEt4i+W7OONCKgeZFT3+y5NZZfOOS/Bdcanm1MYA==}
    engines: {node: '>=0.10.0'}
    dev: true

  /ansi-regex@5.0.1:
    resolution: {integrity: sha512-quJQXlTSUGL2LH9SUXo8VwsY4soanhgo6LNSm84E1LBcE8s3O0wpdiRzyR9z/ZZJMlMWv37qOOb9pdJlMUEKFQ==}
    engines: {node: '>=8'}
    dev: true

  /ansi-styles@3.2.1:
    resolution: {integrity: sha512-VT0ZI6kZRdTh8YyJw3SMbYm/u+NqfsAxEpWO0Pf9sq8/e94WxxOpPKx9FR1FlyCtOVDNOQ+8ntlqFxiRc+r5qA==}
    engines: {node: '>=4'}
    dependencies:
      color-convert: 1.9.3

  /ansi-styles@4.3.0:
    resolution: {integrity: sha512-zbB9rCJAT1rbjiVDb2hqKFHNYLxgtk8NURxZ3IZwD3F6NtxbXZQCnnSi1Lkx+IDohdPlFp222wVALIheZJQSEg==}
    engines: {node: '>=8'}
    dependencies:
      color-convert: 2.0.1

  /anymatch@2.0.0:
    resolution: {integrity: sha512-5teOsQWABXHHBFP9y3skS5P3d/WfWXpv3FUpy+LorMrNYaT9pI4oLMQX7jzQ2KklNpGpWHzdCXTDT2Y3XGlZBw==}
    dependencies:
      micromatch: 3.1.10
      normalize-path: 2.1.1
    transitivePeerDependencies:
      - supports-color
    dev: true

  /anymatch@3.1.2:
    resolution: {integrity: sha512-P43ePfOAIupkguHUycrc4qJ9kz8ZiuOUijaETwX7THt0Y/GNK7v0aa8rY816xWjZ7rJdA5XdMcpVFTKMq+RvWg==}
    engines: {node: '>= 8'}
    dependencies:
      normalize-path: 3.0.0
      picomatch: 2.3.1
    dev: true

  /archy@1.0.0:
    resolution: {integrity: sha512-Xg+9RwCg/0p32teKdGMPTPnVXKD0w3DfHnFTficozsAgsvq2XenPJq/MYpzzQ/v8zrOyJn6Ds39VA4JIDwFfqw==}
    dev: true

  /arg@4.1.3:
    resolution: {integrity: sha512-58S9QDqG0Xx27YwPSt9fJxivjYl432YCwfDMfZ+71RAqUrZef7LrKQZ3LHLOwCS4FLNBplP533Zx895SeOCHvA==}
    dev: true

  /argparse@2.0.1:
    resolution: {integrity: sha512-8+9WqebbFzpX9OR+Wa6O29asIogeRMzcGtAINdpMHHyAg10f05aSFVBbcEqGf/PXw1EjAZ+q2/bEBg3DvurK3Q==}
    dev: true

  /arr-diff@4.0.0:
    resolution: {integrity: sha512-YVIQ82gZPGBebQV/a8dar4AitzCQs0jjXwMPZllpXMaGjXPYVUawSxQrRsjhjupyVxEvbHgUmIhKVlND+j02kA==}
    engines: {node: '>=0.10.0'}
    dev: true

  /arr-flatten@1.1.0:
    resolution: {integrity: sha512-L3hKV5R/p5o81R7O02IGnwpDmkp6E982XhtbuwSe3O4qOtMMMtodicASA1Cny2U+aCXcNpml+m4dPsvsJ3jatg==}
    engines: {node: '>=0.10.0'}
    dev: true

  /arr-union@3.1.0:
    resolution: {integrity: sha512-sKpyeERZ02v1FeCZT8lrfJq5u6goHCtpTAzPwJYe7c8SPFOboNjNg1vz2L4VTn9T4PQxEx13TbXLmYUcS6Ug7Q==}
    engines: {node: '>=0.10.0'}
    dev: true

  /array-back@3.1.0:
    resolution: {integrity: sha512-TkuxA4UCOvxuDK6NZYXCalszEzj+TLszyASooky+i742l9TqsOdYCMJJupxRic61hwquNtppB3hgcuq9SVSH1Q==}
    engines: {node: '>=6'}

  /array-back@4.0.2:
    resolution: {integrity: sha512-NbdMezxqf94cnNfWLL7V/im0Ub+Anbb0IoZhvzie8+4HJ4nMQuzHuy49FkGYCJK2yAloZ3meiB6AVMClbrI1vg==}
    engines: {node: '>=8'}

  /array-union@2.1.0:
    resolution: {integrity: sha512-HGyxoOTYUyCM6stUe6EJgnd4EoewAI7zMdfqO+kGjnlZmBDz/cR5pf8r/cR4Wq60sL/p0IkcjUEEPwS3GFrIyw==}
    engines: {node: '>=8'}
    dev: true

  /array-unique@0.3.2:
    resolution: {integrity: sha512-SleRWjh9JUud2wH1hPs9rZBZ33H6T9HOiL0uwGnGx9FpE6wKGyfWugmbkEOIs6qWrZhg0LWeLziLrEwQJhs5mQ==}
    engines: {node: '>=0.10.0'}
    dev: true

  /asap@2.0.6:
    resolution: {integrity: sha512-BSHWgDSAiKs50o2Re8ppvp3seVHXSRM44cdSsT9FfNEUUZLOGWVCsiWaRPWM1Znn+mqZ1OfVZ3z3DWEzSp7hRA==}
    dev: true

  /assertion-error@1.1.0:
    resolution: {integrity: sha512-jgsaNduz+ndvGyFt3uSuWqvy4lCnIJiovtouQN5JZHOKCS2QuhEdbcQHFhVksz2N2U9hXJo8odG7ETyWlEeuDw==}
    dev: true

  /assign-symbols@1.0.0:
    resolution: {integrity: sha512-Q+JC7Whu8HhmTdBph/Tq59IoRtoy6KAm5zzPv00WdujX82lbAL8K7WVjne7vdCsAmbF4AYaDOPyO3k0kl8qIrw==}
    engines: {node: '>=0.10.0'}
    dev: true

  /async-each@1.0.6:
    resolution: {integrity: sha512-c646jH1avxr+aVpndVMeAfYw7wAa6idufrlN3LPA4PmKS0QEGp6PIC9nwz0WQkkvBGAMEki3pFdtxaF39J9vvg==}
    dev: true

  /asynckit@0.4.0:
    resolution: {integrity: sha512-Oei9OH4tRh0YqU3GxhX79dM/mwVgvbZJaSNaRk+bshkj0S5cfHcgYakreBjrHwatXKbz+IoIdYLxrKim2MjW0Q==}
    dev: true

  /atob@2.1.2:
    resolution: {integrity: sha512-Wm6ukoaOGJi/73p/cl2GvLjTI5JM1k/O14isD73YML8StrH/7/lRFgmg8nICZgD3bZZvjwCGxtMOD3wWNAu8cg==}
    engines: {node: '>= 4.5.0'}
    hasBin: true
    dev: true

  /atomic-sleep@1.0.0:
    resolution: {integrity: sha512-kNOjDqAh7px0XWNI+4QbzoiR/nTkHAWNud2uvnJquD1/x5a7EQZMJT0AczqK0Qn67oY/TTQ1LbUKajZpp3I9tQ==}
    engines: {node: '>=8.0.0'}
    dev: true

  /avvio@8.2.1:
    resolution: {integrity: sha512-TAlMYvOuwGyLK3PfBb5WKBXZmXz2fVCgv23d6zZFdle/q3gPjmxBaeuC0pY0Dzs5PWMSgfqqEZkrye19GlDTgw==}
    dependencies:
      archy: 1.0.0
      debug: 4.3.4(supports-color@8.1.1)
      fastq: 1.15.0
    transitivePeerDependencies:
      - supports-color
    dev: true

  /axios@1.1.2:
    resolution: {integrity: sha512-bznQyETwElsXl2RK7HLLwb5GPpOLlycxHCtrpDR/4RqqBzjARaOTo3jz4IgtntWUYee7Ne4S8UHd92VCuzPaWA==}
    dependencies:
      follow-redirects: 1.15.2
      form-data: 4.0.0
      proxy-from-env: 1.1.0
    transitivePeerDependencies:
      - debug
    dev: true

  /balanced-match@1.0.2:
    resolution: {integrity: sha512-3oSeUO0TMV67hN1AmbXsK4yaqU7tjiHlbxRDZOpH0KW9+CeX4bRAaX0Anxt0tx2MrpRpWwQaPwIlISEJhYU5Pw==}

  /base-x@3.0.9:
    resolution: {integrity: sha512-H7JU6iBHTal1gp56aKoaa//YUxEaAOUiydvrV/pILqIHXTtqxSkATOnDA2u+jZ/61sD+L/412+7kzXRtWukhpQ==}
    dependencies:
      safe-buffer: 5.2.1
    dev: false

  /base64-js@1.5.1:
    resolution: {integrity: sha512-AKpaYlHn8t4SVbOHCy+b5+KKgvR4vrsD8vbvrbiQJps7fKDTkjkDry6ji0rUJjC0kzbNePLwzxq8iypo41qeWA==}
    dev: true

  /base@0.11.2:
    resolution: {integrity: sha512-5T6P4xPgpp0YDFvSWwEZ4NoE3aM4QBQXDzmVbraCkFj8zHM+mba8SyqB5DbZWyR7mYHo6Y7BdQo3MoA4m0TeQg==}
    engines: {node: '>=0.10.0'}
    dependencies:
      cache-base: 1.0.1
      class-utils: 0.3.6
      component-emitter: 1.3.0
      define-property: 1.0.0
      isobject: 3.0.1
      mixin-deep: 1.3.2
      pascalcase: 0.1.1
    dev: true

  /bech32@1.1.4:
    resolution: {integrity: sha512-s0IrSOzLlbvX7yp4WBfPITzpAU8sqQcpsmwXDiKwrG4r491vwCO/XpejasRNl0piBMe/DvP4Tz0mIS/X1DPJBQ==}

  /bignumber.js@9.1.1:
    resolution: {integrity: sha512-pHm4LsMJ6lzgNGVfZHjMoO8sdoRhOzOH4MLmY65Jg70bpxCKu5iOHNJyfF6OyvYw7t8Fpf35RuzUyqnQsj8Vig==}

  /binary-extensions@1.13.1:
    resolution: {integrity: sha512-Un7MIEDdUC5gNpcGDV97op1Ywk748MpHcFTHoYs6qnj1Z3j7I53VG3nwZhKzoBZmbdRNnb6WRdFlwl7tSDuZGw==}
    engines: {node: '>=0.10.0'}
    dev: true

  /binary-extensions@2.2.0:
    resolution: {integrity: sha512-jDctJ/IVQbZoJykoeHbhXpOlNBqGNcwXJKJog42E5HDPUwQTSdjCHdihjj0DlnheQ7blbT6dHOafNAiS8ooQKA==}
    engines: {node: '>=8'}
    dev: true

  /bindings@1.5.0:
    resolution: {integrity: sha512-p2q/t/mhvuOj/UeLlV6566GD/guowlr0hHxClI0W9m7MWYkL1F0hLo+0Aexs9HSPCtR1SXQ0TD3MMKrXZajbiQ==}
    requiresBuild: true
    dependencies:
      file-uri-to-path: 1.0.0
    dev: true
    optional: true

  /bitfield@4.1.0:
    resolution: {integrity: sha512-6cEDG3K+PK9f+B7WyhWYjp09bqSa+uaAaecVA7Y5giFixyVe1s6HKGnvOqYNR4Mi4fBMjfDPLBpHkKvzzgP7kg==}
    engines: {node: '>=8'}
    dev: false

  /blakejs@1.2.1:
    resolution: {integrity: sha512-QXUSXI3QVc/gJME0dBpXrag1kbzOqCjCX8/b54ntNyW6sjtoqxqRk3LTmXzaJoh71zMsDCjM+47jS7XiwN/+fQ==}
    dev: false

  /bn.js@4.11.6:
    resolution: {integrity: sha512-XWwnNNFCuuSQ0m3r3C4LE3EiORltHd9M05pq6FOlVeiophzRbMo50Sbz1ehl8K3Z+jw9+vmgnXefY1hz8X+2wA==}
    dev: false

  /bn.js@4.12.0:
    resolution: {integrity: sha512-c98Bf3tPniI+scsdk237ku1Dc3ujXQTSgyiPUDEOe7tRkhrqridvh8klBv0HCEso1OLOYcHuCv/cS6DNxKH+ZA==}

  /bn.js@5.2.1:
    resolution: {integrity: sha512-eXRvHzWyYPBuB4NBy0cmYQjGitUrtqwbvlzP3G6VFnNRbsZQIxQ10PbKKHt8gZ/HW/D/747aDl+QkDqg3KQLMQ==}

  /brace-expansion@1.1.11:
    resolution: {integrity: sha512-iCuPHDFgrHX7H2vEI/5xpz07zSHB00TpugqhmYtVmMO6518mCuRMoOYFldEBl0g187ufozdaHgWKcYFb61qGiA==}
    dependencies:
      balanced-match: 1.0.2
      concat-map: 0.0.1

  /brace-expansion@2.0.1:
    resolution: {integrity: sha512-XnAIvQ8eM+kC6aULx6wuQiwVsnzsi9d3WxzV3FpWTGA19F621kwdbsAcFKXgKUHZWsy+mY6iL1sHTxWEFCytDA==}
    dependencies:
      balanced-match: 1.0.2
    dev: true

  /braces@2.3.2:
    resolution: {integrity: sha512-aNdbnj9P8PjdXU4ybaWLK2IF3jc/EoDYbC7AazW6to3TRsfXxscC9UXOB5iDiEQrkyIbWp2SLQda4+QAa7nc3w==}
    engines: {node: '>=0.10.0'}
    dependencies:
      arr-flatten: 1.1.0
      array-unique: 0.3.2
      extend-shallow: 2.0.1
      fill-range: 4.0.0
      isobject: 3.0.1
      repeat-element: 1.1.4
      snapdragon: 0.8.2
      snapdragon-node: 2.1.1
      split-string: 3.1.0
      to-regex: 3.0.2
    transitivePeerDependencies:
      - supports-color
    dev: true

  /braces@3.0.2:
    resolution: {integrity: sha512-b8um+L1RzM3WDSzvhm6gIz1yfTbBt6YTlcEKAvsmqCZZFw46z626lVj9j1yEPW33H5H+lBQpZMP1k8l+78Ha0A==}
    engines: {node: '>=8'}
    dependencies:
      fill-range: 7.0.1
    dev: true

  /brorand@1.1.0:
    resolution: {integrity: sha512-cKV8tMCEpQs4hK/ik71d6LrPOnpkpGBR0wzxqr68g2m/LB2GxVYQroAjMJZRVM1Y4BCjCKc3vAamxSzOY2RP+w==}

  /browser-stdout@1.3.1:
    resolution: {integrity: sha512-qhAVI1+Av2X7qelOfAIYwXONood6XlZE/fXaBSmW/T5SzLAmCgzi+eiWE7fUvbHaeNBQH13UftjpXxsfLkMpgw==}
    dev: true

  /browserify-aes@1.2.0:
    resolution: {integrity: sha512-+7CHXqGuspUn/Sl5aO7Ea0xWGAtETPXNSAjHo48JfLdPWcMng33Xe4znFvQweqc/uzk5zSOI3H52CYnjCfb5hA==}
    dependencies:
      buffer-xor: 1.0.3
      cipher-base: 1.0.4
      create-hash: 1.2.0
      evp_bytestokey: 1.0.3
      inherits: 2.0.4
      safe-buffer: 5.2.1
    dev: false

  /bs58@4.0.1:
    resolution: {integrity: sha512-Ok3Wdf5vOIlBrgCvTq96gBkJw+JUEzdBgyaza5HLtPm7yTHkjRy8+JzNyHF7BHa0bNWOQIp3m5YF0nnFcOIKLw==}
    dependencies:
      base-x: 3.0.9
    dev: false

  /bs58check@2.1.2:
    resolution: {integrity: sha512-0TS1jicxdU09dwJMNZtVAfzPi6Q6QeN0pM1Fkzrjn+XYHvzMKPU3pHVpva+769iNVSfIYWf7LJ6WR+BuuMf8cA==}
    dependencies:
      bs58: 4.0.1
      create-hash: 1.2.0
      safe-buffer: 5.2.1
    dev: false

  /buffer-alloc-unsafe@1.1.0:
    resolution: {integrity: sha512-TEM2iMIEQdJ2yjPJoSIsldnleVaAk1oW3DBVUykyOLsEsFmEc9kn+SFFPz+gl54KQNxlDnAwCXosOS9Okx2xAg==}
    dev: true

  /buffer-alloc@1.2.0:
    resolution: {integrity: sha512-CFsHQgjtW1UChdXgbyJGtnm+O/uLQeZdtbDo8mfUgYXCHSM1wgrVxXm6bSyrUuErEb+4sYVGCzASBRot7zyrow==}
    dependencies:
      buffer-alloc-unsafe: 1.1.0
      buffer-fill: 1.0.0
    dev: true

  /buffer-fill@1.0.0:
    resolution: {integrity: sha512-T7zexNBwiiaCOGDg9xNX9PBmjrubblRkENuptryuI64URkXDFum9il/JGL8Lm8wYfAXpredVXXZz7eMHilimiQ==}
    dev: true

  /buffer-reverse@1.0.1:
    resolution: {integrity: sha512-M87YIUBsZ6N924W57vDwT/aOu8hw7ZgdByz6ijksLjmHJELBASmYTTlNHRgjE+pTsT9oJXGaDSgqqwfdHotDUg==}
    dev: false

  /buffer-xor@1.0.3:
    resolution: {integrity: sha512-571s0T7nZWK6vB67HI5dyUF7wXiNcfaPPPTl6zYCNApANjIvYJTg7hlud/+cJpdAhS7dVzqMLmfhfHR3rAcOjQ==}
    dev: false

  /buffer@6.0.3:
    resolution: {integrity: sha512-FTiCpNxtwiZZHEZbcbTIcZjERVICn9yq/pDFkTl95/AxzD1naBctN7YO68riM/gLSDY7sdrMby8hofADYuuqOA==}
    dependencies:
      base64-js: 1.5.1
      ieee754: 1.2.1
    dev: true

  /c-kzg@1.1.3:
    resolution: {integrity: sha512-tnsnRIWIYEDnYXjXK6fC86dcnSfulUb6LPiTcWX/jJe5X3iJcPxrUG0KIw/AqW+xZNTSBKVMNv3hOixaOEn2/w==}
    requiresBuild: true
    dependencies:
      node-addon-api: 5.1.0
    dev: true

  /cache-base@1.0.1:
    resolution: {integrity: sha512-AKcdTnFSWATd5/GCPRxr2ChwIJ85CeyrEyjRHlKxQ56d4XJMGym0uAiKn0xbLOGOl3+yRpOTi484dVCEc5AUzQ==}
    engines: {node: '>=0.10.0'}
    dependencies:
      collection-visit: 1.0.0
      component-emitter: 1.3.0
      get-value: 2.0.6
      has-value: 1.0.0
      isobject: 3.0.1
      set-value: 2.0.1
      to-object-path: 0.3.0
      union-value: 1.0.1
      unset-value: 1.0.0
    dev: true

  /cacheable-request@6.1.0:
    resolution: {integrity: sha512-Oj3cAGPCqOZX7Rz64Uny2GYAZNliQSqfbePrgAQ1wKAihYmCUnraBtJtKcGR4xz7wF+LoJC+ssFZvv5BgF9Igg==}
    engines: {node: '>=8'}
    dependencies:
      clone-response: 1.0.3
      get-stream: 5.2.0
      http-cache-semantics: 4.1.0
      keyv: 3.1.0
      lowercase-keys: 2.0.0
      normalize-url: 4.5.1
      responselike: 1.0.2
    dev: true

  /callsites@3.1.0:
    resolution: {integrity: sha512-P8BjAsXvZS+VIDUI11hHCQEv74YT67YUi5JJFNWIqL235sBmjX4+qx9Muvls5ivyNENctx46xQLQ3aTuE7ssaQ==}
    engines: {node: '>=6'}
    dev: true

  /camelcase@6.3.0:
    resolution: {integrity: sha512-Gmy6FhYlCY7uOElZUSbxo2UCDH8owEk996gkbrpsgGtrJLM3J7jGxl9Ic7Qwwj4ivOE5AWZWRMecDdF7hqGjFA==}
    engines: {node: '>=10'}
    dev: true

  /chai-as-promised@7.1.1(chai@4.3.7):
    resolution: {integrity: sha512-azL6xMoi+uxu6z4rhWQ1jbdUhOMhis2PvscD/xjLqNMkv3BPPp2JyyuTHOrf9BOosGpNQ11v6BKv/g57RXbiaA==}
    peerDependencies:
      chai: '>= 2.1.2 < 5'
    dependencies:
      chai: 4.3.7
      check-error: 1.0.2
    dev: true

  /chai-bignumber@3.1.0:
    resolution: {integrity: sha512-omxEc80jAU+pZwRmoWr3aEzeLad4JW3iBhLRQlgISvghBdIxrMT7mVAGsDz4WSyCkKowENshH2j9OABAhld7QQ==}
    dev: true

  /chai@4.3.10:
    resolution: {integrity: sha512-0UXG04VuVbruMUYbJ6JctvH0YnC/4q3/AkT18q4NaITo91CUm0liMS9VqzT9vZhVQ/1eqPanMWjBM+Juhfb/9g==}
    engines: {node: '>=4'}
    dependencies:
      assertion-error: 1.1.0
      check-error: 1.0.3
      deep-eql: 4.1.3
      get-func-name: 2.0.2
      loupe: 2.3.7
      pathval: 1.1.1
      type-detect: 4.0.8
    dev: true

  /chai@4.3.7:
    resolution: {integrity: sha512-HLnAzZ2iupm25PlN0xFreAlBA5zaBSv3og0DdeGA4Ar6h6rJ3A0rolRUKJhSF2V10GZKDgWF/VmAEsNWjCRB+A==}
    engines: {node: '>=4'}
    dependencies:
      assertion-error: 1.1.0
      check-error: 1.0.2
      deep-eql: 4.1.3
      get-func-name: 2.0.0
      loupe: 2.3.4
      pathval: 1.1.1
      type-detect: 4.0.8
    dev: true

  /chalk@2.4.2:
    resolution: {integrity: sha512-Mti+f9lpJNcwF4tWV8/OrTTtF1gZi+f8FqlyAdouralcFWFQWF2+NgCHShjkCb+IFBLq9buZwE1xckQU4peSuQ==}
    engines: {node: '>=4'}
    dependencies:
      ansi-styles: 3.2.1
      escape-string-regexp: 1.0.5
      supports-color: 5.5.0

  /chalk@4.1.2:
    resolution: {integrity: sha512-oKnbhFyRIXpUuez8iBMmyEa4nbj4IOQyuhc/wy9kY7/WVPcwIO9VA668Pu8RkO7+0G76SLROeyw9CpQ061i4mA==}
    engines: {node: '>=10'}
    dependencies:
      ansi-styles: 4.3.0
      supports-color: 7.2.0

  /check-error@1.0.2:
    resolution: {integrity: sha512-BrgHpW9NURQgzoNyjfq0Wu6VFO6D7IZEmJNdtgNqpzGG8RuNFHt2jQxWlAs4HMe119chBnv+34syEZtc6IhLtA==}
    dev: true

  /check-error@1.0.3:
    resolution: {integrity: sha512-iKEoDYaRmd1mxM90a2OEfWhjsjPpYPuQ+lMYsoxB126+t8fw7ySEO48nmDg5COTjxDI65/Y2OWpeEHk3ZOe8zg==}
    dependencies:
      get-func-name: 2.0.2
    dev: true

  /chokidar@2.1.8:
    resolution: {integrity: sha512-ZmZUazfOzf0Nve7duiCKD23PFSCs4JPoYyccjUFF3aQkQadqBhfzhjkwBH2mNOG9cTBwhamM37EIsIkZw3nRgg==}
    deprecated: Chokidar 2 does not receive security updates since 2019. Upgrade to chokidar 3 with 15x fewer dependencies
    dependencies:
      anymatch: 2.0.0
      async-each: 1.0.6
      braces: 2.3.2
      glob-parent: 3.1.0
      inherits: 2.0.4
      is-binary-path: 1.0.1
      is-glob: 4.0.3
      normalize-path: 3.0.0
      path-is-absolute: 1.0.1
      readdirp: 2.2.1
      upath: 1.2.0
    optionalDependencies:
      fsevents: 1.2.13
    transitivePeerDependencies:
      - supports-color
    dev: true

  /chokidar@3.5.1:
    resolution: {integrity: sha512-9+s+Od+W0VJJzawDma/gvBNQqkTiqYTWLuZoyAsivsI4AaWTCzHG06/TMjsf1cYe9Cb97UCEhjz7HvnPk2p/tw==}
    engines: {node: '>= 8.10.0'}
    dependencies:
      anymatch: 3.1.2
      braces: 3.0.2
      glob-parent: 5.1.2
      is-binary-path: 2.1.0
      is-glob: 4.0.3
      normalize-path: 3.0.0
      readdirp: 3.5.0
    optionalDependencies:
      fsevents: 2.3.2
    dev: true

  /chokidar@3.5.3:
    resolution: {integrity: sha512-Dr3sfKRP6oTcjf2JmUmFJfeVMvXBdegxB0iVQ5eb2V10uFJUCAS8OByZdVAyVb8xXNz3GjjTgj9kLWsZTqE6kw==}
    engines: {node: '>= 8.10.0'}
    dependencies:
      anymatch: 3.1.2
      braces: 3.0.2
      glob-parent: 5.1.2
      is-binary-path: 2.1.0
      is-glob: 4.0.3
      normalize-path: 3.0.0
      readdirp: 3.6.0
    optionalDependencies:
      fsevents: 2.3.2
    dev: true

  /cipher-base@1.0.4:
    resolution: {integrity: sha512-Kkht5ye6ZGmwv40uUDZztayT2ThLQGfnj/T71N/XzeZeo3nf8foyW7zGTsPYkEya3m5f3cAypH+qe7YOrM1U2Q==}
    dependencies:
      inherits: 2.0.4
      safe-buffer: 5.2.1
    dev: false

  /class-is@1.1.0:
    resolution: {integrity: sha512-rhjH9AG1fvabIDoGRVH587413LPjTZgmDF9fOFCbFJQV4yuocX1mHxxvXI4g3cGwbVY9wAYIoKlg1N79frJKQw==}
    dev: true

  /class-utils@0.3.6:
    resolution: {integrity: sha512-qOhPa/Fj7s6TY8H8esGu5QNpMMQxz79h+urzrNYN6mn+9BnxlDGf5QZ+XeCDsxSjPqsSR56XOZOJmpeurnLMeg==}
    engines: {node: '>=0.10.0'}
    dependencies:
      arr-union: 3.1.0
      define-property: 0.2.5
      isobject: 3.0.1
      static-extend: 0.1.2
    dev: true

  /cli-progress@3.12.0:
    resolution: {integrity: sha512-tRkV3HJ1ASwm19THiiLIXLO7Im7wlTuKnvkYaTkyoAPefqjNg7W7DHKUlGRxy9vxDvbyCYQkQozvptuMkGCg8A==}
    engines: {node: '>=4'}
    dependencies:
      string-width: 4.2.3
    dev: true

  /cli-table3@0.6.3:
    resolution: {integrity: sha512-w5Jac5SykAeZJKntOxJCrm63Eg5/4dhMWIcuTbo9rpE+brgaSZo0RuNJZeOyMgsUdhDeojvgyQLmjI+K50ZGyg==}
    engines: {node: 10.* || >= 12.*}
    dependencies:
      string-width: 4.2.3
    optionalDependencies:
      '@colors/colors': 1.5.0
    dev: true

  /cliui@7.0.4:
    resolution: {integrity: sha512-OcRE68cOsVMXp1Yvonl/fzkQOyjLSu/8bhPDfQt0e0/Eb283TKP20Fs2MqoPsr9SwA595rRCA+QMzYc9nBP+JQ==}
    dependencies:
      string-width: 4.2.3
      strip-ansi: 6.0.1
      wrap-ansi: 7.0.0
    dev: true

  /cliui@8.0.1:
    resolution: {integrity: sha512-BSeNnyus75C4//NQ9gQt1/csTXyo/8Sb+afLAkzAptFuMsod9HFokGNudZpi/oQV73hnVK+sR+5PVRMd+Dr7YQ==}
    engines: {node: '>=12'}
    dependencies:
      string-width: 4.2.3
      strip-ansi: 6.0.1
      wrap-ansi: 7.0.0
    dev: true

  /clone-response@1.0.3:
    resolution: {integrity: sha512-ROoL94jJH2dUVML2Y/5PEDNaSHgeOdSDicUyS7izcF63G6sTc/FTjLub4b8Il9S8S0beOfYt0TaA5qvFK+w0wA==}
    dependencies:
      mimic-response: 1.0.1
    dev: true

  /code-point-at@1.1.0:
    resolution: {integrity: sha512-RpAVKQA5T63xEj6/giIbUEtZwJ4UFIc3ZtvEkiaUERylqe8xb5IvqcgOurZLahv93CLKfxcw5YI+DZcUBRyLXA==}
    engines: {node: '>=0.10.0'}
    dev: true

  /collection-visit@1.0.0:
    resolution: {integrity: sha512-lNkKvzEeMBBjUGHZ+q6z9pSJla0KWAQPvtzhEV9+iGyQYG+pBpl7xKDhxoNSOZH2hhv0v5k0y2yAM4o4SjoSkw==}
    engines: {node: '>=0.10.0'}
    dependencies:
      map-visit: 1.0.0
      object-visit: 1.0.1
    dev: true

  /color-convert@1.9.3:
    resolution: {integrity: sha512-QfAUtd+vFdAtFQcC8CCyYt1fYWxSqAiK2cSD6zDB8N3cpsEBAvRxp9zOGg6G/SHHJYAT88/az/IuDGALsNVbGg==}
    dependencies:
      color-name: 1.1.3

  /color-convert@2.0.1:
    resolution: {integrity: sha512-RRECPsj7iu/xb5oKYcsFHSppFNnsj/52OVTRKb4zP5onXwVF3zVmmToNcOfGC+CRDpfK/U584fMg38ZHCaElKQ==}
    engines: {node: '>=7.0.0'}
    dependencies:
      color-name: 1.1.4

  /color-name@1.1.3:
    resolution: {integrity: sha512-72fSenhMw2HZMTVHeCA9KCmpEIbzWiQsjN+BHcBbS9vr1mtt+vJjPdksIBNUmKAW8TFUDPJK5SUU3QhE9NEXDw==}

  /color-name@1.1.4:
    resolution: {integrity: sha512-dOy+3AuW3a2wNbZHIuMZpTcgjGuLU/uBL/ubcZF9OXbDo8ff4O8yVp5Bf0efS8uEoYo5q4Fx7dY9OgQGXgAsQA==}

  /combined-stream@1.0.8:
    resolution: {integrity: sha512-FQN4MRfuJeHf7cBbBMJFXhKSDq+2kAArBlmRBvcvFE5BB1HZKXtSFASDhdlz9zOYwxh8lDdnvmMOe/+5cdoEdg==}
    engines: {node: '>= 0.8'}
    dependencies:
      delayed-stream: 1.0.0
    dev: true

  /command-line-args@5.2.1:
    resolution: {integrity: sha512-H4UfQhZyakIjC74I9d34fGYDwk3XpSr17QhEd0Q3I9Xq1CETHo4Hcuo87WyWHpAF1aSLjLRf5lD9ZGX2qStUvg==}
    engines: {node: '>=4.0.0'}
    dependencies:
      array-back: 3.1.0
      find-replace: 3.0.0
      lodash.camelcase: 4.3.0
      typical: 4.0.0

  /command-line-usage@6.1.3:
    resolution: {integrity: sha512-sH5ZSPr+7UStsloltmDh7Ce5fb8XPlHyoPzTpyyMuYCtervL65+ubVZ6Q61cFtFl62UyJlc8/JwERRbAFPUqgw==}
    engines: {node: '>=8.0.0'}
    dependencies:
      array-back: 4.0.2
      chalk: 2.4.2
      table-layout: 1.0.2
      typical: 5.2.0

  /commander@11.1.0:
    resolution: {integrity: sha512-yPVavfyCcRhmorC7rWlkHn15b4wDVgVmBA7kV4QVBsF7kv/9TKJAbAXVTxvTnwP8HHKjRCJDClKbciiYS7p0DQ==}
    engines: {node: '>=16'}
    dev: true

  /commander@5.1.0:
    resolution: {integrity: sha512-P0CysNDQ7rtVw4QIQtm+MRxV66vKFSvlsQvGYXZWR3qFU0jlMKHZZZgw8e+8DSah4UDKMqnknRDQz+xuQXQ/Zg==}
    engines: {node: '>= 6'}
    dev: true

  /commander@9.5.0:
    resolution: {integrity: sha512-KRs7WVDKg86PWiuAqhDrAQnTXZKraVcCc6vFdL14qrZ/DcWwuRo7VoiYXalXO7S5GKpqYiVEwCbgFDfxNHKJBQ==}
    engines: {node: ^12.20.0 || >=14}
    dev: true

  /component-emitter@1.3.0:
    resolution: {integrity: sha512-Rd3se6QB+sO1TwqZjscQrurpEPIfO0/yYnSin6Q/rD3mOutHvUrCAhJub3r90uNb+SESBuE0QYoB90YdfatsRg==}
    dev: true

  /concat-map@0.0.1:
    resolution: {integrity: sha512-/Srv4dswyQNBfohGpz9o6Yb3Gz3SrUDqBH5rTuhGR7ahtlbYKnVxw2bCFMRljaA7EXHaXZ8wsHdodFvbkhKmqg==}

  /cookie@0.5.0:
    resolution: {integrity: sha512-YZ3GUyn/o8gfKJlnlX7g7xq4gyO6OSuhGPKaaGssGB2qgDUS0gPgtTvoyZLTt9Ab6dC4hfc9dV5arkvc/OCmrw==}
    engines: {node: '>= 0.6'}
    dev: true

  /copy-descriptor@0.1.1:
    resolution: {integrity: sha512-XgZ0pFcakEUlbwQEVNg3+QAis1FyTL3Qel9FYy8pSkQqoG3PNoT0bOCQtOXcOkur21r2Eq2kI+IE+gsmAEVlYw==}
    engines: {node: '>=0.10.0'}
    dev: true

  /core-util-is@1.0.3:
    resolution: {integrity: sha512-ZQBvi1DcpJ4GDqanjucZ2Hj3wEO5pZDS89BWbkcrvdxksJorwUDDZamX9ldFkp9aw2lmBDLgkObEA4DWNJ9FYQ==}
    dev: true

  /create-hash@1.2.0:
    resolution: {integrity: sha512-z00bCGNHDG8mHAkP7CtT1qVu+bFQUPjYq/4Iv3C3kWjTFV10zIjfSoeqXo9Asws8gwSHDGj/hl2u4OGIjapeCg==}
    dependencies:
      cipher-base: 1.0.4
      inherits: 2.0.4
      md5.js: 1.3.5
      ripemd160: 2.0.2
      sha.js: 2.4.11
    dev: false

  /create-hmac@1.1.7:
    resolution: {integrity: sha512-MJG9liiZ+ogc4TzUwuvbER1JRdgvUFSB5+VR/g5h82fGaIRWMWddtKBHi7/sVhfjQZ6SehlyhvQYrcYkaUIpLg==}
    dependencies:
      cipher-base: 1.0.4
      create-hash: 1.2.0
      inherits: 2.0.4
      ripemd160: 2.0.2
      safe-buffer: 5.2.1
      sha.js: 2.4.11
    dev: false

  /create-require@1.1.1:
    resolution: {integrity: sha512-dcKFX3jn0MpIaXjisoRvexIJVEKzaq7z2rZKxf+MSr9TkdmHmsU4m2lcLojrj/FHl8mk5VxMmYA+ftRkP/3oKQ==}
    dev: true

  /cross-spawn@7.0.3:
    resolution: {integrity: sha512-iRDPJKUPVEND7dHPO8rkbOnPpyDygcDFtWjpeWNCgy8WP2rXcxXL8TskReQl6OrB2G7+UJrags1q15Fudc7G6w==}
    engines: {node: '>= 8'}
    dependencies:
      path-key: 3.1.1
      shebang-command: 2.0.0
      which: 2.0.2
    dev: true

  /crypto-js@3.3.0:
    resolution: {integrity: sha512-DIT51nX0dCfKltpRiXV+/TVZq+Qq2NgF4644+K7Ttnla7zEzqc+kjJyiB96BHNyUTBxyjzRcZYpUdZa+QAqi6Q==}
    dev: false

  /cssstyle@3.0.0:
    resolution: {integrity: sha512-N4u2ABATi3Qplzf0hWbVCdjenim8F3ojEXpBDF5hBpjzW182MjNGLqfmQ0SkSPeQ+V86ZXgeH8aXj6kayd4jgg==}
    engines: {node: '>=14'}
    dependencies:
      rrweb-cssom: 0.6.0
    dev: true

  /data-uri-to-buffer@4.0.0:
    resolution: {integrity: sha512-Vr3mLBA8qWmcuschSLAOogKgQ/Jwxulv3RNE4FXnYWRGujzrRWQI4m12fQqRkwX06C0KanhLr4hK+GydchZsaA==}
    engines: {node: '>= 12'}

  /data-urls@5.0.0:
    resolution: {integrity: sha512-ZYP5VBHshaDAiVZxjbRVcFJpc+4xGgT0bK3vzy1HLN8jTO975HEbuYzZJcHoQEY5K1a0z8YayJkyVETa08eNTg==}
    engines: {node: '>=18'}
    dependencies:
      whatwg-mimetype: 4.0.0
      whatwg-url: 14.0.0
    dev: true

  /debug@2.6.9:
    resolution: {integrity: sha512-bC7ElrdJaJnPbAP+1EotYvqZsb3ecl5wi6Bfi6BJTUcNowp6cvspg0jXznRTKDjm/E7AdgFBVeAPVMNcKGsHMA==}
    peerDependencies:
      supports-color: '*'
    peerDependenciesMeta:
      supports-color:
        optional: true
    dependencies:
      ms: 2.0.0
    dev: true

  /debug@4.3.1(supports-color@8.1.1):
    resolution: {integrity: sha512-doEwdvm4PCeK4K3RQN2ZC2BYUBaxwLARCqZmMjtF8a51J2Rb0xpVloFRnCODwqjpwnAoao4pelN8l3RJdv3gRQ==}
    engines: {node: '>=6.0'}
    peerDependencies:
      supports-color: '*'
    peerDependenciesMeta:
      supports-color:
        optional: true
    dependencies:
      ms: 2.1.2
      supports-color: 8.1.1
    dev: true

  /debug@4.3.4(supports-color@8.1.1):
    resolution: {integrity: sha512-PRWFHuSU3eDtQJPvnNY7Jcket1j0t5OuOsFzPPzsekD52Zl8qUfFIPEiswXqIvHWGVHOgX+7G/vCNNhehwxfkQ==}
    engines: {node: '>=6.0'}
    peerDependencies:
      supports-color: '*'
    peerDependenciesMeta:
      supports-color:
        optional: true
    dependencies:
      ms: 2.1.2
      supports-color: 8.1.1

  /decamelize@4.0.0:
    resolution: {integrity: sha512-9iE1PgSik9HeIIw2JO94IidnE3eBoQrFJ3w7sFuzSX4DpmZ3v5sZpUiV5Swcf6mQEF+Y0ru8Neo+p+nyh2J+hQ==}
    engines: {node: '>=10'}
    dev: true

  /decimal.js@10.4.3:
    resolution: {integrity: sha512-VBBaLc1MgL5XpzgIP7ny5Z6Nx3UrRkIViUkPUdtl9aya5amy3De1gsUUSB1g3+3sExYNjCAsAznmukyxCb1GRA==}
    dev: true

  /decode-uri-component@0.2.2:
    resolution: {integrity: sha512-FqUYQ+8o158GyGTrMFJms9qh3CqTKvAqgqsTnkLI8sKu0028orqBhxNMFkFen0zGyg6epACD32pjVk58ngIErQ==}
    engines: {node: '>=0.10'}
    dev: true

  /decompress-response@3.3.0:
    resolution: {integrity: sha512-BzRPQuY1ip+qDonAOz42gRm/pg9F768C+npV/4JOsxRC2sq+Rlk+Q4ZCAsOhnIaMrgarILY+RMUIvMmmX1qAEA==}
    engines: {node: '>=4'}
    dependencies:
      mimic-response: 1.0.1
    dev: true

  /deep-eql@4.1.3:
    resolution: {integrity: sha512-WaEtAOpRA1MQ0eohqZjpGD8zdI0Ovsm8mmFhaDN8dvDZzyoUMcYDnf5Y6iu7HTXxf8JDS23qWa4a+hKCDyOPzw==}
    engines: {node: '>=6'}
    dependencies:
      type-detect: 4.0.8
    dev: true

  /deep-extend@0.6.0:
    resolution: {integrity: sha512-LOHxIOaPYdHlJRtCQfDIVZtfw/ufM8+rVj649RIHzcm/vGwQRXFt6OPqIFWsm2XEMrNIEtWR64sY1LEKD2vAOA==}
    engines: {node: '>=4.0.0'}

  /deep-is@0.1.4:
    resolution: {integrity: sha512-oIPzksmTg4/MriiaYGO+okXDT7ztn/w3Eptv/+gSIdMdKsJo0u4CfYNFJPy+4SKMuCqGw2wxnA+URMg3t8a/bQ==}
    dev: true

  /defer-to-connect@1.1.3:
    resolution: {integrity: sha512-0ISdNousHvZT2EiFlZeZAHBUvSxmKswVCEf8hW7KWgG4a8MVEu/3Vb6uWYozkjylyCxe0JBIiRB1jV45S70WVQ==}
    dev: true

  /define-property@0.2.5:
    resolution: {integrity: sha512-Rr7ADjQZenceVOAKop6ALkkRAmH1A4Gx9hV/7ZujPUN2rkATqFO0JZLZInbAjpZYoJ1gUx8MRMQVkYemcbMSTA==}
    engines: {node: '>=0.10.0'}
    dependencies:
      is-descriptor: 0.1.6
    dev: true

  /define-property@1.0.0:
    resolution: {integrity: sha512-cZTYKFWspt9jZsMscWo8sc/5lbPC9Q0N5nBLgb+Yd915iL3udB1uFgS3B8YCx66UVHq018DAVFoee7x+gxggeA==}
    engines: {node: '>=0.10.0'}
    dependencies:
      is-descriptor: 1.0.2
    dev: true

  /define-property@2.0.2:
    resolution: {integrity: sha512-jwK2UV4cnPpbcG7+VRARKTZPUWowwXA8bzH5NP6ud0oeAxyYPuGZUAC7hMugpCdz4BeSZl2Dl9k66CHJ/46ZYQ==}
    engines: {node: '>=0.10.0'}
    dependencies:
      is-descriptor: 1.0.2
      isobject: 3.0.1
    dev: true

  /delayed-stream@1.0.0:
    resolution: {integrity: sha512-ZySD7Nf91aLB0RxL4KGrKHBXl7Eds1DAmEdcoVawXnLD7SDhpNgtuII2aAkg7a7QS41jxPSZ17p4VdGnMHk3MQ==}
    engines: {node: '>=0.4.0'}
    dev: true

  /diff@4.0.2:
    resolution: {integrity: sha512-58lmxKSA4BNyLz+HHMUzlOEpg09FV+ev6ZMe3vJihgdxzgcwZ8VoEEPmALCZG9LmqfVoNMMKpttIYTVG6uDY7A==}
    engines: {node: '>=0.3.1'}
    dev: true

  /diff@5.0.0:
    resolution: {integrity: sha512-/VTCrvm5Z0JGty/BWHljh+BAiw3IK+2j87NGMu8Nwc/f48WoDAC395uomO9ZD117ZOBaHmkX1oyLvkVM/aIT3w==}
    engines: {node: '>=0.3.1'}
    dev: true

  /dir-glob@3.0.1:
    resolution: {integrity: sha512-WkrWp9GR4KXfKGYzOLmTuGVi1UWFfws377n9cc55/tb6DuqyF6pcQ5AbiHEshaDpY9v6oaSr2XCDidGmMwdzIA==}
    engines: {node: '>=8'}
    dependencies:
      path-type: 4.0.0
    dev: true

  /doctrine@3.0.0:
    resolution: {integrity: sha512-yS+Q5i3hBf7GBkd4KG8a7eBNNWNGLTaEwwYWUijIYM7zrlYDM0BFXHjjPWlWZ1Rg7UaddZeIDmi9jF3HmqiQ2w==}
    engines: {node: '>=6.0.0'}
    dependencies:
      esutils: 2.0.3
    dev: true

  /duplexer3@0.1.5:
    resolution: {integrity: sha512-1A8za6ws41LQgv9HrE/66jyC5yuSjQ3L/KOpFtoBilsAK2iA2wuS5rTt1OCzIvtS2V7nVmedsUU+DGRcjBmOYA==}
    dev: true

  /elliptic@6.5.4:
    resolution: {integrity: sha512-iLhC6ULemrljPZb+QutR5TQGB+pdW6KGD5RSegS+8sorOZT+rdQFbsQFJgvN3eRqNALqJer4oQ16YvJHlU8hzQ==}
    dependencies:
      bn.js: 4.12.0
      brorand: 1.1.0
      hash.js: 1.1.7
      hmac-drbg: 1.0.1
      inherits: 2.0.4
      minimalistic-assert: 1.0.1
      minimalistic-crypto-utils: 1.0.1

  /emoji-regex@8.0.0:
    resolution: {integrity: sha512-MSjYzcWNOA0ewAHpz0MxpYFvwg6yjy1NG3xteoqz644VCo/RPgnr1/GGt+ic3iJTzQ8Eu3TdM14SawnVUmGE6A==}
    dev: true

  /end-of-stream@1.4.4:
    resolution: {integrity: sha512-+uw1inIHVPQoaVuHzRyXd21icM+cnt4CzD5rW+NC1wjOUSTOs+Te7FOv7AhN7vS9x/oIyhLP5PR1H+phQAHu5Q==}
    dependencies:
      once: 1.4.0
    dev: true

  /entities@4.4.0:
    resolution: {integrity: sha512-oYp7156SP8LkeGD0GF85ad1X9Ai79WtRsZ2gxJqtBuzH+98YUV6jkHEKlZkMbcrjJjIVJNIDP/3WL9wQkoPbWA==}
    engines: {node: '>=0.12'}
    dev: true

  /err-code@3.0.1:
    resolution: {integrity: sha512-GiaH0KJUewYok+eeY05IIgjtAe4Yltygk9Wqp1V5yVWLdhf0hYZchRjNIT9bb0mSwRcIusT3cx7PJUf3zEIfUA==}
    dev: true

  /escalade@3.1.1:
    resolution: {integrity: sha512-k0er2gUkLf8O0zKJiAhmkTnJlTvINGv7ygDNPbeIsX/TJjGJZHuh9B2UxbsaEkmlEo9MfhrSzmhIlhRlI2GXnw==}
    engines: {node: '>=6'}
    dev: true

  /escape-string-regexp@1.0.5:
    resolution: {integrity: sha512-vbRorB5FUQWvla16U8R/qgaFIya2qGzwDrNmCZuYKrbdSUMG6I1ZCGQRefkRVhuOkIGVne7BQ35DSfo1qvJqFg==}
    engines: {node: '>=0.8.0'}

  /escape-string-regexp@4.0.0:
    resolution: {integrity: sha512-TtpcNJ3XAzx3Gq8sWRzJaVajRs0uVxA2YAkdb1jm2YkPz4G6egUFAyA3n5vtEIZefPk5Wa4UXbKuS5fKkJWdgA==}
    engines: {node: '>=10'}
    dev: true

  /eslint-config-prettier@8.5.0(eslint@8.26.0):
    resolution: {integrity: sha512-obmWKLUNCnhtQRKc+tmnYuQl0pFU1ibYJQ5BGhTVB08bHe9wC8qUeG7c08dj9XX+AuPj1YSGSQIHl1pnDHZR0Q==}
    hasBin: true
    peerDependencies:
      eslint: '>=7.0.0'
    dependencies:
      eslint: 8.26.0
    dev: true

  /eslint-scope@5.1.1:
    resolution: {integrity: sha512-2NxwbF/hZ0KpepYN0cNbo+FN6XoK7GaHlQhgx/hIZl6Va0bF45RQOOwhLIy8lQDbuCiadSLCBnH2CFYquit5bw==}
    engines: {node: '>=8.0.0'}
    dependencies:
      esrecurse: 4.3.0
      estraverse: 4.3.0
    dev: true

  /eslint-scope@7.2.0:
    resolution: {integrity: sha512-DYj5deGlHBfMt15J7rdtyKNq/Nqlv5KfU4iodrQ019XESsRnwXH9KAE0y3cwtUHDo2ob7CypAnCqefh6vioWRw==}
    engines: {node: ^12.22.0 || ^14.17.0 || >=16.0.0}
    dependencies:
      esrecurse: 4.3.0
      estraverse: 5.3.0
    dev: true

  /eslint-utils@3.0.0(eslint@8.26.0):
    resolution: {integrity: sha512-uuQC43IGctw68pJA1RgbQS8/NP7rch6Cwd4j3ZBtgo4/8Flj4eGE7ZYSZRN3iq5pVUv6GPdW5Z1RFleo84uLDA==}
    engines: {node: ^10.0.0 || ^12.0.0 || >= 14.0.0}
    peerDependencies:
      eslint: '>=5'
    dependencies:
      eslint: 8.26.0
      eslint-visitor-keys: 2.1.0
    dev: true

  /eslint-visitor-keys@2.1.0:
    resolution: {integrity: sha512-0rSmRBzXgDzIsD6mGdJgevzgezI534Cer5L/vyMX0kHzT/jiB43jRhd9YUlMGYLQy2zprNmoT8qasCGtY+QaKw==}
    engines: {node: '>=10'}
    dev: true

  /eslint-visitor-keys@3.4.1:
    resolution: {integrity: sha512-pZnmmLwYzf+kWaM/Qgrvpen51upAktaaiI01nsJD/Yr3lMOdNtq0cxkrrg16w64VtisN6okbs7Q8AfGqj4c9fA==}
    engines: {node: ^12.22.0 || ^14.17.0 || >=16.0.0}
    dev: true

  /eslint@8.26.0:
    resolution: {integrity: sha512-kzJkpaw1Bfwheq4VXUezFriD1GxszX6dUekM7Z3aC2o4hju+tsR/XyTC3RcoSD7jmy9VkPU3+N6YjVU2e96Oyg==}
    engines: {node: ^12.22.0 || ^14.17.0 || >=16.0.0}
    hasBin: true
    dependencies:
      '@eslint/eslintrc': 1.3.3
      '@humanwhocodes/config-array': 0.11.8
      '@humanwhocodes/module-importer': 1.0.1
      '@nodelib/fs.walk': 1.2.8
      ajv: 6.12.6
      chalk: 4.1.2
      cross-spawn: 7.0.3
      debug: 4.3.4(supports-color@8.1.1)
      doctrine: 3.0.0
      escape-string-regexp: 4.0.0
      eslint-scope: 7.2.0
      eslint-utils: 3.0.0(eslint@8.26.0)
      eslint-visitor-keys: 3.4.1
      espree: 9.5.2
      esquery: 1.5.0
      esutils: 2.0.3
      fast-deep-equal: 3.1.3
      file-entry-cache: 6.0.1
      find-up: 5.0.0
      glob-parent: 6.0.2
      globals: 13.20.0
      grapheme-splitter: 1.0.4
      ignore: 5.2.4
      import-fresh: 3.3.0
      imurmurhash: 0.1.4
      is-glob: 4.0.3
      is-path-inside: 3.0.3
      js-sdsl: 4.4.0
      js-yaml: 4.1.0
      json-stable-stringify-without-jsonify: 1.0.1
      levn: 0.4.1
      lodash.merge: 4.6.2
      minimatch: 3.1.2
      natural-compare: 1.4.0
      optionator: 0.9.1
      regexpp: 3.2.0
      strip-ansi: 6.0.1
      strip-json-comments: 3.1.1
      text-table: 0.2.0
    transitivePeerDependencies:
      - supports-color
    dev: true

  /esm@3.2.25:
    resolution: {integrity: sha512-U1suiZ2oDVWv4zPO56S0NcR5QriEahGtdN2OR6FiOG4WJvcjBVFB0qI4+eKoWFH483PKGuLuu6V8Z4T5g63UVA==}
    engines: {node: '>=6'}
    dev: true

  /espree@9.5.2:
    resolution: {integrity: sha512-7OASN1Wma5fum5SrNhFMAMJxOUAbhyfQ8dQ//PJaJbNw0URTPWqIghHWt1MmAANKhHZIYOHruW4Kw4ruUWOdGw==}
    engines: {node: ^12.22.0 || ^14.17.0 || >=16.0.0}
    dependencies:
      acorn: 8.8.2
      acorn-jsx: 5.3.2(acorn@8.8.2)
      eslint-visitor-keys: 3.4.1
    dev: true

  /esquery@1.5.0:
    resolution: {integrity: sha512-YQLXUplAwJgCydQ78IMJywZCceoqk1oH01OERdSAJc/7U2AylwjhSCLDEtqwg811idIS/9fIU5GjG73IgjKMVg==}
    engines: {node: '>=0.10'}
    dependencies:
      estraverse: 5.3.0
    dev: true

  /esrecurse@4.3.0:
    resolution: {integrity: sha512-KmfKL3b6G+RXvP8N1vr3Tq1kL/oCFgn2NYXEtqP8/L3pKapUA4G8cFVaoF3SU323CD4XypR/ffioHmkti6/Tag==}
    engines: {node: '>=4.0'}
    dependencies:
      estraverse: 5.3.0
    dev: true

  /estraverse@4.3.0:
    resolution: {integrity: sha512-39nnKffWz8xN1BU/2c79n9nB9HDzo0niYUqx6xyqUnyoAnQyyWpOTdZEeiCch8BBu515t4wp9ZmgVfVhn9EBpw==}
    engines: {node: '>=4.0'}
    dev: true

  /estraverse@5.3.0:
    resolution: {integrity: sha512-MMdARuVEQziNTeJD8DgMqmhwR11BRQ/cBP+pLtYdSTnf3MIO8fFeiINEbX36ZdNlfU/7A9f3gUw49B3oQsvwBA==}
    engines: {node: '>=4.0'}
    dev: true

  /esutils@2.0.3:
    resolution: {integrity: sha512-kVscqXk4OCp68SZ0dkgEKVi6/8ij300KBWTJq32P/dYeWTSwK41WyTxalN1eRmA5Z9UU/LX9D7FWSmV9SAYx6g==}
    engines: {node: '>=0.10.0'}
    dev: true

  /ethereum-bloom-filters@1.0.10:
    resolution: {integrity: sha512-rxJ5OFN3RwjQxDcFP2Z5+Q9ho4eIdEmSc2ht0fCu8Se9nbXjZ7/031uXoUYJ87KHCOdVeiUuwSnoS7hmYAGVHA==}
    dependencies:
      js-sha3: 0.8.0
    dev: false

  /ethereum-cryptography@0.1.3:
    resolution: {integrity: sha512-w8/4x1SGGzc+tO97TASLja6SLd3fRIK2tLVcV2Gx4IB21hE19atll5Cq9o3d0ZmAYC/8aw0ipieTSiekAea4SQ==}
    dependencies:
      '@types/pbkdf2': 3.1.0
      '@types/secp256k1': 4.0.3
      blakejs: 1.2.1
      browserify-aes: 1.2.0
      bs58check: 2.1.2
      create-hash: 1.2.0
      create-hmac: 1.1.7
      hash.js: 1.1.7
      keccak: 3.0.3
      pbkdf2: 3.1.2
      randombytes: 2.1.0
      safe-buffer: 5.2.1
      scrypt-js: 3.0.1
      secp256k1: 4.0.3
      setimmediate: 1.0.5
    dev: false

  /ethereumjs-abi@0.6.8:
    resolution: {integrity: sha512-Tx0r/iXI6r+lRsdvkFDlut0N08jWMnKRZ6Gkq+Nmw75lZe4e6o3EkSnkaBP5NF6+m5PTGAr9JP43N3LyeoglsA==}
    dependencies:
      bn.js: 4.12.0
      ethereumjs-util: 6.2.1
    dev: false

  /ethereumjs-util@6.2.1:
    resolution: {integrity: sha512-W2Ktez4L01Vexijrm5EB6w7dg4n/TgpoYU4avuT5T3Vmnw/eCRtiBrJfQYS/DCSvDIOLn2k57GcHdeBcgVxAqw==}
    dependencies:
      '@types/bn.js': 4.11.6
      bn.js: 4.12.0
      create-hash: 1.2.0
      elliptic: 6.5.4
      ethereum-cryptography: 0.1.3
      ethjs-util: 0.1.6
      rlp: 2.2.7
    dev: false

  /ethereumjs-util@7.1.5:
    resolution: {integrity: sha512-SDl5kKrQAudFBUe5OJM9Ac6WmMyYmXX/6sTmLZ3ffG2eY6ZIGBes3pEDxNN6V72WyOw4CPD5RomKdsa8DAAwLg==}
    engines: {node: '>=10.0.0'}
    dependencies:
      '@types/bn.js': 5.1.1
      bn.js: 5.2.1
      create-hash: 1.2.0
      ethereum-cryptography: 0.1.3
      rlp: 2.2.7
    dev: false

  /ethers@5.7.2:
    resolution: {integrity: sha512-wswUsmWo1aOK8rR7DIKiWSw9DbLWe6x98Jrn8wcTflTVvaXhAMaB5zGAXy0GYQEQp9iO1iSHWVyARQm11zUtyg==}
    dependencies:
      '@ethersproject/abi': 5.7.0
      '@ethersproject/abstract-provider': 5.7.0
      '@ethersproject/abstract-signer': 5.7.0
      '@ethersproject/address': 5.7.0
      '@ethersproject/base64': 5.7.0
      '@ethersproject/basex': 5.7.0
      '@ethersproject/bignumber': 5.7.0
      '@ethersproject/bytes': 5.7.0
      '@ethersproject/constants': 5.7.0
      '@ethersproject/contracts': 5.7.0
      '@ethersproject/hash': 5.7.0
      '@ethersproject/hdnode': 5.7.0
      '@ethersproject/json-wallets': 5.7.0
      '@ethersproject/keccak256': 5.7.0
      '@ethersproject/logger': 5.7.0
      '@ethersproject/networks': 5.7.1
      '@ethersproject/pbkdf2': 5.7.0
      '@ethersproject/properties': 5.7.0
      '@ethersproject/providers': 5.7.2
      '@ethersproject/random': 5.7.0
      '@ethersproject/rlp': 5.7.0
      '@ethersproject/sha2': 5.7.0
      '@ethersproject/signing-key': 5.7.0
      '@ethersproject/solidity': 5.7.0
      '@ethersproject/strings': 5.7.0
      '@ethersproject/transactions': 5.7.0
      '@ethersproject/units': 5.7.0
      '@ethersproject/wallet': 5.7.0
      '@ethersproject/web': 5.7.1
      '@ethersproject/wordlists': 5.7.0
    transitivePeerDependencies:
      - bufferutil
      - utf-8-validate

  /ethers@6.9.0:
    resolution: {integrity: sha512-pmfNyQzc2mseLe91FnT2vmNaTt8dDzhxZ/xItAV7uGsF4dI4ek2ufMu3rAkgQETL/TIs0GS5A+U05g9QyWnv3Q==}
    engines: {node: '>=14.0.0'}
    dependencies:
      '@adraffy/ens-normalize': 1.10.0
      '@noble/curves': 1.2.0
      '@noble/hashes': 1.3.2
      '@types/node': 18.15.13
      aes-js: 4.0.0-beta.5
      tslib: 2.4.0
      ws: 8.5.0
    transitivePeerDependencies:
      - bufferutil
      - utf-8-validate

  /ethjs-unit@0.1.6:
    resolution: {integrity: sha512-/Sn9Y0oKl0uqQuvgFk/zQgR7aw1g36qX/jzSQ5lSwlO0GigPymk4eGQfeNTD03w1dPOqfz8V77Cy43jH56pagw==}
    engines: {node: '>=6.5.0', npm: '>=3'}
    dependencies:
      bn.js: 4.11.6
      number-to-bn: 1.7.0
    dev: false

  /ethjs-util@0.1.6:
    resolution: {integrity: sha512-CUnVOQq7gSpDHZVVrQW8ExxUETWrnrvXYvYz55wOU8Uj4VCgw56XC2B/fVqQN+f7gmrnRHSLVnFAwsCuNwji8w==}
    engines: {node: '>=6.5.0', npm: '>=3'}
    dependencies:
      is-hex-prefixed: 1.0.0
      strip-hex-prefix: 1.0.0
    dev: false

  /event-target-shim@5.0.1:
    resolution: {integrity: sha512-i/2XbnSz/uxRCU6+NdVJgKWDTM427+MqYbkQzD321DuCQJUqOuJKIA0IM2+W2xtYHdKOmZ4dR6fExsd4SXL+WQ==}
    engines: {node: '>=6'}
    dev: true

  /eventemitter3@5.0.1:
    resolution: {integrity: sha512-GWkBvjiSZK87ELrYOSESUYeVIc9mvLLf/nXalMOS5dYrgZq9o5OVkbZAVM06CVxYsCwH9BDZFPlQTlPA1j4ahA==}

  /events@3.2.0:
    resolution: {integrity: sha512-/46HWwbfCX2xTawVfkKLGxMifJYQBWMwY1mjywRtb4c9x8l5NP3KoJtnIOiL1hfdRkIuYhETxQlo62IF8tcnlg==}
    engines: {node: '>=0.8.x'}
    dev: true

  /events@3.3.0:
    resolution: {integrity: sha512-mQw+2fkQbALzQ7V0MY0IqdnXNOeTtP4r0lN9z7AAawCXgqea7bDii20AYrIBrFd/Hx0M2Ocz6S111CaFkUcb0Q==}
    engines: {node: '>=0.8.x'}
    dev: true

  /evp_bytestokey@1.0.3:
    resolution: {integrity: sha512-/f2Go4TognH/KvCISP7OUsHn85hT9nUkxxA9BEWxFn+Oj9o8ZNLm/40hdlgSLyuOimsrTKLUMEorQexp/aPQeA==}
    dependencies:
      md5.js: 1.3.5
      safe-buffer: 5.2.1
    dev: false

  /execa@5.1.1:
    resolution: {integrity: sha512-8uSpZZocAZRBAPIEINJj3Lo9HyGitllczc27Eh5YYojjMFMn8yHMDMaUHE2Jqfq05D/wucwI4JGURyXt1vchyg==}
    engines: {node: '>=10'}
    dependencies:
      cross-spawn: 7.0.3
      get-stream: 6.0.1
      human-signals: 2.1.0
      is-stream: 2.0.1
      merge-stream: 2.0.0
      npm-run-path: 4.0.1
      onetime: 5.1.2
      signal-exit: 3.0.7
      strip-final-newline: 2.0.0
    dev: true

  /expand-brackets@2.1.4:
    resolution: {integrity: sha512-w/ozOKR9Obk3qoWeY/WDi6MFta9AoMR+zud60mdnbniMcBxRuFJyDt2LdX/14A1UABeqk+Uk+LDfUpvoGKppZA==}
    engines: {node: '>=0.10.0'}
    dependencies:
      debug: 2.6.9
      define-property: 0.2.5
      extend-shallow: 2.0.1
      posix-character-classes: 0.1.1
      regex-not: 1.0.2
      snapdragon: 0.8.2
      to-regex: 3.0.2
    transitivePeerDependencies:
      - supports-color
    dev: true

  /extend-shallow@2.0.1:
    resolution: {integrity: sha512-zCnTtlxNoAiDc3gqY2aYAWFx7XWWiasuF2K8Me5WbN8otHKTUKBwjPtNpRs/rbUZm7KxWAaNj7P1a/p52GbVug==}
    engines: {node: '>=0.10.0'}
    dependencies:
      is-extendable: 0.1.1
    dev: true

  /extend-shallow@3.0.2:
    resolution: {integrity: sha512-BwY5b5Ql4+qZoefgMj2NUmx+tehVTH/Kf4k1ZEtOHNFcm2wSxMRo992l6X3TIgni2eZVTZ85xMOjF31fwZAj6Q==}
    engines: {node: '>=0.10.0'}
    dependencies:
      assign-symbols: 1.0.0
      is-extendable: 1.0.1
    dev: true

  /extglob@2.0.4:
    resolution: {integrity: sha512-Nmb6QXkELsuBr24CJSkilo6UHHgbekK5UiZgfE6UHD3Eb27YC6oD+bhcT+tJ6cl8dmsgdQxnWlcry8ksBIBLpw==}
    engines: {node: '>=0.10.0'}
    dependencies:
      array-unique: 0.3.2
      define-property: 1.0.0
      expand-brackets: 2.1.4
      extend-shallow: 2.0.1
      fragment-cache: 0.2.1
      regex-not: 1.0.2
      snapdragon: 0.8.2
      to-regex: 3.0.2
    transitivePeerDependencies:
      - supports-color
    dev: true

  /fast-content-type-parse@1.1.0:
    resolution: {integrity: sha512-fBHHqSTFLVnR61C+gltJuE5GkVQMV0S2nqUO8TJ+5Z3qAKG8vAx4FKai1s5jq/inV1+sREynIWSuQ6HgoSXpDQ==}
    dev: true

  /fast-decode-uri-component@1.0.1:
    resolution: {integrity: sha512-WKgKWg5eUxvRZGwW8FvfbaH7AXSh2cL+3j5fMGzUMCxWBJ3dV3a7Wz8y2f/uQ0e3B6WmodD3oS54jTQ9HVTIIg==}
    dev: true

  /fast-deep-equal@3.1.3:
    resolution: {integrity: sha512-f3qQ9oQy9j2AhBe/H9VC91wLmKBCCU/gDOnKNAYG5hswO7BLKj09Hc5HYNz9cGI++xlpDCIgDaitVs03ATR84Q==}
    dev: true

  /fast-glob@3.2.12:
    resolution: {integrity: sha512-DVj4CQIYYow0BlaelwK1pHl5n5cRSJfM60UA0zK891sVInoPri2Ekj7+e1CT3/3qxXenpI+nBBmQAcJPJgaj4w==}
    engines: {node: '>=8.6.0'}
    dependencies:
      '@nodelib/fs.stat': 2.0.5
      '@nodelib/fs.walk': 1.2.8
      glob-parent: 5.1.2
      merge2: 1.4.1
      micromatch: 4.0.5
    dev: true

  /fast-json-stable-stringify@2.1.0:
    resolution: {integrity: sha512-lhd/wF+Lk98HZoTCtlVraHtfh5XYijIjalXck7saUtuanSDyLMxnHhSXEDJqHxD7msR8D0uCmqlkwjCV8xvwHw==}
    dev: true

  /fast-json-stringify@5.9.1:
    resolution: {integrity: sha512-NMrf+uU9UJnTzfxaumMDXK1NWqtPCfGoM9DYIE+ESlaTQqjlANFBy0VAbsm6FB88Mx0nceyi18zTo5kIEUlzxg==}
    dependencies:
      '@fastify/deepmerge': 1.3.0
      ajv: 8.12.0
      ajv-formats: 2.1.1(ajv@8.12.0)
      fast-deep-equal: 3.1.3
      fast-uri: 2.2.0
      json-schema-ref-resolver: 1.0.1
      rfdc: 1.3.0
    dev: true

  /fast-levenshtein@2.0.6:
    resolution: {integrity: sha512-DCXu6Ifhqcks7TZKY3Hxp3y6qphY5SJZmrWMDrKcERSOXWQdMhU9Ig/PYrzyw/ul9jOIyh0N4M0tbC5hodg8dw==}
    dev: true

  /fast-querystring@1.1.1:
    resolution: {integrity: sha512-qR2r+e3HvhEFmpdHMv//U8FnFlnYjaC6QKDuaXALDkw2kvHO8WDjxH+f/rHGR4Me4pnk8p9JAkRNTjYHAKRn2Q==}
    dependencies:
      fast-decode-uri-component: 1.0.1
    dev: true

  /fast-redact@3.2.0:
    resolution: {integrity: sha512-zaTadChr+NekyzallAMXATXLOR8MNx3zqpZ0MUF2aGf4EathnG0f32VLODNlY8IuGY3HoRO2L6/6fSzNsLaHIw==}
    engines: {node: '>=6'}
    dev: true

  /fast-uri@2.2.0:
    resolution: {integrity: sha512-cIusKBIt/R/oI6z/1nyfe2FvGKVTohVRfvkOhvx0nCEW+xf5NoCXjAHcWp93uOUBchzYcsvPlrapAdX1uW+YGg==}
    dev: true

  /fastify@4.24.3:
    resolution: {integrity: sha512-6HHJ+R2x2LS3y1PqxnwEIjOTZxFl+8h4kSC/TuDPXtA+v2JnV9yEtOsNSKK1RMD7sIR2y1ZsA4BEFaid/cK5pg==}
    dependencies:
      '@fastify/ajv-compiler': 3.5.0
      '@fastify/error': 3.4.1
      '@fastify/fast-json-stringify-compiler': 4.3.0
      abstract-logging: 2.0.1
      avvio: 8.2.1
      fast-content-type-parse: 1.1.0
      fast-json-stringify: 5.9.1
      find-my-way: 7.7.0
      light-my-request: 5.11.0
      pino: 8.16.1
      process-warning: 2.2.0
      proxy-addr: 2.0.7
      rfdc: 1.3.0
      secure-json-parse: 2.7.0
      semver: 7.5.4
      toad-cache: 3.3.0
    transitivePeerDependencies:
      - supports-color
    dev: true

  /fastq@1.13.0:
    resolution: {integrity: sha512-YpkpUnK8od0o1hmeSc7UUs/eB/vIPWJYjKck2QKIzAf71Vm1AAQ3EbuZB3g2JIy+pg+ERD0vqI79KyZiB2e2Nw==}
    dependencies:
      reusify: 1.0.4
    dev: true

  /fastq@1.15.0:
    resolution: {integrity: sha512-wBrocU2LCXXa+lWBt8RoIRD89Fi8OdABODa/kEnyeyjS5aZO5/GNvI5sEINADqP/h8M29UHTHUb53sUu5Ihqdw==}
    dependencies:
      reusify: 1.0.4
    dev: true

  /fetch-blob@3.2.0:
    resolution: {integrity: sha512-7yAQpD2UMJzLi1Dqv7qFYnPbaPx7ZfFK6PiIxQ4PfkGPyNyl2Ugx+a/umUonmKqjhM4DnfbMvdX6otXq83soQQ==}
    engines: {node: ^12.20 || >= 14.13}
    dependencies:
      node-domexception: 1.0.0
      web-streams-polyfill: 3.2.1

  /file-entry-cache@6.0.1:
    resolution: {integrity: sha512-7Gps/XWymbLk2QLYK4NzpMOrYjMhdIxXuIvy2QBsLE6ljuodKvdkWs/cpyJJ3CVIVpH0Oi1Hvg1ovbMzLdFBBg==}
    engines: {node: ^10.12.0 || >=12.0.0}
    dependencies:
      flat-cache: 3.0.4
    dev: true

  /file-uri-to-path@1.0.0:
    resolution: {integrity: sha512-0Zt+s3L7Vf1biwWZ29aARiVYLx7iMGnEUl9x33fbB/j3jR81u/O2LbqK+Bm1CDSNDKVtJ/YjwY7TUd5SkeLQLw==}
    requiresBuild: true
    dev: true
    optional: true

  /fill-range@4.0.0:
    resolution: {integrity: sha512-VcpLTWqWDiTerugjj8e3+esbg+skS3M9e54UuR3iCeIDMXCLTsAH8hTSzDQU/X6/6t3eYkOKoZSef2PlU6U1XQ==}
    engines: {node: '>=0.10.0'}
    dependencies:
      extend-shallow: 2.0.1
      is-number: 3.0.0
      repeat-string: 1.6.1
      to-regex-range: 2.1.1
    dev: true

  /fill-range@7.0.1:
    resolution: {integrity: sha512-qOo9F+dMUmC2Lcb4BbVvnKJxTPjCm+RRpe4gDuGrzkL7mEVl/djYSu2OdQ2Pa302N4oqkSg9ir6jaLWJ2USVpQ==}
    engines: {node: '>=8'}
    dependencies:
      to-regex-range: 5.0.1
    dev: true

  /find-my-way@7.7.0:
    resolution: {integrity: sha512-+SrHpvQ52Q6W9f3wJoJBbAQULJuNEEQwBvlvYwACDhBTLOTMiQ0HYWh4+vC3OivGP2ENcTI1oKlFA2OepJNjhQ==}
    engines: {node: '>=14'}
    dependencies:
      fast-deep-equal: 3.1.3
      fast-querystring: 1.1.1
      safe-regex2: 2.0.0
    dev: true

  /find-replace@3.0.0:
    resolution: {integrity: sha512-6Tb2myMioCAgv5kfvP5/PkZZ/ntTpVK39fHY7WkWBgvbeE+VHd/tZuZ4mrC+bxh4cfOZeYKVPaJIZtZXV7GNCQ==}
    engines: {node: '>=4.0.0'}
    dependencies:
      array-back: 3.1.0

  /find-up@5.0.0:
    resolution: {integrity: sha512-78/PXT1wlLLDgTzDs7sjq9hzz0vXD+zn+7wypEe4fXQxCmdmqfGsEPQxmiCSQI3ajFV91bVSsvNtrJRiW6nGng==}
    engines: {node: '>=10'}
    dependencies:
      locate-path: 6.0.0
      path-exists: 4.0.0
    dev: true

  /flat-cache@3.0.4:
    resolution: {integrity: sha512-dm9s5Pw7Jc0GvMYbshN6zchCA9RgQlzzEZX3vylR9IqFfS8XciblUXOKfW6SiuJ0e13eDYZoZV5wdrev7P3Nwg==}
    engines: {node: ^10.12.0 || >=12.0.0}
    dependencies:
      flatted: 3.2.7
      rimraf: 3.0.2
    dev: true

  /flat@5.0.2:
    resolution: {integrity: sha512-b6suED+5/3rTpUBdG1gupIl8MPFCAMA0QXwmljLhvCUKcUvdE4gWky9zpuGCcXHOsz4J9wPGNWq6OKpmIzz3hQ==}
    hasBin: true
    dev: true

  /flatted@3.2.7:
    resolution: {integrity: sha512-5nqDSxl8nn5BSNxyR3n4I6eDmbolI6WT+QqR547RwxQapgjQBmtktdP+HTBb/a/zLsbzERTONyUB5pefh5TtjQ==}
    dev: true

  /follow-redirects@1.15.2:
    resolution: {integrity: sha512-VQLG33o04KaQ8uYi2tVNbdrWp1QWxNNea+nmIB4EVM28v0hmP17z7aG1+wAkNzVq4KeXTq3221ye5qTJP91JwA==}
    engines: {node: '>=4.0'}
    peerDependencies:
      debug: '*'
    peerDependenciesMeta:
      debug:
        optional: true
    dev: true

  /for-in@1.0.2:
    resolution: {integrity: sha512-7EwmXrOjyL+ChxMhmG5lnW9MPt1aIeZEwKhQzoBUdTV0N3zuwWDZYVJatDvZ2OyzPUvdIAZDsCetk3coyMfcnQ==}
    engines: {node: '>=0.10.0'}
    dev: true

  /form-data@4.0.0:
    resolution: {integrity: sha512-ETEklSGi5t0QMZuiXoA/Q6vcnxcLQP5vdugSpuAyi6SVGi2clPPp+xgEhuMaHC+zGgn31Kd235W35f7Hykkaww==}
    engines: {node: '>= 6'}
    dependencies:
      asynckit: 0.4.0
      combined-stream: 1.0.8
      mime-types: 2.1.35
    dev: true

  /formdata-polyfill@4.0.10:
    resolution: {integrity: sha512-buewHzMvYL29jdeQTVILecSaZKnt/RJWjoZCF5OW60Z67/GmSLBkOFM7qh1PI3zFNtJbaZL5eQu1vLfazOwj4g==}
    engines: {node: '>=12.20.0'}
    dependencies:
      fetch-blob: 3.2.0

  /forwarded@0.2.0:
    resolution: {integrity: sha512-buRG0fpBtRHSTCOASe6hD258tEubFoRLb4ZNA6NxMVHNw2gOcwHo9wyablzMzOA5z9xA9L1KNjk/Nt6MT9aYow==}
    engines: {node: '>= 0.6'}
    dev: true

  /fragment-cache@0.2.1:
    resolution: {integrity: sha512-GMBAbW9antB8iZRHLoGw0b3HANt57diZYFO/HL1JGIC1MjKrdmhxvrJbupnVvpys0zsz7yBApXdQyfepKly2kA==}
    engines: {node: '>=0.10.0'}
    dependencies:
      map-cache: 0.2.2
    dev: true

<<<<<<< HEAD
  /fs-extra@11.1.1:
    resolution: {integrity: sha512-MGIE4HOvQCeUCzmlHs0vXpih4ysz4wg9qiSAu6cd42lVwPbTM1TjV7RusoyQqMmk/95gdQZX72u+YW+c3eEpFQ==}
=======
  /freeport-promise@2.0.0:
    resolution: {integrity: sha512-dwWpT1DdQcwrhmRwnDnPM/ZFny+FtzU+k50qF2eid3KxaQDsMiBrwo1i0G3qSugkN5db6Cb0zgfc68QeTOpEFg==}
    engines: {node: '>=16.0.0', npm: '>=7.0.0'}
    dev: true

  /fs-constants@1.0.0:
    resolution: {integrity: sha512-y6OAwoSIf7FyjMIv94u+b5rdheZEjzR63GTyZJm5qh4Bi+2YgwLCcI/fPFZkL5PSixOt6ZNKm+w+Hfp/Bciwow==}
    dev: true

  /fs-extra@11.2.0:
    resolution: {integrity: sha512-PmDi3uwK5nFuXh7XDTlVnS17xJS7vW36is2+w3xcv8SVxiB4NyATf4ctkVY5bkSjX0Y4nbvZCq1/EjtEyr9ktw==}
>>>>>>> d05bc9da
    engines: {node: '>=14.14'}
    dependencies:
      graceful-fs: 4.2.11
      jsonfile: 6.1.0
      universalify: 2.0.0
    dev: true

  /fs-extra@3.0.1:
    resolution: {integrity: sha512-V3Z3WZWVUYd8hoCL5xfXJCaHWYzmtwW5XWYSlLgERi8PWd8bx1kUHUk8L1BT57e49oKnDDD180mjfrHc1yA9rg==}
    dependencies:
      graceful-fs: 4.2.10
      jsonfile: 3.0.1
      universalify: 0.1.2
    dev: true

  /fs-extra@7.0.1:
    resolution: {integrity: sha512-YJDaCJZEnBmcbw13fvdAM9AwNOJwOzrE4pqMqBq5nFiEqXUqHwlK4B+3pUw6JNvfSPtX05xFHtYy/1ni01eGCw==}
    engines: {node: '>=6 <7 || >=8'}
    dependencies:
      graceful-fs: 4.2.11
      jsonfile: 4.0.0
      universalify: 0.1.2

  /fs.realpath@1.0.0:
    resolution: {integrity: sha512-OO0pH2lK6a0hZnAdau5ItzHPI6pUlvI7jMVnxUQRtw4owF2wk8lOSabtGDCTP4Ggrg2MbGnWO9X8K1t4+fGMDw==}

  /fsevents@1.2.13:
    resolution: {integrity: sha512-oWb1Z6mkHIskLzEJ/XWX0srkpkTQ7vaopMQkyaEIoq0fmtFVxOthb8cCxeT+p3ynTdkk/RZwbgG4brR5BeWECw==}
    engines: {node: '>= 4.0'}
    os: [darwin]
    deprecated: The v1 package contains DANGEROUS / INSECURE binaries. Upgrade to safe fsevents v2
    requiresBuild: true
    dependencies:
      bindings: 1.5.0
      nan: 2.17.0
    dev: true
    optional: true

  /fsevents@2.3.2:
    resolution: {integrity: sha512-xiqMQR4xAeHTuB9uWm+fFRcIOgKBMiOBP+eXiyT7jsgVCq1bkVygt00oASowB7EdtpOHaaPgKt812P9ab+DDKA==}
    engines: {node: ^8.16.0 || ^10.6.0 || >=11.0.0}
    os: [darwin]
    requiresBuild: true
    dev: true
    optional: true

  /get-caller-file@2.0.5:
    resolution: {integrity: sha512-DyFP3BM/3YHTQOCUL/w0OZHR0lpKeGrxotcHWcqNEdnltqFwXVfhEBQ94eIo34AfQpo0rGki4cyIiftY06h2Fg==}
    engines: {node: 6.* || 8.* || >= 10.*}
    dev: true

  /get-func-name@2.0.0:
    resolution: {integrity: sha512-Hm0ixYtaSZ/V7C8FJrtZIuBBI+iSgL+1Aq82zSu8VQNB4S3Gk8e7Qs3VwBDJAhmRZcFqkl3tQu36g/Foh5I5ig==}
    dev: true

  /get-func-name@2.0.2:
    resolution: {integrity: sha512-8vXOvuE167CtIc3OyItco7N/dpRtBbYOsPsXCz7X/PMnlGjYjSGuZJgM1Y7mmew7BKf9BqvLX2tnOVy1BBUsxQ==}
    dev: true

  /get-stream@4.1.0:
    resolution: {integrity: sha512-GMat4EJ5161kIy2HevLlr4luNjBgvmj413KaQA7jt4V8B4RDsfpHk7WQ9GVqfYyyx8OS/L66Kox+rJRNklLK7w==}
    engines: {node: '>=6'}
    dependencies:
      pump: 3.0.0
    dev: true

  /get-stream@5.2.0:
    resolution: {integrity: sha512-nBF+F1rAZVCu/p7rjzgA+Yb4lfYXrpl7a6VmJrU8wF9I1CKvP/QwPNZHnOlwbTkY6dvtFIzFMSyQXbLoTQPRpA==}
    engines: {node: '>=8'}
    dependencies:
      pump: 3.0.0
    dev: true

  /get-stream@6.0.1:
    resolution: {integrity: sha512-ts6Wi+2j3jQjqi70w5AlN8DFnkSwC+MqmxEzdEALB2qXZYV3X/b1CTfgPLGJNMeAWxdPfU8FO1ms3NUfaHCPYg==}
    engines: {node: '>=10'}
    dev: true

  /get-value@2.0.6:
    resolution: {integrity: sha512-Ln0UQDlxH1BapMu3GPtf7CuYNwRZf2gwCuPqbyG6pB8WfmFpzqcy4xtAaAMUhnNqjMKTiCPZG2oMT3YSx8U2NA==}
    engines: {node: '>=0.10.0'}
    dev: true

  /glob-parent@3.1.0:
    resolution: {integrity: sha512-E8Ak/2+dZY6fnzlR7+ueWvhsH1SjHr4jjss4YS/h4py44jY9MhK/VFdaZJAWDz6BbL21KeteKxFSFpq8OS5gVA==}
    dependencies:
      is-glob: 3.1.0
      path-dirname: 1.0.2
    dev: true

  /glob-parent@5.1.2:
    resolution: {integrity: sha512-AOIgSQCepiJYwP3ARnGx+5VnTu2HBYdzbGP45eLw1vr3zB3vZLeyed1sC9hnbcOc9/SrMyM5RPQrkGz4aS9Zow==}
    engines: {node: '>= 6'}
    dependencies:
      is-glob: 4.0.3
    dev: true

  /glob-parent@6.0.2:
    resolution: {integrity: sha512-XxwI8EOhVQgWp6iDL+3b0r86f4d6AX6zSU55HfB4ydCEuXLXc5FcYeOu+nnGftS4TEju/11rt4KJPTMgbfmv4A==}
    engines: {node: '>=10.13.0'}
    dependencies:
      is-glob: 4.0.3
    dev: true

  /glob@7.1.6:
    resolution: {integrity: sha512-LwaxwyZ72Lk7vZINtNNrywX0ZuLyStrdDtabefZKAY5ZGJhVtgdznluResxNmPitE0SAO+O26sWTHeKSI2wMBA==}
    dependencies:
      fs.realpath: 1.0.0
      inflight: 1.0.6
      inherits: 2.0.4
      minimatch: 3.1.2
      once: 1.4.0
      path-is-absolute: 1.0.1
    dev: true

  /glob@7.1.7:
    resolution: {integrity: sha512-OvD9ENzPLbegENnYP5UUfJIirTg4+XwMWGaQfQTY0JenxNvvIKP3U3/tAQSPIu/lHxXYSZmpXlUHeqAIdKzBLQ==}
    dependencies:
      fs.realpath: 1.0.0
      inflight: 1.0.6
      inherits: 2.0.4
      minimatch: 3.1.2
      once: 1.4.0
      path-is-absolute: 1.0.1

  /glob@7.2.0:
    resolution: {integrity: sha512-lmLf6gtyrPq8tTjSmrO94wBeQbFR3HbLHbuyD69wuyQkImp2hWqMGB47OX65FBkPffO641IP9jWa1z4ivqG26Q==}
    dependencies:
      fs.realpath: 1.0.0
      inflight: 1.0.6
      inherits: 2.0.4
      minimatch: 3.1.2
      once: 1.4.0
      path-is-absolute: 1.0.1
    dev: true

  /glob@7.2.3:
    resolution: {integrity: sha512-nFR0zLpU2YCaRxwoCJvL6UvCH2JFyFVIvwTLsIf21AuHlMskA1hhTdk+LlYJtOlYt9v6dvszD2BGRqBL+iQK9Q==}
    dependencies:
      fs.realpath: 1.0.0
      inflight: 1.0.6
      inherits: 2.0.4
      minimatch: 3.1.2
      once: 1.4.0
      path-is-absolute: 1.0.1
    dev: true

  /globals@13.20.0:
    resolution: {integrity: sha512-Qg5QtVkCy/kv3FUSlu4ukeZDVf9ee0iXLAUYX13gbR17bnejFTzr4iS9bY7kwCf1NztRNm1t91fjOiyx4CSwPQ==}
    engines: {node: '>=8'}
    dependencies:
      type-fest: 0.20.2
    dev: true

  /globby@11.1.0:
    resolution: {integrity: sha512-jhIXaOzy1sb8IyocaruWSn1TjmnBVs8Ayhcy83rmxNJ8q2uWKCAj3CnJY+KpGSXCueAPc0i05kVvVKtP1t9S3g==}
    engines: {node: '>=10'}
    dependencies:
      array-union: 2.1.0
      dir-glob: 3.0.1
      fast-glob: 3.2.12
      ignore: 5.2.4
      merge2: 1.4.1
      slash: 3.0.0
    dev: true

  /got@9.6.0:
    resolution: {integrity: sha512-R7eWptXuGYxwijs0eV+v3o6+XH1IqVK8dJOEecQfTmkncw9AV4dcw/Dhxi8MdlqPthxxpZyizMzyg8RTmEsG+Q==}
    engines: {node: '>=8.6'}
    dependencies:
      '@sindresorhus/is': 0.14.0
      '@szmarczak/http-timer': 1.1.2
      '@types/keyv': 3.1.4
      '@types/responselike': 1.0.0
      cacheable-request: 6.1.0
      decompress-response: 3.3.0
      duplexer3: 0.1.5
      get-stream: 4.1.0
      lowercase-keys: 1.0.1
      mimic-response: 1.0.1
      p-cancelable: 1.1.0
      to-readable-stream: 1.0.0
      url-parse-lax: 3.0.0
    dev: true

  /graceful-fs@4.2.10:
    resolution: {integrity: sha512-9ByhssR2fPVsNZj478qUUbKfmL0+t5BDVyjShtyZZLiK7ZDAArFFfopyOTj0M05wE2tJPisA4iTnnXl2YoPvOA==}
    dev: true

  /graceful-fs@4.2.11:
    resolution: {integrity: sha512-RbJ5/jmFcNNCcDV5o9eTnBLJ/HszWV0P73bc+Ff4nS/rJj+YaS6IGyiOL0VoBYX+l1Wrl3k63h/KrH+nhJ0XvQ==}

  /grapheme-splitter@1.0.4:
    resolution: {integrity: sha512-bzh50DW9kTPM00T8y4o8vQg89Di9oLJVLW/KaOGIXJWP/iqCN6WKYkbNOF04vFLJhwcpYUh9ydh/+5vpOqV4YQ==}
    dev: true

  /growl@1.10.5:
    resolution: {integrity: sha512-qBr4OuELkhPenW6goKVXiv47US3clb3/IbuWF9KNKEijAy9oeHxU9IgzjvJhHkUzhaj7rOUD7+YGWqUjLp5oSA==}
    engines: {node: '>=4.x'}
    dev: true

  /has-flag@3.0.0:
    resolution: {integrity: sha512-sKJf1+ceQBr4SMkvQnBDNDtf4TXpVhVGateu0t918bl30FnbE2m4vNLX+VWe/dpjlb+HugGYzW7uQXH98HPEYw==}
    engines: {node: '>=4'}

  /has-flag@4.0.0:
    resolution: {integrity: sha512-EykJT/Q1KjTWctppgIAgfSO0tKVuZUjhgMr17kqTumMl6Afv3EISleU7qZUzoXDFTAHTDC4NOoG/ZxU3EvlMPQ==}
    engines: {node: '>=8'}

  /has-value@0.3.1:
    resolution: {integrity: sha512-gpG936j8/MzaeID5Yif+577c17TxaDmhuyVgSwtnL/q8UUTySg8Mecb+8Cf1otgLoD7DDH75axp86ER7LFsf3Q==}
    engines: {node: '>=0.10.0'}
    dependencies:
      get-value: 2.0.6
      has-values: 0.1.4
      isobject: 2.1.0
    dev: true

  /has-value@1.0.0:
    resolution: {integrity: sha512-IBXk4GTsLYdQ7Rvt+GRBrFSVEkmuOUy4re0Xjd9kJSUQpnTrWR4/y9RpfexN9vkAPMFuQoeWKwqzPozRTlasGw==}
    engines: {node: '>=0.10.0'}
    dependencies:
      get-value: 2.0.6
      has-values: 1.0.0
      isobject: 3.0.1
    dev: true

  /has-values@0.1.4:
    resolution: {integrity: sha512-J8S0cEdWuQbqD9//tlZxiMuMNmxB8PlEwvYwuxsTmR1G5RXUePEX/SJn7aD0GMLieuZYSwNH0cQuJGwnYunXRQ==}
    engines: {node: '>=0.10.0'}
    dev: true

  /has-values@1.0.0:
    resolution: {integrity: sha512-ODYZC64uqzmtfGMEAX/FvZiRyWLpAC3vYnNunURUnkGVTS+mI0smVsWaPydRBsE3g+ok7h960jChO8mFcWlHaQ==}
    engines: {node: '>=0.10.0'}
    dependencies:
      is-number: 3.0.0
      kind-of: 4.0.0
    dev: true

  /hash-base@3.1.0:
    resolution: {integrity: sha512-1nmYp/rhMDiE7AYkDw+lLwlAzz0AntGIe51F3RfFfEqyQ3feY2eI/NcwC6umIQVOASPMsWJLJScWKSSvzL9IVA==}
    engines: {node: '>=4'}
    dependencies:
      inherits: 2.0.4
      readable-stream: 3.6.2
      safe-buffer: 5.2.1
    dev: false

  /hash.js@1.1.7:
    resolution: {integrity: sha512-taOaskGt4z4SOANNseOviYDvjEJinIkRgmp7LbKP2YTTmVxWBl87s/uzK9r+44BclBSp2X7K1hqeNfz9JbBeXA==}
    dependencies:
      inherits: 2.0.4
      minimalistic-assert: 1.0.1

  /he@1.2.0:
    resolution: {integrity: sha512-F/1DnUGPopORZi0ni+CvrCgHQ5FyEAHRLSApuYWMmrbSwoN2Mn/7k+Gl38gJnR7yyDZk6WLXwiGod1JOWNDKGw==}
    hasBin: true
    dev: true

  /hmac-drbg@1.0.1:
    resolution: {integrity: sha512-Tti3gMqLdZfhOQY1Mzf/AanLiqh1WTiJgEj26ZuYQ9fbkLomzGchCws4FyrSd4VkpBfiNhaE1On+lOz894jvXg==}
    dependencies:
      hash.js: 1.1.7
      minimalistic-assert: 1.0.1
      minimalistic-crypto-utils: 1.0.1

<<<<<<< HEAD
  /html-encoding-sniffer@3.0.0:
    resolution: {integrity: sha512-oWv4T4yJ52iKrufjnyZPkrN0CH3QnrUqdB6In1g5Fe1mia8GmF36gnfNySxoZtxD5+NmYw1EElVXiBk93UeskA==}
    engines: {node: '>=12'}
=======
  /homedir-polyfill@1.0.3:
    resolution: {integrity: sha512-eSmmWE5bZTK2Nou4g0AI3zZ9rswp7GRKoKXS1BLUkvPviOqs4YTN1djQIqrXy9k5gEtdLPy86JjRwsNM9tnDcA==}
    engines: {node: '>=0.10.0'}
    dependencies:
      parse-passwd: 1.0.0
    dev: true

  /html-encoding-sniffer@4.0.0:
    resolution: {integrity: sha512-Y22oTqIU4uuPgEemfz7NDJz6OeKf12Lsu+QC+s3BVpda64lTiMYCyGwg5ki4vFxkMwQdeZDl2adZoqUgdFuTgQ==}
    engines: {node: '>=18'}
>>>>>>> d05bc9da
    dependencies:
      whatwg-encoding: 3.1.1
    dev: true

  /http-cache-semantics@4.1.0:
    resolution: {integrity: sha512-carPklcUh7ROWRK7Cv27RPtdhYhUsela/ue5/jKzjegVvXDqM2ILE9Q2BGn9JZJh1g87cp56su/FgQSzcWS8cQ==}
    dev: true

<<<<<<< HEAD
  /http-proxy-agent@5.0.0:
    resolution: {integrity: sha512-n2hY8YdoRE1i7r6M0w9DIw5GgZN0G25P8zLCRQ8rjXtTU3vsNFBI/vWK/UIeE6g5MUUz6avwAPXmL6Fy9D/90w==}
    engines: {node: '>= 6'}
=======
  /http-cache-semantics@4.1.1:
    resolution: {integrity: sha512-er295DKPVsV82j5kw1Gjt+ADA/XYHsajl82cGNQG2eyoPkvgUhX+nDIyelzhIWbbsXP39EHcI6l5tYs2FYqYXQ==}
    dev: true

  /http-proxy-agent@4.0.1:
    resolution: {integrity: sha512-k0zdNgqWTGA6aeIRVpvfVob4fL52dTfaehylg0Y4UvSySvOq/Y+BOyPrgpUrA7HylqvU8vIZGsRuXmspskV0Tg==}
    engines: {node: '>= 6'}
    dependencies:
      '@tootallnate/once': 1.1.2
      agent-base: 6.0.2
      debug: 4.3.4(supports-color@8.1.1)
    transitivePeerDependencies:
      - supports-color
    dev: true

  /http-proxy-agent@7.0.0:
    resolution: {integrity: sha512-+ZT+iBxVUQ1asugqnD6oWoRiS25AkjNfG085dKJGtGxkdwLQrMKU5wJr2bOOFAXzKcTuqq+7fZlTMgG3SRfIYQ==}
    engines: {node: '>= 14'}
>>>>>>> d05bc9da
    dependencies:
      agent-base: 7.1.0
      debug: 4.3.4(supports-color@8.1.1)
    transitivePeerDependencies:
      - supports-color
    dev: true

  /https-proxy-agent@5.0.1:
    resolution: {integrity: sha512-dFcAjpTQFgoLMzC2VwU+C/CbS7uRL0lWmxDITmqm7C+7F0Odmj6s9l6alZc6AELXhrnggM2CeWSXHGOdX2YtwA==}
    engines: {node: '>= 6'}
    dependencies:
      agent-base: 6.0.2
      debug: 4.3.4(supports-color@8.1.1)
    transitivePeerDependencies:
      - supports-color
    dev: true

  /https-proxy-agent@7.0.2:
    resolution: {integrity: sha512-NmLNjm6ucYwtcUmL7JQC1ZQ57LmHP4lT15FQ8D61nak1rO6DH+fz5qNK2Ap5UN4ZapYICE3/0KodcLYSPsPbaA==}
    engines: {node: '>= 14'}
    dependencies:
      agent-base: 7.1.0
      debug: 4.3.4(supports-color@8.1.1)
    transitivePeerDependencies:
      - supports-color
    dev: true

  /human-signals@2.1.0:
    resolution: {integrity: sha512-B4FFZ6q/T2jhhksgkbEW3HBvWIfDW85snkQgawt07S7J5QXTk6BkNV+0yAeZrM5QpMAdYlocGoljn0sJ/WQkFw==}
    engines: {node: '>=10.17.0'}
    dev: true

  /iconv-lite@0.6.3:
    resolution: {integrity: sha512-4fCk79wshMdzMp2rH06qWrJE4iolqLhCUH+OiuIgU++RB0+94NlDL81atO7GX55uUKueo0txHNtvEyI6D7WdMw==}
    engines: {node: '>=0.10.0'}
    dependencies:
      safer-buffer: 2.1.2
    dev: true

  /ieee754@1.2.1:
    resolution: {integrity: sha512-dcyqhDvX1C46lXZcVqCpK+FtMRQVdIMN6/Df5js2zouUsqG7I6sFxitIC+7KYK29KdXOLHdu9zL4sFnoVQnqaA==}
    dev: true

  /ignore@5.2.4:
    resolution: {integrity: sha512-MAb38BcSbH0eHNBxn7ql2NH/kX33OkB3lZ1BNdh7ENeRChHTYsTvWrMubiIAMNS2llXEEgZ1MUOBtXChP3kaFQ==}
    engines: {node: '>= 4'}
    dev: true

  /import-fresh@3.3.0:
    resolution: {integrity: sha512-veYYhQa+D1QBKznvhUHxb8faxlrwUnxseDAbAp457E0wLNio2bOSKnjYDhMj+YiAq61xrMGhQk9iXVk5FzgQMw==}
    engines: {node: '>=6'}
    dependencies:
      parent-module: 1.0.1
      resolve-from: 4.0.0
    dev: true

  /imurmurhash@0.1.4:
    resolution: {integrity: sha512-JmXMZ6wuvDmLiHEml9ykzqO6lwFbof0GG4IkcGaENdCRDDmMVnny7s5HsIgHCbaq0w2MyPhDqkhTUgS2LU2PHA==}
    engines: {node: '>=0.8.19'}
    dev: true

  /inflight@1.0.6:
    resolution: {integrity: sha512-k92I/b08q4wvFscXCLvqfsHCrjrF7yiXsQuIVvVE7N82W3+aqpzuUdBbfhWcy/FZR3/4IgflMgKLOsvPDrGCJA==}
    dependencies:
      once: 1.4.0
      wrappy: 1.0.2

  /inherits@2.0.4:
    resolution: {integrity: sha512-k/vGaX4/Yla3WzyMCvTQOXYeIHvqOKtnqBduzTHpzpQZzAskKMhZ2K+EnBiSM9zGSoIFeMpXKxa4dYeZIQqewQ==}

  /ini@1.3.8:
    resolution: {integrity: sha512-JV/yugV2uzW5iMRSiZAyDtQd+nxtUnjeLt0acNdw98kKLrvuRVyB80tsREOE7yvGVgalhZ6RNXCmEHkUKBKxew==}
    dev: true

  /ipaddr.js@1.9.1:
    resolution: {integrity: sha512-0KI/607xoxSToH7GjN1FfSbLoU0+btTicjsQSWQlh/hZykN8KpmMf7uYwPW3R+akZ6R/w18ZlXSHBYXiYUPO3g==}
    engines: {node: '>= 0.10'}
    dev: true

  /is-accessor-descriptor@0.1.6:
    resolution: {integrity: sha512-e1BM1qnDbMRG3ll2U9dSK0UMHuWOs3pY3AtcFsmvwPtKL3MML/Q86i+GilLfvqEs4GW+ExB91tQ3Ig9noDIZ+A==}
    engines: {node: '>=0.10.0'}
    dependencies:
      kind-of: 3.2.2
    dev: true

  /is-accessor-descriptor@1.0.0:
    resolution: {integrity: sha512-m5hnHTkcVsPfqx3AKlyttIPb7J+XykHvJP2B9bZDjlhLIoEq4XoK64Vg7boZlVWYK6LUY94dYPEE7Lh0ZkZKcQ==}
    engines: {node: '>=0.10.0'}
    dependencies:
      kind-of: 6.0.3
    dev: true

  /is-binary-path@1.0.1:
    resolution: {integrity: sha512-9fRVlXc0uCxEDj1nQzaWONSpbTfx0FmJfzHF7pwlI8DkWGoHBBea4Pg5Ky0ojwwxQmnSifgbKkI06Qv0Ljgj+Q==}
    engines: {node: '>=0.10.0'}
    dependencies:
      binary-extensions: 1.13.1
    dev: true

  /is-binary-path@2.1.0:
    resolution: {integrity: sha512-ZMERYes6pDydyuGidse7OsHxtbI7WVeUEozgR/g7rd0xUimYNlvZRE/K2MgZTjWy725IfelLeVcEM97mmtRGXw==}
    engines: {node: '>=8'}
    dependencies:
      binary-extensions: 2.2.0
    dev: true

  /is-buffer@1.1.6:
    resolution: {integrity: sha512-NcdALwpXkTm5Zvvbk7owOUSvVvBKDgKP5/ewfXEznmQFfs4ZRmanOeKBTjRVjka3QFoN6XJ+9F3USqfHqTaU5w==}
    dev: true

  /is-data-descriptor@0.1.4:
    resolution: {integrity: sha512-+w9D5ulSoBNlmw9OHn3U2v51SyoCd0he+bB3xMl62oijhrspxowjU+AIcDY0N3iEJbUEkB15IlMASQsxYigvXg==}
    engines: {node: '>=0.10.0'}
    dependencies:
      kind-of: 3.2.2
    dev: true

  /is-data-descriptor@1.0.0:
    resolution: {integrity: sha512-jbRXy1FmtAoCjQkVmIVYwuuqDFUbaOeDjmed1tOGPrsMhtJA4rD9tkgA0F1qJ3gRFRXcHYVkdeaP50Q5rE/jLQ==}
    engines: {node: '>=0.10.0'}
    dependencies:
      kind-of: 6.0.3
    dev: true

  /is-descriptor@0.1.6:
    resolution: {integrity: sha512-avDYr0SB3DwO9zsMov0gKCESFYqCnE4hq/4z3TdUlukEy5t9C0YRq7HLrsN52NAcqXKaepeCD0n+B0arnVG3Hg==}
    engines: {node: '>=0.10.0'}
    dependencies:
      is-accessor-descriptor: 0.1.6
      is-data-descriptor: 0.1.4
      kind-of: 5.1.0
    dev: true

  /is-descriptor@1.0.2:
    resolution: {integrity: sha512-2eis5WqQGV7peooDyLmNEPUrps9+SXX5c9pL3xEB+4e9HnGuDa7mB7kHxHw4CbqS9k1T2hOH3miL8n8WtiYVtg==}
    engines: {node: '>=0.10.0'}
    dependencies:
      is-accessor-descriptor: 1.0.0
      is-data-descriptor: 1.0.0
      kind-of: 6.0.3
    dev: true

  /is-extendable@0.1.1:
    resolution: {integrity: sha512-5BMULNob1vgFX6EjQw5izWDxrecWK9AM72rugNr0TFldMOi0fj6Jk+zeKIt0xGj4cEfQIJth4w3OKWOJ4f+AFw==}
    engines: {node: '>=0.10.0'}
    dev: true

  /is-extendable@1.0.1:
    resolution: {integrity: sha512-arnXMxT1hhoKo9k1LZdmlNyJdDDfy2v0fXjFlmok4+i8ul/6WlbVge9bhM74OpNPQPMGUToDtz+KXa1PneJxOA==}
    engines: {node: '>=0.10.0'}
    dependencies:
      is-plain-object: 2.0.4
    dev: true

  /is-extglob@2.1.1:
    resolution: {integrity: sha512-SbKbANkN603Vi4jEZv49LeVJMn4yGwsbzZworEoyEiutsN3nJYdbO36zfhGJ6QEDpOZIFkDtnq5JRxmvl3jsoQ==}
    engines: {node: '>=0.10.0'}
    dev: true

  /is-fullwidth-code-point@1.0.0:
    resolution: {integrity: sha512-1pqUqRjkhPJ9miNq9SwMfdvi6lBJcd6eFxvfaivQhaH3SgisfiuudvFntdKOmxuee/77l+FPjKrQjWvmPjWrRw==}
    engines: {node: '>=0.10.0'}
    dependencies:
      number-is-nan: 1.0.1
    dev: true

  /is-fullwidth-code-point@3.0.0:
    resolution: {integrity: sha512-zymm5+u+sCsSWyD9qNaejV3DFvhCKclKdizYaJUuHA83RLjb7nSuGnddCHGv0hk+KY7BMAlsWeK4Ueg6EV6XQg==}
    engines: {node: '>=8'}
    dev: true

  /is-glob@3.1.0:
    resolution: {integrity: sha512-UFpDDrPgM6qpnFNI+rh/p3bUaq9hKLZN8bMUWzxmcnZVS3omf4IPK+BrewlnWjO1WmUsMYuSjKh4UJuV4+Lqmw==}
    engines: {node: '>=0.10.0'}
    dependencies:
      is-extglob: 2.1.1
    dev: true

  /is-glob@4.0.3:
    resolution: {integrity: sha512-xelSayHH36ZgE7ZWhli7pW34hNbNl8Ojv5KVmkJD4hBdD3th8Tfk9vYasLM+mXWOZhFkgZfxhLSnrwRr4elSSg==}
    engines: {node: '>=0.10.0'}
    dependencies:
      is-extglob: 2.1.1
    dev: true

  /is-hex-prefixed@1.0.0:
    resolution: {integrity: sha512-WvtOiug1VFrE9v1Cydwm+FnXd3+w9GaeVUss5W4v/SLy3UW00vP+6iNF2SdnfiBoLy4bTqVdkftNGTUeOFVsbA==}
    engines: {node: '>=6.5.0', npm: '>=3'}
    dev: false

  /is-number@3.0.0:
    resolution: {integrity: sha512-4cboCqIpliH+mAvFNegjZQ4kgKc3ZUhQVr3HvWbSh5q3WH2v82ct+T2Y1hdU5Gdtorx/cLifQjqCbL7bpznLTg==}
    engines: {node: '>=0.10.0'}
    dependencies:
      kind-of: 3.2.2
    dev: true

  /is-number@7.0.0:
    resolution: {integrity: sha512-41Cifkg6e8TylSpdtTpeLVMqvSBEVzTttHvERD741+pnZ8ANv0004MRL43QKPDlK9cGvNp6NZWZUBlbGXYxxng==}
    engines: {node: '>=0.12.0'}
    dev: true

  /is-path-inside@3.0.3:
    resolution: {integrity: sha512-Fd4gABb+ycGAmKou8eMftCupSir5lRxqf4aD/vd0cD2qc4HL07OjCeuHMr8Ro4CoMaeCKDB0/ECBOVWjTwUvPQ==}
    engines: {node: '>=8'}
    dev: true

  /is-plain-obj@2.1.0:
    resolution: {integrity: sha512-YWnfyRwxL/+SsrWYfOpUtz5b3YD+nyfkHvjbcanzk8zgyO4ASD67uVMRt8k5bM4lLMDnXfriRhOpemw+NfT1eA==}
    engines: {node: '>=8'}
    dev: true

  /is-plain-object@2.0.4:
    resolution: {integrity: sha512-h5PpgXkWitc38BBMYawTYMWJHFZJVnBquFE57xFpjB8pJFiF6gZ+bU+WyI/yqXiFR5mdLsgYNaPe8uao6Uv9Og==}
    engines: {node: '>=0.10.0'}
    dependencies:
      isobject: 3.0.1
    dev: true

  /is-potential-custom-element-name@1.0.1:
    resolution: {integrity: sha512-bCYeRA2rVibKZd+s2625gGnGF/t7DSqDs4dP7CrLA1m7jKWz6pps0LpYLJN8Q64HtmPKJ1hrN3nzPNKFEKOUiQ==}
    dev: true

  /is-stream@2.0.1:
    resolution: {integrity: sha512-hFoiJiTl63nn+kstHGBtewWSKnQLpyb155KHheA1l39uvtO9nWIop1p3udqPcUd/xbF1VLMO4n7OI6p7RbngDg==}
    engines: {node: '>=8'}
    dev: true

  /is-unicode-supported@0.1.0:
    resolution: {integrity: sha512-knxG2q4UC3u8stRGyAVJCOdxFmv5DZiRcdlIaAQXAbSfJya+OhopNotLQrstBhququ4ZpuKbDc/8S6mgXgPFPw==}
    engines: {node: '>=10'}
    dev: true

  /is-windows@1.0.2:
    resolution: {integrity: sha512-eXK1UInq2bPmjyX6e3VHIzMLobc4J94i4AWn+Hpq3OU5KkrRC96OAcR3PRJ/pGu6m8TRnBHP9dkXQVsT/COVIA==}
    engines: {node: '>=0.10.0'}
    dev: true

  /isarray@1.0.0:
    resolution: {integrity: sha512-VLghIWNM6ELQzo7zwmcg0NmTVyWKYjvIeM83yjp0wRDTmUnrM678fQbcKBo6n2CJEF0szoG//ytg+TKla89ALQ==}
    dev: true

  /isbinaryfile@3.0.3:
    resolution: {integrity: sha512-8cJBL5tTd2OS0dM4jz07wQd5g0dCCqIhUxPIGtZfa5L6hWlvV5MHTITy/DBAsF+Oe2LS1X3krBUhNwaGUWpWxw==}
    engines: {node: '>=0.6.0'}
    dependencies:
      buffer-alloc: 1.2.0
    dev: true

  /isexe@2.0.0:
    resolution: {integrity: sha512-RHxMLp9lnKHGHRng9QFhRCMbYAcVpn69smSGcq3f36xjgVVWThj4qqLbTLlq7Ssj8B+fIQ1EuCEGI2lKsyQeIw==}
    dev: true

  /iso-random-stream@2.0.2:
    resolution: {integrity: sha512-yJvs+Nnelic1L2vH2JzWvvPQFA4r7kSTnpST/+LkAQjSz0hos2oqLD+qIVi9Qk38Hoe7mNDt3j0S27R58MVjLQ==}
    engines: {node: '>=10'}
    dependencies:
      events: 3.3.0
      readable-stream: 3.6.2
    dev: true

  /isobject@2.1.0:
    resolution: {integrity: sha512-+OUdGJlgjOBZDfxnDjYYG6zp487z0JGNQq3cYQYg5f5hKR+syHMsaztzGeml/4kGG55CSpKSpWTY+jYGgsHLgA==}
    engines: {node: '>=0.10.0'}
    dependencies:
      isarray: 1.0.0
    dev: true

  /isobject@3.0.1:
    resolution: {integrity: sha512-WhB9zCku7EGTj/HQQRz5aUQEUeoQZH2bWcltRErOpymJ4boYE6wL9Tbr23krRPSZ+C5zqNSrSw+Cc7sZZ4b7vg==}
    engines: {node: '>=0.10.0'}
    dev: true

  /js-sdsl@4.4.0:
    resolution: {integrity: sha512-FfVSdx6pJ41Oa+CF7RDaFmTnCaFhua+SNYQX74riGOpl96x+2jQCqEfQ2bnXu/5DPCqlRuiqyvTJM0Qjz26IVg==}
    dev: true

  /js-sha3@0.8.0:
    resolution: {integrity: sha512-gF1cRrHhIzNfToc802P800N8PpXS+evLLXfsVpowqmAFR9uwbi89WvXg2QspOmXL8QL86J4T1EpFu+yUkwJY3Q==}

  /js-yaml@4.0.0:
    resolution: {integrity: sha512-pqon0s+4ScYUvX30wxQi3PogGFAlUyH0awepWvwkj4jD4v+ova3RiYw8bmA6x2rDrEaj8i/oWKoRxpVNW+Re8Q==}
    hasBin: true
    dependencies:
      argparse: 2.0.1
    dev: true

  /js-yaml@4.1.0:
    resolution: {integrity: sha512-wpxZs9NoxZaJESJGIZTyDEaYpl0FKSA+FB9aJiyemKhMwkxQg63h4T1KJgUGHpTqPDNRcmmYLugrRjJlBtWvRA==}
    hasBin: true
    dependencies:
      argparse: 2.0.1
    dev: true

<<<<<<< HEAD
  /jsdom@22.1.0:
    resolution: {integrity: sha512-/9AVW7xNbsBv6GfWho4TTNjEo9fe6Zhf9O7s0Fhhr3u+awPwAJMKwAMXnkk5vBxflqLW9hTHX/0cs+P3gW+cQw==}
    engines: {node: '>=16'}
=======
  /jsbn@1.1.0:
    resolution: {integrity: sha512-4bYVV3aAMtDTTu4+xsDYa6sy9GyJ69/amsu9sYF2zqjiEoZA5xJi3BrfX3uY+/IekIu7MwdObdbDWpoZdBv3/A==}
    dev: true

  /jsdom@23.0.1:
    resolution: {integrity: sha512-2i27vgvlUsGEBO9+/kJQRbtqtm+191b5zAZrU/UezVmnC2dlDAFLgDYJvAEi94T4kjsRKkezEtLQTgsNEsW2lQ==}
    engines: {node: '>=18'}
>>>>>>> d05bc9da
    peerDependencies:
      canvas: ^2.11.2
    peerDependenciesMeta:
      canvas:
        optional: true
    dependencies:
      cssstyle: 3.0.0
      data-urls: 5.0.0
      decimal.js: 10.4.3
      form-data: 4.0.0
      html-encoding-sniffer: 4.0.0
      http-proxy-agent: 7.0.0
      https-proxy-agent: 7.0.2
      is-potential-custom-element-name: 1.0.1
      nwsapi: 2.2.7
      parse5: 7.1.2
      rrweb-cssom: 0.6.0
      saxes: 6.0.0
      symbol-tree: 3.2.4
      tough-cookie: 4.1.3
      w3c-xmlserializer: 5.0.0
      webidl-conversions: 7.0.0
      whatwg-encoding: 3.1.1
      whatwg-mimetype: 4.0.0
      whatwg-url: 14.0.0
      ws: 8.14.2
      xml-name-validator: 5.0.0
    transitivePeerDependencies:
      - bufferutil
      - supports-color
      - utf-8-validate
    dev: true

  /json-bigint@1.0.0:
    resolution: {integrity: sha512-SiPv/8VpZuWbvLSMtTDU8hEfrZWg/mH/nV/b4o0CYbSxu1UIQPLdwKOCIyLQX+VIPO5vrLX3i8qtqFyhdPSUSQ==}
    dependencies:
      bignumber.js: 9.1.1
    dev: true

  /json-buffer@3.0.0:
    resolution: {integrity: sha512-CuUqjv0FUZIdXkHPI8MezCnFCdaTAacej1TZYulLoAg1h/PhwkdXFN4V/gzY4g+fMBCOV2xF+rp7t2XD2ns/NQ==}
    dev: true

  /json-schema-ref-resolver@1.0.1:
    resolution: {integrity: sha512-EJAj1pgHc1hxF6vo2Z3s69fMjO1INq6eGHXZ8Z6wCQeldCuwxGK9Sxf4/cScGn3FZubCVUehfWtcDM/PLteCQw==}
    dependencies:
      fast-deep-equal: 3.1.3
    dev: true

  /json-schema-traverse@0.4.1:
    resolution: {integrity: sha512-xbbCH5dCYU5T8LcEhhuh7HJ88HXuW3qsI3Y0zOZFKfZEHcpWiHU/Jxzk629Brsab/mMiHQti9wMP+845RPe3Vg==}
    dev: true

  /json-schema-traverse@1.0.0:
    resolution: {integrity: sha512-NM8/P9n3XjXhIZn1lLhkFaACTOURQXjWhV4BA/RnOv8xvgqtqpAX9IO4mRQxSx1Rlo4tqzeqb0sOlruaOy3dug==}
    dev: true

  /json-stable-stringify-without-jsonify@1.0.1:
    resolution: {integrity: sha512-Bdboy+l7tA3OGW6FjyFHWkP5LuByj1Tk33Ljyq0axyzdk9//JSi2u3fP1QSmd1KNwq6VOKYGlAu87CisVir6Pw==}
    dev: true

  /json-stringify-safe@5.0.1:
    resolution: {integrity: sha512-ZClg6AaYvamvYEE82d3Iyd3vSSIjQ+odgjaTzRuO3s7toCdFKczob2i0zCh7JE8kWn17yvAWhUVxvqGwUalsRA==}

  /json5@2.2.3:
    resolution: {integrity: sha512-XmOWe7eyHYH14cLdVPoyg+GOH3rYX++KpzrylJwSW98t3Nk+U8XOl8FWKOgwtzdb8lXGf6zYwDUzeHMWfxasyg==}
    engines: {node: '>=6'}
    hasBin: true
    dev: true

  /jsonfile@3.0.1:
    resolution: {integrity: sha512-oBko6ZHlubVB5mRFkur5vgYR1UyqX+S6Y/oCfLhqNdcc2fYFlDpIoNc7AfKS1KOGcnNAkvsr0grLck9ANM815w==}
    optionalDependencies:
      graceful-fs: 4.2.11
    dev: true

  /jsonfile@4.0.0:
    resolution: {integrity: sha512-m6F1R3z8jjlf2imQHS2Qez5sjKWQzbuuhuJ/FKYFRZvPE3PuHcSMVZzfsLhGVOkfd20obL5SWEBew5ShlquNxg==}
    optionalDependencies:
      graceful-fs: 4.2.11

  /jsonfile@6.1.0:
    resolution: {integrity: sha512-5dgndWOriYSm5cnYaJNhalLNDKOqFwyDB/rr1E9ZsGciGvKPs8R2xYGCacuf3z6K1YKDz182fd+fY3cn3pMqXQ==}
    dependencies:
      universalify: 2.0.0
    optionalDependencies:
      graceful-fs: 4.2.11
    dev: true

  /jsonparse@1.3.1:
    resolution: {integrity: sha512-POQXvpdL69+CluYsillJ7SUhKvytYjW9vG/GKpnf+xP8UWgYEM/RaMzHHofbALDiKbbP1W8UEYmgGl39WkPZsg==}
    engines: {'0': node >= 0.2.0}
    dev: true

  /keccak@3.0.3:
    resolution: {integrity: sha512-JZrLIAJWuZxKbCilMpNz5Vj7Vtb4scDG3dMXLOsbzBmQGyjwE61BbW7bJkfKKCShXiQZt3T6sBgALRtmd+nZaQ==}
    engines: {node: '>=10.0.0'}
    requiresBuild: true
    dependencies:
      node-addon-api: 2.0.2
      node-gyp-build: 4.6.0
      readable-stream: 3.6.2

  /keyv@3.1.0:
    resolution: {integrity: sha512-9ykJ/46SN/9KPM/sichzQ7OvXyGDYKGTaDlKMGCAlg2UK8KRy4jb0d8sFc+0Tt0YYnThq8X2RZgCg74RPxgcVA==}
    dependencies:
      json-buffer: 3.0.0
    dev: true

  /kind-of@3.2.2:
    resolution: {integrity: sha512-NOW9QQXMoZGg/oqnVNoNTTIFEIid1627WCffUBJEdMxYApq7mNE7CpzucIPc+ZQg25Phej7IJSmX3hO+oblOtQ==}
    engines: {node: '>=0.10.0'}
    dependencies:
      is-buffer: 1.1.6
    dev: true

  /kind-of@4.0.0:
    resolution: {integrity: sha512-24XsCxmEbRwEDbz/qz3stgin8TTzZ1ESR56OMCN0ujYg+vRutNSiOj9bHH9u85DKgXguraugV5sFuvbD4FW/hw==}
    engines: {node: '>=0.10.0'}
    dependencies:
      is-buffer: 1.1.6
    dev: true

  /kind-of@5.1.0:
    resolution: {integrity: sha512-NGEErnH6F2vUuXDh+OlbcKW7/wOcfdRHaZ7VWtqCztfHri/++YKmP51OdWeGPuqCOba6kk2OTe5d02VmTB80Pw==}
    engines: {node: '>=0.10.0'}
    dev: true

  /kind-of@6.0.3:
    resolution: {integrity: sha512-dcS1ul+9tmeD95T+x28/ehLgd9mENa3LsvDTtzm3vyBEO7RPptvAD+t44WVXaUjTBRcrpFeFlC8WCruUR456hw==}
    engines: {node: '>=0.10.0'}
    dev: true

  /latest-version@5.1.0:
    resolution: {integrity: sha512-weT+r0kTkRQdCdYCNtkMwWXQTMEswKrFBkm4ckQOMVhhqhIMI1UT2hMj+1iigIhgSZm5gTmrRXBNoGUgaTY1xA==}
    engines: {node: '>=8'}
    dependencies:
      package-json: 6.5.0
    dev: true

  /levn@0.4.1:
    resolution: {integrity: sha512-+bT2uH4E5LGE7h/n3evcS/sQlJXCpIp6ym8OWJ5eV6+67Dsql/LaaT7qJBAt2rzfoa/5QBGBhxDix1dMt2kQKQ==}
    engines: {node: '>= 0.8.0'}
    dependencies:
      prelude-ls: 1.2.1
      type-check: 0.4.0
    dev: true

  /libp2p-crypto@0.21.2:
    resolution: {integrity: sha512-EXFrhSpiHtJ+/L8xXDvQNK5VjUMG51u878jzZcaT5XhuN/zFg6PWJFnl/qB2Y2j7eMWnvCRP7Kp+ua2H36cG4g==}
    engines: {node: '>=12.0.0'}
    dependencies:
      '@noble/ed25519': 1.7.3
      '@noble/secp256k1': 1.7.1
      err-code: 3.0.1
      iso-random-stream: 2.0.2
      multiformats: 9.9.0
      node-forge: 1.3.1
      protobufjs: 6.11.3
      uint8arrays: 3.1.1
    dev: true

  /light-my-request@5.11.0:
    resolution: {integrity: sha512-qkFCeloXCOMpmEdZ/MV91P8AT4fjwFXWaAFz3lUeStM8RcoM1ks4J/F8r1b3r6y/H4u3ACEJ1T+Gv5bopj7oDA==}
    dependencies:
      cookie: 0.5.0
      process-warning: 2.2.0
      set-cookie-parser: 2.6.0
    dev: true

  /locate-path@6.0.0:
    resolution: {integrity: sha512-iPZK6eYjbxRu3uB4/WZ3EsEIMJFMqAoopl3R+zuq0UjcAm/MO6KCweDgPfP3elTztoKP3KtnVHxTn2NHBSDVUw==}
    engines: {node: '>=10'}
    dependencies:
      p-locate: 5.0.0
    dev: true

  /lodash.camelcase@4.3.0:
    resolution: {integrity: sha512-TwuEnCnxbc3rAvhf/LbG7tJUDzhqXyFnv3dtzLOPgCG/hODL7WFnsbwktkD7yUV0RrreP/l1PALq/YSg6VvjlA==}

  /lodash.merge@4.6.2:
    resolution: {integrity: sha512-0KpjqXRVvrYyCsX1swR/XTK0va6VQkQM6MNo7PqW77ByjAhoARA8EfrP1N4+KlKj8YS0ZUCtRT/YUuhyYDujIQ==}
    dev: true

  /lodash@4.17.21:
    resolution: {integrity: sha512-v2kDEe57lecTulaDIuNTPy3Ry4gLGJ6Z1O3vE1krgXZNrsQ+LFTGHVxVjcXPs17LhbZVGedAJv8XZ1tvj5FvSg==}

  /log-symbols@4.0.0:
    resolution: {integrity: sha512-FN8JBzLx6CzeMrB0tg6pqlGU1wCrXW+ZXGH481kfsBqer0hToTIiHdjH4Mq8xJUbvATujKCvaREGWpGUionraA==}
    engines: {node: '>=10'}
    dependencies:
      chalk: 4.1.2
    dev: true

  /log-symbols@4.1.0:
    resolution: {integrity: sha512-8XPvpAA8uyhfteu8pIvQxpJZ7SYYdpUivZpGy6sFsBuKRY/7rQGavedeB8aK+Zkyq6upMFVL/9AW6vOYzfRyLg==}
    engines: {node: '>=10'}
    dependencies:
      chalk: 4.1.2
      is-unicode-supported: 0.1.0
    dev: true

  /long@4.0.0:
    resolution: {integrity: sha512-XsP+KhQif4bjX1kbuSiySJFNAehNxgLb6hPRGJ9QsUr8ajHkuXGdrHmFUTUUXhDwVX2R5bY4JNZEwbUiMhV+MA==}
    dev: true

  /loupe@2.3.4:
    resolution: {integrity: sha512-OvKfgCC2Ndby6aSTREl5aCCPTNIzlDfQZvZxNUrBrihDhL3xcrYegTblhmEiCrg2kKQz4XsFIaemE5BF4ybSaQ==}
    dependencies:
      get-func-name: 2.0.0
    dev: true

  /loupe@2.3.7:
    resolution: {integrity: sha512-zSMINGVYkdpYSOBmLi0D1Uo7JU9nVdQKrHxC8eYlV+9YKK9WePqAlL7lSlorG/U2Fw1w0hTBmaa/jrQ3UbPHtA==}
    dependencies:
      get-func-name: 2.0.2
    dev: true

  /lowercase-keys@1.0.1:
    resolution: {integrity: sha512-G2Lj61tXDnVFFOi8VZds+SoQjtQC3dgokKdDG2mTm1tx4m50NUHBOZSBwQQHyy0V12A0JTG4icfZQH+xPyh8VA==}
    engines: {node: '>=0.10.0'}
    dev: true

  /lowercase-keys@2.0.0:
    resolution: {integrity: sha512-tqNXrS78oMOE73NMxK4EMLQsQowWf8jKooH9g7xPavRT706R6bkQJ6DY2Te7QukaZsulxa30wQ7bk0pm4XiHmA==}
    engines: {node: '>=8'}
    dev: true

  /lru-cache@6.0.0:
    resolution: {integrity: sha512-Jo6dJ04CmSjuznwJSS3pUeWmd/H0ffTlkXXgwZi+eq1UCmqQwCh+eLsYOYCwY991i2Fah4h1BEMCx4qThGbsiA==}
    engines: {node: '>=10'}
    dependencies:
      yallist: 4.0.0
    dev: true

  /make-error@1.3.6:
    resolution: {integrity: sha512-s8UhlNe7vPKomQhC1qFelMokr/Sc3AgNbso3n74mVPA5LTZwkB9NlXf4XPamLxJE8h0gh73rM94xvwRT2CVInw==}
    dev: true

  /map-cache@0.2.2:
    resolution: {integrity: sha512-8y/eV9QQZCiyn1SprXSrCmqJN0yNRATe+PO8ztwqrvrbdRLA3eYJF0yaR0YayLWkMbsQSKWS9N2gPcGEc4UsZg==}
    engines: {node: '>=0.10.0'}
    dev: true

  /map-visit@1.0.0:
    resolution: {integrity: sha512-4y7uGv8bd2WdM9vpQsiQNo41Ln1NvhvDRuVt0k2JZQ+ezN2uaQes7lZeZ+QQUHOLQAtDaBJ+7wCbi+ab/KFs+w==}
    engines: {node: '>=0.10.0'}
    dependencies:
      object-visit: 1.0.1
    dev: true

  /md5.js@1.3.5:
    resolution: {integrity: sha512-xitP+WxNPcTTOgnTJcrhM0xvdPepipPSf3I8EIpGKeFLjt3PlJLIDG3u8EX53ZIubkb+5U2+3rELYpEhHhzdkg==}
    dependencies:
      hash-base: 3.1.0
      inherits: 2.0.4
      safe-buffer: 5.2.1
    dev: false

  /merge-stream@2.0.0:
    resolution: {integrity: sha512-abv/qOcuPfk3URPfDzmZU1LKmuw8kT+0nIHvKrKgFrwifol/doWcdA4ZqsWQ8ENrFKkd67Mfpo/LovbIUsbt3w==}
    dev: true

  /merge2@1.4.1:
    resolution: {integrity: sha512-8q7VEgMJW4J8tcfVPy8g09NcQwZdbwFEqhe/WZkoIzjn/3TGDwtOCYtXGxA3O8tPzpczCCDgv+P2P5y00ZJOOg==}
    engines: {node: '>= 8'}
    dev: true

  /merkletreejs@0.2.32:
    resolution: {integrity: sha512-TostQBiwYRIwSE5++jGmacu3ODcKAgqb0Y/pnIohXS7sWxh1gCkSptbmF1a43faehRDpcHf7J/kv0Ml2D/zblQ==}
    engines: {node: '>= 7.6.0'}
    dependencies:
      bignumber.js: 9.1.1
      buffer-reverse: 1.0.1
      crypto-js: 3.3.0
      treeify: 1.1.0
      web3-utils: 1.8.2
    dev: false

  /micromatch@3.1.10:
    resolution: {integrity: sha512-MWikgl9n9M3w+bpsY3He8L+w9eF9338xRl8IAO5viDizwSzziFEyUzo2xrrloB64ADbTf8uA8vRqqttDTOmccg==}
    engines: {node: '>=0.10.0'}
    dependencies:
      arr-diff: 4.0.0
      array-unique: 0.3.2
      braces: 2.3.2
      define-property: 2.0.2
      extend-shallow: 3.0.2
      extglob: 2.0.4
      fragment-cache: 0.2.1
      kind-of: 6.0.3
      nanomatch: 1.2.13
      object.pick: 1.3.0
      regex-not: 1.0.2
      snapdragon: 0.8.2
      to-regex: 3.0.2
    transitivePeerDependencies:
      - supports-color
    dev: true

  /micromatch@4.0.5:
    resolution: {integrity: sha512-DMy+ERcEW2q8Z2Po+WNXuw3c5YaUSFjAO5GsJqfEl7UjvtIuFKO6ZrKvcItdy98dwFI2N1tg3zNIdKaQT+aNdA==}
    engines: {node: '>=8.6'}
    dependencies:
      braces: 3.0.2
      picomatch: 2.3.1
    dev: true

  /mime-db@1.52.0:
    resolution: {integrity: sha512-sPU4uV7dYlvtWJxwwxHD0PuihVNiE7TyAbQ5SWxDCB9mUYvOgroQOwYQQOKPJ8CIbE+1ETVlOoK1UC2nU3gYvg==}
    engines: {node: '>= 0.6'}
    dev: true

  /mime-types@2.1.35:
    resolution: {integrity: sha512-ZDY+bPm5zTTF+YpCrAU9nK0UgICYPT0QtT1NZWFv4s++TNkcgVaT0g6+4R2uI4MjQjzysHB1zxuWL50hzaeXiw==}
    engines: {node: '>= 0.6'}
    dependencies:
      mime-db: 1.52.0
    dev: true

  /mimic-fn@2.1.0:
    resolution: {integrity: sha512-OqbOk5oEQeAZ8WXWydlu9HJjz9WVdEIvamMCcXmuqUYjTknH/sqsWvhQ3vgwKFRR1HpjvNBKQ37nbJgYzGqGcg==}
    engines: {node: '>=6'}
    dev: true

  /mimic-response@1.0.1:
    resolution: {integrity: sha512-j5EctnkH7amfV/q5Hgmoal1g2QHFJRraOtmx0JpIqkxhBhI/lJSl1nMpQ45hVarwNETOoWEimndZ4QK0RHxuxQ==}
    engines: {node: '>=4'}
    dev: true

  /minimalistic-assert@1.0.1:
    resolution: {integrity: sha512-UtJcAD4yEaGtjPezWuO9wC4nwUnVH/8/Im3yEHQP4b67cXlD/Qr9hdITCU1xDbSEXg2XKNaP8jsReV7vQd00/A==}

  /minimalistic-crypto-utils@1.0.1:
    resolution: {integrity: sha512-JIYlbt6g8i5jKfJ3xz7rF0LXmv2TkDxBLUkiBeZ7bAx4GnnNMr8xFpGnOxn6GhTEHx3SjRrZEoU+j04prX1ktg==}

  /minimatch@3.0.4:
    resolution: {integrity: sha512-yJHVQEhyqPLUTgt9B83PXu6W3rx4MvvHvSUvToogpwoGDOUQ+yDrR0HRot+yOCdCO7u4hX3pWft6kWBBcqh0UA==}
    dependencies:
      brace-expansion: 1.1.11
    dev: true

  /minimatch@3.1.2:
    resolution: {integrity: sha512-J7p63hRiAjw1NDEww1W7i37+ByIrOWO5XQQAzZ3VOcL0PNybwpfmV/N05zFAzwQ9USyEcX6t3UO+K5aqBQOIHw==}
    dependencies:
      brace-expansion: 1.1.11

  /minimatch@5.0.1:
    resolution: {integrity: sha512-nLDxIFRyhDblz3qMuq+SoRZED4+miJ/G+tdDrjkkkRnjAsBexeGpgjLEQ0blJy7rHhR2b93rhQY4SvyWu9v03g==}
    engines: {node: '>=10'}
    dependencies:
      brace-expansion: 2.0.1
    dev: true

  /minimatch@9.0.3:
    resolution: {integrity: sha512-RHiac9mvaRw0x3AYRgDC1CxAP7HTcNrrECeA8YYJeWnpo+2Q5CegtZjaotWTWxDG3UeGA1coE05iH1mPjT/2mg==}
    engines: {node: '>=16 || 14 >=14.17'}
    dependencies:
      brace-expansion: 2.0.1
    dev: true

  /minimist@1.2.7:
    resolution: {integrity: sha512-bzfL1YUZsP41gmu/qjrEk0Q6i2ix/cVeAhbCbqH9u3zYutS1cLg00qhrD0M2MVdCcx4Sc0UpP2eBWo9rotpq6g==}
    dev: true

  /minimist@1.2.8:
    resolution: {integrity: sha512-2yyAR8qBkN3YuheJanUpWC5U3bb5osDywNB8RzDVlDwDHbocAJveqqj1u8+SVD7jkWT4yvsHCpWqqWqAxb0zCA==}
    dev: true

  /mixin-deep@1.3.2:
    resolution: {integrity: sha512-WRoDn//mXBiJ1H40rqa3vH0toePwSsGb45iInWlTySa+Uu4k3tYUSxa2v1KqAiLtvlrSzaExqS1gtk96A9zvEA==}
    engines: {node: '>=0.10.0'}
    dependencies:
      for-in: 1.0.2
      is-extendable: 1.0.1
    dev: true

  /mkdirp@1.0.4:
    resolution: {integrity: sha512-vVqVZQyf3WLx2Shd0qJ9xuvqgAyKPLAiqITEtqW0oIUjzo3PePDd6fW9iFz30ef7Ysp/oiWqbhszeGWW2T6Gzw==}
    engines: {node: '>=10'}
    hasBin: true

  /mocha@10.2.0:
    resolution: {integrity: sha512-IDY7fl/BecMwFHzoqF2sg/SHHANeBoMMXFlS9r0OXKDssYE1M5O43wUY/9BVPeIvfH2zmEbBfseqN9gBQZzXkg==}
    engines: {node: '>= 14.0.0'}
    hasBin: true
    dependencies:
      ansi-colors: 4.1.1
      browser-stdout: 1.3.1
      chokidar: 3.5.3
      debug: 4.3.4(supports-color@8.1.1)
      diff: 5.0.0
      escape-string-regexp: 4.0.0
      find-up: 5.0.0
      glob: 7.2.0
      he: 1.2.0
      js-yaml: 4.1.0
      log-symbols: 4.1.0
      minimatch: 5.0.1
      ms: 2.1.3
      nanoid: 3.3.3
      serialize-javascript: 6.0.0
      strip-json-comments: 3.1.1
      supports-color: 8.1.1
      workerpool: 6.2.1
      yargs: 16.2.0
      yargs-parser: 20.2.4
      yargs-unparser: 2.0.0
    dev: true

  /mocha@8.4.0:
    resolution: {integrity: sha512-hJaO0mwDXmZS4ghXsvPVriOhsxQ7ofcpQdm8dE+jISUOKopitvnXFQmpRR7jd2K6VBG6E26gU3IAbXXGIbu4sQ==}
    engines: {node: '>= 10.12.0'}
    hasBin: true
    dependencies:
      '@ungap/promise-all-settled': 1.1.2
      ansi-colors: 4.1.1
      browser-stdout: 1.3.1
      chokidar: 3.5.1
      debug: 4.3.1(supports-color@8.1.1)
      diff: 5.0.0
      escape-string-regexp: 4.0.0
      find-up: 5.0.0
      glob: 7.1.6
      growl: 1.10.5
      he: 1.2.0
      js-yaml: 4.0.0
      log-symbols: 4.0.0
      minimatch: 3.0.4
      ms: 2.1.3
      nanoid: 3.1.20
      serialize-javascript: 5.0.1
      strip-json-comments: 3.1.1
      supports-color: 8.1.1
      which: 2.0.2
      wide-align: 1.1.3
      workerpool: 6.1.0
      yargs: 16.2.0
      yargs-parser: 20.2.4
      yargs-unparser: 2.0.0
    dev: true

  /mock-socket@9.3.1:
    resolution: {integrity: sha512-qxBgB7Qa2sEQgHFjj0dSigq7fX4k6Saisd5Nelwp2q8mlbAFh5dHV9JTTlF8viYJLSSWgMCZFUom8PJcMNBoJw==}
    engines: {node: '>= 8'}

  /ms@2.0.0:
    resolution: {integrity: sha512-Tpp60P6IUJDTuOq/5Z8cdskzJujfwqfOTkrwIwj7IRISpnkJnT6SyJ4PCPnGMoFjC9ddhal5KVIYtAt97ix05A==}
    dev: true

  /ms@2.1.2:
    resolution: {integrity: sha512-sGkPx+VjMtmA6MX27oA4FBFELFCZZ4S4XqeGOXCv68tT+jb3vk/RyaKWP0PTKyWtmLSM0b+adUTEvbs1PEaH2w==}

  /ms@2.1.3:
    resolution: {integrity: sha512-6FlzubTLZG3J2a/NVCAleEhjzq5oxgHyaCU9yYXvcLsvoVaHJq/s5xXI6/XXP6tz7R9xAOtHnSO/tXtF3WRTlA==}
    dev: true

  /multiformats@9.9.0:
    resolution: {integrity: sha512-HoMUjhH9T8DDBNT+6xzkrd9ga/XiBI4xLr58LJACwK6G3HTOPeMz4nB4KJs33L2BelrIJa7P0VuNaVF3hMYfjg==}
    dev: true

  /nan@2.17.0:
    resolution: {integrity: sha512-2ZTgtl0nJsO0KQCjEpxcIr5D+Yv90plTitZt9JBfQvVJDS5seMl3FOvsh3+9CoYWXf/1l5OaZzzF6nDm4cagaQ==}
    requiresBuild: true
    dev: true
    optional: true

  /nanoid@3.1.20:
    resolution: {integrity: sha512-a1cQNyczgKbLX9jwbS/+d7W8fX/RfgYR7lVWwWOGIPNgK2m0MWvrGF6/m4kk6U3QcFMnZf3RIhL0v2Jgh/0Uxw==}
    engines: {node: ^10 || ^12 || ^13.7 || ^14 || >=15.0.1}
    hasBin: true
    dev: true

  /nanoid@3.3.3:
    resolution: {integrity: sha512-p1sjXuopFs0xg+fPASzQ28agW1oHD7xDsd9Xkf3T15H3c/cifrFHVwrh74PdoklAPi+i7MdRsE47vm2r6JoB+w==}
    engines: {node: ^10 || ^12 || ^13.7 || ^14 || >=15.0.1}
    hasBin: true
    dev: true

  /nanomatch@1.2.13:
    resolution: {integrity: sha512-fpoe2T0RbHwBTBUOftAfBPaDEi06ufaUai0mE6Yn1kacc3SnTErfb/h+X94VXzI64rKFHYImXSvdwGGCmwOqCA==}
    engines: {node: '>=0.10.0'}
    dependencies:
      arr-diff: 4.0.0
      array-unique: 0.3.2
      define-property: 2.0.2
      extend-shallow: 3.0.2
      fragment-cache: 0.2.1
      is-windows: 1.0.2
      kind-of: 6.0.3
      object.pick: 1.3.0
      regex-not: 1.0.2
      snapdragon: 0.8.2
      to-regex: 3.0.2
    transitivePeerDependencies:
      - supports-color
    dev: true

  /napi-maybe-compressed-blob-darwin-arm64@0.0.11:
    resolution: {integrity: sha512-hZ9ye4z8iMDVPEnx9A/Ag6k7xHX/BcK5Lntw/VANBUm9ioLSuRvHTALG4XaqVDGXo4U2NFDwSLRDyhFPYvqckQ==}
    engines: {node: '>= 10'}
    cpu: [arm64]
    os: [darwin]
    requiresBuild: true
    dev: true
    optional: true

  /napi-maybe-compressed-blob-darwin-x64@0.0.11:
    resolution: {integrity: sha512-TqWNP7Vehi73xLXyUGjdLppP0W6T0Ef2D/X9HmAZNwglt+MkTujX10CDODfbFWvGy+NkaC5XqnzxCn19wbZZcA==}
    engines: {node: '>= 10'}
    cpu: [x64]
    os: [darwin]
    requiresBuild: true
    dev: true
    optional: true

  /napi-maybe-compressed-blob-linux-arm64-gnu@0.0.11:
    resolution: {integrity: sha512-7D5w6MDZghcb3VtXRg2ShCEh9Z3zMeBVRG4xsMulEWT2j9/09Nopu+9KfI/2ngRvm78MniWSIlqds5PRAlCROA==}
    engines: {node: '>= 10'}
    cpu: [arm64]
    os: [linux]
    requiresBuild: true
    dev: true
    optional: true

  /napi-maybe-compressed-blob-linux-x64-gnu@0.0.11:
    resolution: {integrity: sha512-JKY8KcZpQtKiL1smMKfukcOmsDVeZaw9fKXKsWC+wySc2wsvH7V2wy8PffSQ0lWERkI7Yn3k7xPjB463m/VNtg==}
    engines: {node: '>= 10'}
    cpu: [x64]
    os: [linux]
    requiresBuild: true
    dev: true
    optional: true

  /napi-maybe-compressed-blob@0.0.11:
    resolution: {integrity: sha512-1dj4ET34TfEes0+josVLvwpJe337Jk6txd3XUjVmVs3budSo2eEjvN6pX4myYE1pS4x/k2Av57n/ypRl2u++AQ==}
    engines: {node: '>= 10'}
    optionalDependencies:
      napi-maybe-compressed-blob-darwin-arm64: 0.0.11
      napi-maybe-compressed-blob-darwin-x64: 0.0.11
      napi-maybe-compressed-blob-linux-arm64-gnu: 0.0.11
      napi-maybe-compressed-blob-linux-x64-gnu: 0.0.11
    dev: true

  /natural-compare-lite@1.4.0:
    resolution: {integrity: sha512-Tj+HTDSJJKaZnfiuw+iaF9skdPpTo2GtEly5JHnWV/hfv2Qj/9RKsGISQtLh2ox3l5EAGw487hnBee0sIJ6v2g==}
    dev: true

  /natural-compare@1.4.0:
    resolution: {integrity: sha512-OWND8ei3VtNC9h7V60qff3SVobHr996CTwgxubgyQYEpg290h9J0buyECNNJexkFm5sOajh5G116RYA1c8ZMSw==}
    dev: true

  /nock@13.3.8:
    resolution: {integrity: sha512-96yVFal0c/W1lG7mmfRe7eO+hovrhJYd2obzzOZ90f6fjpeU/XNvd9cYHZKZAQJumDfhXgoTpkpJ9pvMj+hqHw==}
    engines: {node: '>= 10.13'}
    dependencies:
      debug: 4.3.4(supports-color@8.1.1)
      json-stringify-safe: 5.0.1
      propagate: 2.0.1
    transitivePeerDependencies:
      - supports-color

  /node-addon-api@2.0.2:
    resolution: {integrity: sha512-Ntyt4AIXyaLIuMHF6IOoTakB3K+RWxwtsHNRxllEoA6vPwP9o4866g6YWDLUdnucilZhmkxiHwHr11gAENw+QA==}

  /node-addon-api@5.1.0:
    resolution: {integrity: sha512-eh0GgfEkpnoWDq+VY8OyvYhFEzBk6jIYbRKdIlyTiAXIVJ8PyBaKb0rp7oDtoddbdoHWhq8wwr+XZ81F1rpNdA==}
    dev: true

  /node-domexception@1.0.0:
    resolution: {integrity: sha512-/jKZoMpw0F8GRwl4/eLROPA3cfcXtLApP0QzLmUT/HuPCZWyB7IY9ZrMeKw2O/nFIqPQB3PVM9aYm0F312AXDQ==}
    engines: {node: '>=10.5.0'}

  /node-fetch@3.3.1:
    resolution: {integrity: sha512-cRVc/kyto/7E5shrWca1Wsea4y6tL9iYJE5FBCius3JQfb/4P4I295PfhgbJQBLTx6lATE4z+wK0rPM4VS2uow==}
    engines: {node: ^12.20.0 || ^14.13.1 || >=16.0.0}
    dependencies:
      data-uri-to-buffer: 4.0.0
      fetch-blob: 3.2.0
      formdata-polyfill: 4.0.10
    dev: true

  /node-fetch@3.3.2:
    resolution: {integrity: sha512-dRB78srN/l6gqWulah9SrxeYnxeddIG30+GOqK/9OlLVyLg3HPnr6SqOWTWOXKRwC2eGYCkZ59NNuSgvSrpgOA==}
    engines: {node: ^12.20.0 || ^14.13.1 || >=16.0.0}
    dependencies:
      data-uri-to-buffer: 4.0.0
      fetch-blob: 3.2.0
      formdata-polyfill: 4.0.10

  /node-forge@1.3.1:
    resolution: {integrity: sha512-dPEtOeMvF9VMcYV/1Wb8CPoVAXtp6MKMlcbAt4ddqmGqUJ6fQZFXkNZNkNlfevtNkGtaSoXf/vNNNSvgrdXwtA==}
    engines: {node: '>= 6.13.0'}
    dev: true

  /node-gyp-build@4.6.0:
    resolution: {integrity: sha512-NTZVKn9IylLwUzaKjkas1e4u2DLNcV4rdYagA4PWdPwW87Bi7z+BznyKSRwS/761tV/lzCGXplWsiaMjLqP2zQ==}
    hasBin: true

  /normalize-path@2.1.1:
    resolution: {integrity: sha512-3pKJwH184Xo/lnH6oyP1q2pMd7HcypqqmRs91/6/i2CGtWwIKGCkOOMTm/zXbgTEWHw1uNpNi/igc3ePOYHb6w==}
    engines: {node: '>=0.10.0'}
    dependencies:
      remove-trailing-separator: 1.1.0
    dev: true

  /normalize-path@3.0.0:
    resolution: {integrity: sha512-6eZs5Ls3WtCisHWp9S2GUy8dqkpGi4BVSz3GaqiE6ezub0512ESztXUwUB6C6IKbQkY2Pnb/mD4WYojCRwcwLA==}
    engines: {node: '>=0.10.0'}
    dev: true

  /normalize-url@4.5.1:
    resolution: {integrity: sha512-9UZCFRHQdNrfTpGg8+1INIg93B6zE0aXMVFkw1WFwvO4SlZywU6aLg5Of0Ap/PgcbSw4LNxvMWXMeugwMCX0AA==}
    engines: {node: '>=8'}
    dev: true

  /npm-run-path@4.0.1:
    resolution: {integrity: sha512-S48WzZW777zhNIrn7gxOlISNAqi9ZC/uQFnRdbeIHhZhCA6UqpkOT8T1G7BvfdgP4Er8gF4sUbaS0i7QvIfCWw==}
    engines: {node: '>=8'}
    dependencies:
      path-key: 3.1.1
    dev: true

  /number-is-nan@1.0.1:
    resolution: {integrity: sha512-4jbtZXNAsfZbAHiiqjLPBiCl16dES1zI4Hpzzxw61Tk+loF+sBDBKx1ICKKKwIqQ7M0mFn1TmkN7euSncWgHiQ==}
    engines: {node: '>=0.10.0'}
    dev: true

  /number-to-bn@1.7.0:
    resolution: {integrity: sha512-wsJ9gfSz1/s4ZsJN01lyonwuxA1tml6X1yBDnfpMglypcBRFZZkus26EdPSlqS5GJfYddVZa22p3VNb3z5m5Ig==}
    engines: {node: '>=6.5.0', npm: '>=3'}
    dependencies:
      bn.js: 4.11.6
      strip-hex-prefix: 1.0.0
    dev: false

  /nunjucks@3.2.4:
    resolution: {integrity: sha512-26XRV6BhkgK0VOxfbU5cQI+ICFUtMLixv1noZn1tGU38kQH5A5nmmbk/O45xdyBhD1esk47nKrY0mvQpZIhRjQ==}
    engines: {node: '>= 6.9.0'}
    hasBin: true
    peerDependencies:
      chokidar: ^3.3.0
    peerDependenciesMeta:
      chokidar:
        optional: true
    dependencies:
      a-sync-waterfall: 1.0.1
      asap: 2.0.6
      commander: 5.1.0
    dev: true

  /nwsapi@2.2.7:
    resolution: {integrity: sha512-ub5E4+FBPKwAZx0UwIQOjYWGHTEq5sPqHQNRN8Z9e4A7u3Tj1weLJsL59yH9vmvqEtBHaOmT6cYQKIZOxp35FQ==}
    dev: true

  /object-copy@0.1.0:
    resolution: {integrity: sha512-79LYn6VAb63zgtmAteVOWo9Vdj71ZVBy3Pbse+VqxDpEP83XuujMrGqHIwAXJ5I/aM0zU7dIyIAhifVTPrNItQ==}
    engines: {node: '>=0.10.0'}
    dependencies:
      copy-descriptor: 0.1.1
      define-property: 0.2.5
      kind-of: 3.2.2
    dev: true

  /object-visit@1.0.1:
    resolution: {integrity: sha512-GBaMwwAVK9qbQN3Scdo0OyvgPW7l3lnaVMj84uTOZlswkX0KpF6fyDBJhtTthf7pymztoN36/KEr1DyhF96zEA==}
    engines: {node: '>=0.10.0'}
    dependencies:
      isobject: 3.0.1
    dev: true

  /object.pick@1.3.0:
    resolution: {integrity: sha512-tqa/UMy/CCoYmj+H5qc07qvSL9dqcs/WZENZ1JbtWBlATP+iVOe778gE6MSijnyCnORzDuX6hU+LA4SZ09YjFQ==}
    engines: {node: '>=0.10.0'}
    dependencies:
      isobject: 3.0.1
    dev: true

  /on-exit-leak-free@2.1.0:
    resolution: {integrity: sha512-VuCaZZAjReZ3vUwgOB8LxAosIurDiAW0s13rI1YwmaP++jvcxP77AWoQvenZebpCA2m8WC1/EosPYPMjnRAp/w==}
    dev: true

  /once@1.4.0:
    resolution: {integrity: sha512-lNaJgI+2Q5URQBkccEKHTQOPaXdUxnZZElQTZY0MFUAuaEqe1E+Nyvgdz/aIyNi6Z9MzO5dv1H8n58/GELp3+w==}
    dependencies:
      wrappy: 1.0.2

  /onetime@5.1.2:
    resolution: {integrity: sha512-kbpaSSGJTWdAY5KPVeMOKXSrPtr8C8C7wodJbcsd51jRnmD+GZu8Y0VoU6Dm5Z4vWr0Ig/1NKuWRKf7j5aaYSg==}
    engines: {node: '>=6'}
    dependencies:
      mimic-fn: 2.1.0
    dev: true

  /optionator@0.9.1:
    resolution: {integrity: sha512-74RlY5FCnhq4jRxVUPKDaRwrVNXMqsGsiW6AJw4XK8hmtm10wC0ypZBLw5IIp85NZMr91+qd1RvvENwg7jjRFw==}
    engines: {node: '>= 0.8.0'}
    dependencies:
      deep-is: 0.1.4
      fast-levenshtein: 2.0.6
      levn: 0.4.1
      prelude-ls: 1.2.1
      type-check: 0.4.0
      word-wrap: 1.2.3
    dev: true

  /p-cancelable@1.1.0:
    resolution: {integrity: sha512-s73XxOZ4zpt1edZYZzvhqFa6uvQc1vwUa0K0BdtIZgQMAJj9IbebH+JkgKZc9h+B05PKHLOTl4ajG1BmNrVZlw==}
    engines: {node: '>=6'}
    dev: true

  /p-limit@3.1.0:
    resolution: {integrity: sha512-TYOanM3wGwNGsZN2cVTYPArw454xnXj5qmWF1bEoAc4+cU/ol7GVh7odevjp1FNHduHc3KZMcFduxU5Xc6uJRQ==}
    engines: {node: '>=10'}
    dependencies:
      yocto-queue: 0.1.0
    dev: true

  /p-locate@5.0.0:
    resolution: {integrity: sha512-LaNjtRWUBY++zB5nE/NwcaoMylSPk+S+ZHNB1TzdbMJMny6dynpAGt7X/tl/QYq3TIeE6nxHppbo2LGymrG5Pw==}
    engines: {node: '>=10'}
    dependencies:
      p-limit: 3.1.0
    dev: true

  /package-json@6.5.0:
    resolution: {integrity: sha512-k3bdm2n25tkyxcjSKzB5x8kfVxlMdgsbPr0GkZcwHsLpba6cBjqCt1KlcChKEvxHIcTB1FVMuwoijZ26xex5MQ==}
    engines: {node: '>=8'}
    dependencies:
      got: 9.6.0
      registry-auth-token: 4.2.2
      registry-url: 5.1.0
      semver: 6.3.0
    dev: true

  /parent-module@1.0.1:
    resolution: {integrity: sha512-GQ2EWRpQV8/o+Aw8YqtfZZPfNRWZYkbidE9k5rpl/hC3vtHHBfGm2Ifi6qWV+coDGkrUKZAxE3Lot5kcsRlh+g==}
    engines: {node: '>=6'}
    dependencies:
      callsites: 3.1.0
    dev: true

  /parse5@7.1.2:
    resolution: {integrity: sha512-Czj1WaSVpaoj0wbhMzLmWD69anp2WH7FXMB9n1Sy8/ZFF9jolSQVMu1Ij5WIyGmcBmhk7EOndpO4mIpihVqAXw==}
    dependencies:
      entities: 4.4.0
    dev: true

  /pascalcase@0.1.1:
    resolution: {integrity: sha512-XHXfu/yOQRy9vYOtUDVMN60OEJjW013GoObG1o+xwQTpB9eYJX/BjXMsdW13ZDPruFhYYn0AG22w0xgQMwl3Nw==}
    engines: {node: '>=0.10.0'}
    dev: true

  /path-dirname@1.0.2:
    resolution: {integrity: sha512-ALzNPpyNq9AqXMBjeymIjFDAkAFH06mHJH/cSBHAgU0s4vfpBn6b2nf8tiRLvagKD8RbTpq2FKTBg7cl9l3c7Q==}
    dev: true

  /path-exists@4.0.0:
    resolution: {integrity: sha512-ak9Qy5Q7jYb2Wwcey5Fpvg2KoAc/ZIhLSLOSBmRmygPsGwkVVt0fZa0qrtMz+m6tJTAHfZQ8FnmB4MG4LWy7/w==}
    engines: {node: '>=8'}
    dev: true

  /path-is-absolute@1.0.1:
    resolution: {integrity: sha512-AVbw3UJ2e9bq64vSaS9Am0fje1Pa8pbGqTTsmXfaIiMpnr5DlDhfJOuLj9Sf95ZPVDAUerDfEk88MPmPe7UCQg==}
    engines: {node: '>=0.10.0'}

  /path-key@3.1.1:
    resolution: {integrity: sha512-ojmeN0qd+y0jszEtoY48r0Peq5dwMEkIlCOu6Q5f41lfkswXuKtYrhgoTpLnyIcHm24Uhqx+5Tqm2InSwLhE6Q==}
    engines: {node: '>=8'}
    dev: true

  /path-type@4.0.0:
    resolution: {integrity: sha512-gDKb8aZMDeD/tZWs9P6+q0J9Mwkdl6xMV8TjnGP3qJVJ06bdMgkbBlLU8IdfOsIsFz2BW1rNVT3XuNEl8zPAvw==}
    engines: {node: '>=8'}
    dev: true

  /pathval@1.1.1:
    resolution: {integrity: sha512-Dp6zGqpTdETdR63lehJYPeIOqpiNBNtc7BpWSLrOje7UaIsE5aY92r/AunQA7rsXvet3lrJ3JnZX29UPTKXyKQ==}
    dev: true

  /pbkdf2@3.1.2:
    resolution: {integrity: sha512-iuh7L6jA7JEGu2WxDwtQP1ddOpaJNC4KlDEFfdQajSGgGPNi4OyDc2R7QnbY2bR9QjBVGwgvTdNJZoE7RaxUMA==}
    engines: {node: '>=0.12'}
    dependencies:
      create-hash: 1.2.0
      create-hmac: 1.1.7
      ripemd160: 2.0.2
      safe-buffer: 5.2.1
      sha.js: 2.4.11
    dev: false

  /peer-id@0.16.0:
    resolution: {integrity: sha512-EmL7FurFUduU9m1PS9cfJ5TAuCvxKQ7DKpfx3Yj6IKWyBRtosriFuOag/l3ni/dtPgPLwiA4R9IvpL7hsDLJuQ==}
    engines: {node: '>=15.0.0'}
    dependencies:
      class-is: 1.1.0
      libp2p-crypto: 0.21.2
      multiformats: 9.9.0
      protobufjs: 6.11.3
      uint8arrays: 3.1.1
    dev: true

  /picomatch@2.3.1:
    resolution: {integrity: sha512-JU3teHTNjmE2VCGFzuY8EXzCDVwEqB2a8fsIvwaStHhAWJEeVd1o1QD80CU6+ZdEXXSLbSsuLwJjkCBWqRQUVA==}
    engines: {node: '>=8.6'}
    dev: true

  /pino-abstract-transport@1.1.0:
    resolution: {integrity: sha512-lsleG3/2a/JIWUtf9Q5gUNErBqwIu1tUKTT3dUzaf5DySw9ra1wcqKjJjLX1VTY64Wk1eEOYsVGSaGfCK85ekA==}
    dependencies:
      readable-stream: 4.4.0
      split2: 4.2.0
    dev: true

  /pino-std-serializers@6.2.1:
    resolution: {integrity: sha512-wHuWB+CvSVb2XqXM0W/WOYUkVSPbiJb9S5fNB7TBhd8s892Xq910bRxwHtC4l71hgztObTjXL6ZheZXFjhDrDQ==}
    dev: true

  /pino@8.16.1:
    resolution: {integrity: sha512-3bKsVhBmgPjGV9pyn4fO/8RtoVDR8ssW1ev819FsRXlRNgW8gR/9Kx+gCK4UPWd4JjrRDLWpzd/pb1AyWm3MGA==}
    hasBin: true
    dependencies:
      atomic-sleep: 1.0.0
      fast-redact: 3.2.0
      on-exit-leak-free: 2.1.0
      pino-abstract-transport: 1.1.0
      pino-std-serializers: 6.2.1
      process-warning: 2.2.0
      quick-format-unescaped: 4.0.4
      real-require: 0.2.0
      safe-stable-stringify: 2.4.3
      sonic-boom: 3.7.0
      thread-stream: 2.3.0
    dev: true

  /posix-character-classes@0.1.1:
    resolution: {integrity: sha512-xTgYBc3fuo7Yt7JbiuFxSYGToMoz8fLoE6TC9Wx1P/u+LfeThMOAqmuyECnlBaaJb+u1m9hHiXUEtwW4OzfUJg==}
    engines: {node: '>=0.10.0'}
    dev: true

  /prelude-ls@1.2.1:
    resolution: {integrity: sha512-vkcDPrRZo1QZLbn5RLGPpg/WmIQ65qoWWhcGKf/b5eplkkarX0m9z8ppCat4mlOqUsWpyNuYgO3VRyrYHSzX5g==}
    engines: {node: '>= 0.8.0'}
    dev: true

  /prepend-http@2.0.0:
    resolution: {integrity: sha512-ravE6m9Atw9Z/jjttRUZ+clIXogdghyZAuWJ3qEzjT+jI/dL1ifAqhZeC5VHzQp1MSt1+jxKkFNemj/iO7tVUA==}
    engines: {node: '>=4'}
    dev: true

  /prettier@2.7.1:
    resolution: {integrity: sha512-ujppO+MkdPqoVINuDFDRLClm7D78qbDt0/NR+wp5FqEZOoTNAjPHWj17QRhu7geIHJfcNhRk1XVQmF8Bp3ye+g==}
    engines: {node: '>=10.13.0'}
    hasBin: true

  /process-nextick-args@2.0.1:
    resolution: {integrity: sha512-3ouUOpQhtgrbOa17J7+uxOTpITYWaGP7/AhoR3+A+/1e9skrzelGi/dXzEYyvbxubEF6Wn2ypscTKiKJFFn1ag==}
    dev: true

  /process-warning@2.2.0:
    resolution: {integrity: sha512-/1WZ8+VQjR6avWOgHeEPd7SDQmFQ1B5mC1eRXsCm5TarlNmx/wCsa5GEaxGm05BORRtyG/Ex/3xq3TuRvq57qg==}
    dev: true

  /process@0.11.10:
    resolution: {integrity: sha512-cdGef/drWFoydD1JsMzuFf8100nZl+GT+yacc2bEced5f9Rjk4z+WtFUTBu9PhOi9j/jfmBPu0mMEY4wIdAF8A==}
    engines: {node: '>= 0.6.0'}
    dev: true

  /propagate@2.0.1:
    resolution: {integrity: sha512-vGrhOavPSTz4QVNuBNdcNXePNdNMaO1xj9yBeH1ScQPjk/rhg9sSlCXPhMkFuaNNW/syTvYqsnbIJxMBfRbbag==}
    engines: {node: '>= 8'}

  /protobufjs@6.11.3:
    resolution: {integrity: sha512-xL96WDdCZYdU7Slin569tFX712BxsxslWwAfAhCYjQKGTq7dAU91Lomy6nLLhh/dyGhk/YH4TwTSRxTzhuHyZg==}
    hasBin: true
    requiresBuild: true
    dependencies:
      '@protobufjs/aspromise': 1.1.2
      '@protobufjs/base64': 1.1.2
      '@protobufjs/codegen': 2.0.4
      '@protobufjs/eventemitter': 1.1.0
      '@protobufjs/fetch': 1.1.0
      '@protobufjs/float': 1.0.2
      '@protobufjs/inquire': 1.1.0
      '@protobufjs/path': 1.1.2
      '@protobufjs/pool': 1.1.0
      '@protobufjs/utf8': 1.1.0
      '@types/long': 4.0.2
      '@types/node': 18.16.8
      long: 4.0.0
    dev: true

  /proxy-addr@2.0.7:
    resolution: {integrity: sha512-llQsMLSUDUPT44jdrU/O37qlnifitDP+ZwrmmZcoSKyLKvtZxpyV0n2/bD/N4tBAAZ/gJEdZU7KMraoK1+XYAg==}
    engines: {node: '>= 0.10'}
    dependencies:
      forwarded: 0.2.0
      ipaddr.js: 1.9.1
    dev: true

  /proxy-from-env@1.1.0:
    resolution: {integrity: sha512-D+zkORCbA9f1tdWRK0RaCR3GPv50cMxcrz4X8k5LTSUD1Dkw47mKJEZQNunItRTkWwgtaUSo1RVFRIG9ZXiFYg==}
    dev: true

  /psl@1.9.0:
    resolution: {integrity: sha512-E/ZsdU4HLs/68gYzgGTkMicWTLPdAftJLfJFlLUAAKZGkStNU72sZjT66SnMDVOfOWY/YAoiD7Jxa9iHvngcag==}
    dev: true

  /pump@3.0.0:
    resolution: {integrity: sha512-LwZy+p3SFs1Pytd/jYct4wpv49HiYCqd9Rlc5ZVdk0V+8Yzv6jR5Blk3TRmPL1ft69TxP0IMZGJ+WPFU2BFhww==}
    dependencies:
      end-of-stream: 1.4.4
      once: 1.4.0
    dev: true

  /punycode@2.3.0:
    resolution: {integrity: sha512-rRV+zQD8tVFys26lAGR9WUuS4iUAngJScM+ZRSKtvl5tKeZ2t5bvdNFdNHBW9FWR4guGHlgmsZ1G7BSm2wTbuA==}
    engines: {node: '>=6'}
    dev: true

<<<<<<< HEAD
=======
  /punycode@2.3.1:
    resolution: {integrity: sha512-vYt7UD1U9Wg6138shLtLOvdAu+8DsC/ilFtEVHcH+wydcSpNE20AfSOduf6MkRFahL5FY7X1oU7nKVZFtfq8Fg==}
    engines: {node: '>=6'}
    dev: true

  /qs@6.11.2:
    resolution: {integrity: sha512-tDNIz22aBzCDxLtVH++VnTfzxlfeK5CbqohpSqpJgj1Wg/cQbStNAz3NuqCs5vV+pjBsK4x4pN9HlVh7rcYRiA==}
    engines: {node: '>=0.6'}
    dependencies:
      side-channel: 1.0.4
    dev: true

>>>>>>> d05bc9da
  /querystringify@2.2.0:
    resolution: {integrity: sha512-FIqgj2EUvTa7R50u0rGsyTftzjYmv/a3hO345bZNrqabNqjtgiDMgmo4mkUjd+nzU5oF3dClKqFIPUKybUyqoQ==}
    dev: true

  /queue-microtask@1.2.3:
    resolution: {integrity: sha512-NuaNSa6flKT5JaSYQzJok04JzTL1CA6aGhv5rfLW3PgqA+M2ChpZQnAC8h8i4ZFkBS8X5RqkDBHA7r4hej3K9A==}
    dev: true

  /quick-format-unescaped@4.0.4:
    resolution: {integrity: sha512-tYC1Q1hgyRuHgloV/YXs2w15unPVh8qfu/qCTfhTYamaw7fyhumKa2yGpdSo87vY32rIclj+4fWYQXUMs9EHvg==}
    dev: true

  /randombytes@2.1.0:
    resolution: {integrity: sha512-vYl3iOX+4CKUWuxGi9Ukhie6fsqXqS9FE2Zaic4tNFD2N2QQaXOMFbuKK4QmDHC0JO6B1Zp41J0LpT0oR68amQ==}
    dependencies:
      safe-buffer: 5.2.1

  /rc@1.2.8:
    resolution: {integrity: sha512-y3bGgqKj3QBdxLbLkomlohkvsA8gdAiUQlSBJnBhfn+BPxg4bc62d8TcBW15wavDfgexCgccckhcZvywyQYPOw==}
    hasBin: true
    dependencies:
      deep-extend: 0.6.0
      ini: 1.3.8
      minimist: 1.2.7
      strip-json-comments: 2.0.1
    dev: true

  /readable-stream@2.3.8:
    resolution: {integrity: sha512-8p0AUk4XODgIewSi0l8Epjs+EVnWiK7NoDIEGU0HhE7+ZyY8D1IMY7odu5lRrFXGg71L15KG8QrPmum45RTtdA==}
    dependencies:
      core-util-is: 1.0.3
      inherits: 2.0.4
      isarray: 1.0.0
      process-nextick-args: 2.0.1
      safe-buffer: 5.1.2
      string_decoder: 1.1.1
      util-deprecate: 1.0.2
    dev: true

  /readable-stream@3.6.2:
    resolution: {integrity: sha512-9u/sniCrY3D5WdsERHzHE4G2YCXqoG5FTHUiCC4SIbr6XcLZBY05ya9EKjYek9O5xOAwjGq+1JdGBAS7Q9ScoA==}
    engines: {node: '>= 6'}
    dependencies:
      inherits: 2.0.4
      string_decoder: 1.3.0
      util-deprecate: 1.0.2

  /readable-stream@4.4.0:
    resolution: {integrity: sha512-kDMOq0qLtxV9f/SQv522h8cxZBqNZXuXNyjyezmfAAuribMyVXziljpQ/uQhfE1XLg2/TLTW2DsnoE4VAi/krg==}
    engines: {node: ^12.22.0 || ^14.17.0 || >=16.0.0}
    dependencies:
      abort-controller: 3.0.0
      buffer: 6.0.3
      events: 3.3.0
      process: 0.11.10
    dev: true

  /readdirp@2.2.1:
    resolution: {integrity: sha512-1JU/8q+VgFZyxwrJ+SVIOsh+KywWGpds3NTqikiKpDMZWScmAYyKIgqkO+ARvNWJfXeXR1zxz7aHF4u4CyH6vQ==}
    engines: {node: '>=0.10'}
    dependencies:
      graceful-fs: 4.2.11
      micromatch: 3.1.10
      readable-stream: 2.3.8
    transitivePeerDependencies:
      - supports-color
    dev: true

  /readdirp@3.5.0:
    resolution: {integrity: sha512-cMhu7c/8rdhkHXWsY+osBhfSy0JikwpHK/5+imo+LpeasTF8ouErHrlYkwT0++njiyuDvc7OFY5T3ukvZ8qmFQ==}
    engines: {node: '>=8.10.0'}
    dependencies:
      picomatch: 2.3.1
    dev: true

  /readdirp@3.6.0:
    resolution: {integrity: sha512-hOS089on8RduqdbhvQ5Z37A0ESjsqz6qnRcffsMU3495FuTdqSm+7bhJ29JvIOsBDEEnan5DPu9t3To9VRlMzA==}
    engines: {node: '>=8.10.0'}
    dependencies:
      picomatch: 2.3.1
    dev: true

  /real-require@0.2.0:
    resolution: {integrity: sha512-57frrGM/OCTLqLOAh0mhVA9VBMHd+9U7Zb2THMGdBUoZVOtGbJzjxsYGDJ3A9AYYCP4hn6y1TVbaOfzWtm5GFg==}
    engines: {node: '>= 12.13.0'}
    dev: true

  /reduce-flatten@2.0.0:
    resolution: {integrity: sha512-EJ4UNY/U1t2P/2k6oqotuX2Cc3T6nxJwsM0N0asT7dhrtH1ltUxDn4NalSYmPE2rCkVpcf/X6R0wDwcFpzhd4w==}
    engines: {node: '>=6'}

  /regex-not@1.0.2:
    resolution: {integrity: sha512-J6SDjUgDxQj5NusnOtdFxDwN/+HWykR8GELwctJ7mdqhcyy1xEc4SRFHUXvxTp661YaVKAjfRLZ9cCqS6tn32A==}
    engines: {node: '>=0.10.0'}
    dependencies:
      extend-shallow: 3.0.2
      safe-regex: 1.1.0
    dev: true

  /regexpp@3.2.0:
    resolution: {integrity: sha512-pq2bWo9mVD43nbts2wGv17XLiNLya+GklZ8kaDLV2Z08gDCsGpnKn9BFMepvWuHCbyVvY7J5o5+BVvoQbmlJLg==}
    engines: {node: '>=8'}
    dev: true

  /registry-auth-token@4.2.2:
    resolution: {integrity: sha512-PC5ZysNb42zpFME6D/XlIgtNGdTl8bBOCw90xQLVMpzuuubJKYDWFAEuUNc+Cn8Z8724tg2SDhDRrkVEsqfDMg==}
    engines: {node: '>=6.0.0'}
    dependencies:
      rc: 1.2.8
    dev: true

  /registry-url@5.1.0:
    resolution: {integrity: sha512-8acYXXTI0AkQv6RAOjE3vOaIXZkT9wo4LOFbBKYQEEnnMNBpKqdUrI6S4NT0KPIo/WVvJ5tE/X5LF/TQUf0ekw==}
    engines: {node: '>=8'}
    dependencies:
      rc: 1.2.8
    dev: true

  /remove-trailing-separator@1.1.0:
    resolution: {integrity: sha512-/hS+Y0u3aOfIETiaiirUFwDBDzmXPvO+jAfKTitUngIPzdKc6Z0LoFjM/CK5PL4C+eKwHohlHAb6H0VFfmmUsw==}
    dev: true

  /repeat-element@1.1.4:
    resolution: {integrity: sha512-LFiNfRcSu7KK3evMyYOuCzv3L10TW7yC1G2/+StMjK8Y6Vqd2MG7r/Qjw4ghtuCOjFvlnms/iMmLqpvW/ES/WQ==}
    engines: {node: '>=0.10.0'}
    dev: true

  /repeat-string@1.6.1:
    resolution: {integrity: sha512-PV0dzCYDNfRi1jCDbJzpW7jNNDRuCOG/jI5ctQcGKt/clZD+YcPS3yIlWuTJMmESC8aevCFmWJy5wjAFgNqN6w==}
    engines: {node: '>=0.10'}
    dev: true

  /require-directory@2.1.1:
    resolution: {integrity: sha512-fGxEI7+wsG9xrvdjsrlmL22OMTTiHRwAMroiEeMgq8gzoLC/PQr7RsRDSTLUg/bZAZtF+TVIkHc6/4RIKrui+Q==}
    engines: {node: '>=0.10.0'}
    dev: true

  /require-from-string@2.0.2:
    resolution: {integrity: sha512-Xf0nWe6RseziFMu+Ap9biiUbmplq6S9/p+7w7YXP/JBHhrUDDUhwa+vANyubuqfZWTveU//DYVGsDG7RKL/vEw==}
    engines: {node: '>=0.10.0'}
    dev: true

  /requires-port@1.0.0:
    resolution: {integrity: sha512-KigOCHcocU3XODJxsu8i/j8T9tzT4adHiecwORRQ0ZZFcp7ahwXuRU1m+yuO90C5ZUyGeGfocHDI14M3L3yDAQ==}
    dev: true

  /resolve-from@4.0.0:
    resolution: {integrity: sha512-pb/MYmXstAkysRFx8piNI1tGFNQIFA3vkE3Gq4EuA1dF6gHp/+vgZqsCGJapvy8N3Q+4o7FwvquPJcnZ7RYy4g==}
    engines: {node: '>=4'}
    dev: true

  /resolve-url@0.2.1:
    resolution: {integrity: sha512-ZuF55hVUQaaczgOIwqWzkEcEidmlD/xl44x1UZnhOXcYuFN2S6+rcxpG+C1N3So0wvNI3DmJICUFfu2SxhBmvg==}
    deprecated: https://github.com/lydell/resolve-url#deprecated
    dev: true

  /responselike@1.0.2:
    resolution: {integrity: sha512-/Fpe5guzJk1gPqdJLJR5u7eG/gNY4nImjbRDaVWVMRhne55TCmj2i9Q+54PBRfatRC8v/rIiv9BN0pMd9OV5EQ==}
    dependencies:
      lowercase-keys: 1.0.1
    dev: true

  /ret@0.1.15:
    resolution: {integrity: sha512-TTlYpa+OL+vMMNG24xSlQGEJ3B/RzEfUlLct7b5G/ytav+wPrplCpVMFuwzXbkecJrb6IYo1iFb0S9v37754mg==}
    engines: {node: '>=0.12'}
    dev: true

  /ret@0.2.2:
    resolution: {integrity: sha512-M0b3YWQs7R3Z917WRQy1HHA7Ba7D8hvZg6UE5mLykJxQVE2ju0IXbGlaHPPlkY+WN7wFP+wUMXmBFA0aV6vYGQ==}
    engines: {node: '>=4'}
    dev: true

  /reusify@1.0.4:
    resolution: {integrity: sha512-U9nH88a3fc/ekCF1l0/UP1IosiuIjyTh7hBvXVMHYgVcfGvt897Xguj2UOLDeI5BG2m7/uwyaLVT6fbtCwTyzw==}
    engines: {iojs: '>=1.0.0', node: '>=0.10.0'}
    dev: true

  /rfdc@1.3.0:
    resolution: {integrity: sha512-V2hovdzFbOi77/WajaSMXk2OLm+xNIeQdMMuB7icj7bk6zi2F8GGAxigcnDFpJHbNyNcgyJDiP+8nOrY5cZGrA==}
    dev: true

  /rimraf@3.0.2:
    resolution: {integrity: sha512-JZkJMZkAGFFPP2YqXZXPbMlMBgsxzE8ILs4lMIX/2o0L9UBw9O/Y3o6wFw/i9YLapcUJWwqbi3kdxIPdC62TIA==}
    hasBin: true
    dependencies:
      glob: 7.2.3
    dev: true

  /ripemd160@2.0.2:
    resolution: {integrity: sha512-ii4iagi25WusVoiC4B4lq7pbXfAp3D9v5CwfkY33vffw2+pkDjY1D8GaN7spsxvCSx8dkPqOZCEZyfxcmJG2IA==}
    dependencies:
      hash-base: 3.1.0
      inherits: 2.0.4
    dev: false

  /rlp@2.2.7:
    resolution: {integrity: sha512-d5gdPmgQ0Z+AklL2NVXr/IoSjNZFfTVvQWzL/AM2AOcSzYP2xjlb0AC8YyCLc41MSNf6P6QVtjgPdmVtzb+4lQ==}
    hasBin: true
    dependencies:
      bn.js: 5.2.1

  /rrweb-cssom@0.6.0:
    resolution: {integrity: sha512-APM0Gt1KoXBz0iIkkdB/kfvGOwC4UuJFeG/c+yV7wSc7q96cG/kJ0HiYCnzivD9SB53cLV1MlHFNfOuPaadYSw==}
    dev: true

  /run-parallel@1.2.0:
    resolution: {integrity: sha512-5l4VyZR86LZ/lDxZTR6jqL8AFE2S0IFLMP26AbjsLVADxHdhB/c0GUsH+y39UfCi3dzz8OlQuPmnaJOMoDHQBA==}
    dependencies:
      queue-microtask: 1.2.3
    dev: true

  /rxjs@7.8.1:
    resolution: {integrity: sha512-AA3TVj+0A2iuIoQkWEK/tqFjBq2j+6PO6Y0zJcvzLAFhEFIO3HL0vls9hWLncZbAAbK0mar7oZ4V079I/qPMxg==}
    dependencies:
      tslib: 2.6.2

  /safe-buffer@5.1.2:
    resolution: {integrity: sha512-Gd2UZBJDkXlY7GbJxfsE8/nvKkUEU1G38c1siN6QP6a9PT9MmHB8GnpscSmMJSoF8LOIrt8ud/wPtojys4G6+g==}
    dev: true

  /safe-buffer@5.2.1:
    resolution: {integrity: sha512-rp3So07KcdmmKbGvgaNxQSJr7bGVSVk5S9Eq1F+ppbRo70+YeaDxkw5Dd8NPN+GD6bjnYm2VuPuCXmpuYvmCXQ==}

  /safe-regex2@2.0.0:
    resolution: {integrity: sha512-PaUSFsUaNNuKwkBijoAPHAK6/eM6VirvyPWlZ7BAQy4D+hCvh4B6lIG+nPdhbFfIbP+gTGBcrdsOaUs0F+ZBOQ==}
    dependencies:
      ret: 0.2.2
    dev: true

  /safe-regex@1.1.0:
    resolution: {integrity: sha512-aJXcif4xnaNUzvUuC5gcb46oTS7zvg4jpMTnuqtrEPlR3vFr4pxtdTwaF1Qs3Enjn9HK+ZlwQui+a7z0SywIzg==}
    dependencies:
      ret: 0.1.15
    dev: true

  /safe-stable-stringify@2.4.3:
    resolution: {integrity: sha512-e2bDA2WJT0wxseVd4lsDP4+3ONX6HpMXQa1ZhFQ7SU+GjvORCmShbCMltrtIDfkYhVHrOcPtj+KhmDBdPdZD1g==}
    engines: {node: '>=10'}
    dev: true

  /safer-buffer@2.1.2:
    resolution: {integrity: sha512-YZo3K82SD7Riyi0E1EQPojLz7kpepnSQI9IyPbHHg1XXXevb5dJI7tpyN2ADxGcQbHG7vcyRHk0cbwqcQriUtg==}
    dev: true

  /saxes@6.0.0:
    resolution: {integrity: sha512-xAg7SOnEhrm5zI3puOOKyy1OMcMlIJZYNJY7xLBwSze0UjhPLnWfj2GF2EpT0jmzaJKIWKHLsaSSajf35bcYnA==}
    engines: {node: '>=v12.22.7'}
    dependencies:
      xmlchars: 2.2.0
    dev: true

  /scrypt-js@3.0.1:
    resolution: {integrity: sha512-cdwTTnqPu0Hyvf5in5asVdZocVDTNRmR7XEcJuIzMjJeSHybHl7vpB66AzwTaIg6CLSbtjcxc8fqcySfnTkccA==}

  /secp256k1@4.0.3:
    resolution: {integrity: sha512-NLZVf+ROMxwtEj3Xa562qgv2BK5e2WNmXPiOdVIPLgs6lyTzMvBq0aWTYMI5XCP9jZMVKOcqZLw/Wc4vDkuxhA==}
    engines: {node: '>=10.0.0'}
    requiresBuild: true
    dependencies:
      elliptic: 6.5.4
      node-addon-api: 2.0.2
      node-gyp-build: 4.6.0
    dev: false

  /secure-json-parse@2.7.0:
    resolution: {integrity: sha512-6aU+Rwsezw7VR8/nyvKTx8QpWH9FrcYiXXlqC4z5d5XQBDRqtbfsRjnwGyqbi3gddNtWHuEk9OANUotL26qKUw==}
    dev: true

  /seedrandom@3.0.5:
    resolution: {integrity: sha512-8OwmbklUNzwezjGInmZ+2clQmExQPvomqjL7LFqOYqtmuxRgQYqOD3mHaU+MvZn5FLUeVxVfQjwLZW/n/JFuqg==}
    dev: false

  /semver@6.3.0:
    resolution: {integrity: sha512-b39TBaTSfV6yBrapU89p5fKekE2m/NwnDocOVruQFS1/veMgdzuPcnOM34M6CwxW8jH/lxEa5rBoDeUwu5HHTw==}
    hasBin: true
    dev: true

  /semver@7.5.0:
    resolution: {integrity: sha512-+XC0AD/R7Q2mPSRuy2Id0+CGTZ98+8f+KvwirxOKIEyid+XSx6HbC63p+O4IndTHuX5Z+JxQ0TghCkO5Cg/2HA==}
    engines: {node: '>=10'}
    hasBin: true
    dependencies:
      lru-cache: 6.0.0
    dev: true

  /semver@7.5.1:
    resolution: {integrity: sha512-Wvss5ivl8TMRZXXESstBA4uR5iXgEN/VC5/sOcuXdVLzcdkz4HWetIoRfG5gb5X+ij/G9rw9YoGn3QoQ8OCSpw==}
    engines: {node: '>=10'}
    hasBin: true
    dependencies:
      lru-cache: 6.0.0
    dev: true

  /semver@7.5.4:
    resolution: {integrity: sha512-1bCSESV6Pv+i21Hvpxp3Dx+pSD8lIPt8uVjRrxAUt/nbswYc+tK6Y2btiULjd4+fnq15PX+nqQDC7Oft7WkwcA==}
    engines: {node: '>=10'}
    hasBin: true
    dependencies:
      lru-cache: 6.0.0
    dev: true

  /serialize-javascript@5.0.1:
    resolution: {integrity: sha512-SaaNal9imEO737H2c05Og0/8LUXG7EnsZyMa8MzkmuHoELfT6txuj0cMqRj6zfPKnmQ1yasR4PCJc8x+M4JSPA==}
    dependencies:
      randombytes: 2.1.0
    dev: true

  /serialize-javascript@6.0.0:
    resolution: {integrity: sha512-Qr3TosvguFt8ePWqsvRfrKyQXIiW+nGbYpy8XK24NQHE83caxWt+mIymTT19DGFbNWNLfEwsrkSmN64lVWB9ag==}
    dependencies:
      randombytes: 2.1.0
    dev: true

  /set-cookie-parser@2.6.0:
    resolution: {integrity: sha512-RVnVQxTXuerk653XfuliOxBP81Sf0+qfQE73LIYKcyMYHG94AuH0kgrQpRDuTZnSmjpysHmzxJXKNfa6PjFhyQ==}
    dev: true

  /set-value@2.0.1:
    resolution: {integrity: sha512-JxHc1weCN68wRY0fhCoXpyK55m/XPHafOmK4UWD7m2CI14GMcFypt4w/0+NV5f/ZMby2F6S2wwA7fgynh9gWSw==}
    engines: {node: '>=0.10.0'}
    dependencies:
      extend-shallow: 2.0.1
      is-extendable: 0.1.1
      is-plain-object: 2.0.4
      split-string: 3.1.0
    dev: true

  /setimmediate@1.0.5:
    resolution: {integrity: sha512-MATJdZp8sLqDl/68LfQmbP8zKPLQNV6BIZoIgrscFDQ+RsvK/BxeDQOgyxKKoh0y/8h3BqVFnCqQ/gd+reiIXA==}
    dev: false

  /sha.js@2.4.11:
    resolution: {integrity: sha512-QMEp5B7cftE7APOjk5Y6xgrbWu+WkLVQwk8JNjZ8nKRciZaByEW6MubieAiToS7+dwvrjGhH8jRXz3MVd0AYqQ==}
    hasBin: true
    dependencies:
      inherits: 2.0.4
      safe-buffer: 5.2.1
    dev: false

  /shebang-command@2.0.0:
    resolution: {integrity: sha512-kHxr2zZpYtdmrN1qDjrrX/Z1rR1kG8Dx+gkpK1G4eXmvXswmcE1hTWBWYUzlraYw1/yZp6YuDY77YtvbN0dmDA==}
    engines: {node: '>=8'}
    dependencies:
      shebang-regex: 3.0.0
    dev: true

  /shebang-regex@3.0.0:
    resolution: {integrity: sha512-7++dFhtcx3353uBaq8DDR4NuxBetBzC7ZQOhmTQInHEd6bSrXdiEyzCvG07Z44UYdLShWUyXt5M/yhz8ekcb1A==}
    engines: {node: '>=8'}
    dev: true

  /signal-exit@3.0.7:
    resolution: {integrity: sha512-wnD2ZE+l+SPC/uoS0vXeE9L1+0wuaMqKlfz9AMUo38JsyLSBWSFcHR1Rri62LZc12vLr1gb3jl7iwQhgwpAbGQ==}
    dev: true

  /slash@3.0.0:
    resolution: {integrity: sha512-g9Q1haeby36OSStwb4ntCGGGaKsaVSjQ68fBxoQcutl5fS1vuY18H3wSt3jFyFtrkx+Kz0V1G85A4MyAdDMi2Q==}
    engines: {node: '>=8'}
    dev: true

  /smoldot@2.0.1:
    resolution: {integrity: sha512-Wqw2fL/sELQByLSeeTX1Z/d0H4McmphPMx8vh6UZS/bIIDx81oU7s/drmx2iL/ME36uk++YxpRuJey8/MOyfOA==}
    requiresBuild: true
    dependencies:
      ws: 8.13.0
    transitivePeerDependencies:
      - bufferutil
      - utf-8-validate
    dev: false
    optional: true

  /smoldot@2.0.7:
    resolution: {integrity: sha512-VAOBqEen6vises36/zgrmAT1GWk2qE3X8AGnO7lmQFdskbKx8EovnwS22rtPAG+Y1Rk23/S22kDJUdPANyPkBA==}
    dependencies:
      ws: 8.14.2
    transitivePeerDependencies:
      - bufferutil
      - utf-8-validate
    dev: true
    optional: true

  /snapdragon-node@2.1.1:
    resolution: {integrity: sha512-O27l4xaMYt/RSQ5TR3vpWCAB5Kb/czIcqUFOM/C4fYcLnbZUc1PkjTAMjof2pBWaSTwOUd6qUHcFGVGj7aIwnw==}
    engines: {node: '>=0.10.0'}
    dependencies:
      define-property: 1.0.0
      isobject: 3.0.1
      snapdragon-util: 3.0.1
    dev: true

  /snapdragon-util@3.0.1:
    resolution: {integrity: sha512-mbKkMdQKsjX4BAL4bRYTj21edOf8cN7XHdYUJEe+Zn99hVEYcMvKPct1IqNe7+AZPirn8BCDOQBHQZknqmKlZQ==}
    engines: {node: '>=0.10.0'}
    dependencies:
      kind-of: 3.2.2
    dev: true

  /snapdragon@0.8.2:
    resolution: {integrity: sha512-FtyOnWN/wCHTVXOMwvSv26d+ko5vWlIDD6zoUJ7LW8vh+ZBC8QdljveRP+crNrtBwioEUWy/4dMtbBjA4ioNlg==}
    engines: {node: '>=0.10.0'}
    dependencies:
      base: 0.11.2
      debug: 2.6.9
      define-property: 0.2.5
      extend-shallow: 2.0.1
      map-cache: 0.2.2
      source-map: 0.5.7
      source-map-resolve: 0.5.3
      use: 3.1.1
    transitivePeerDependencies:
      - supports-color
    dev: true

  /sonic-boom@3.7.0:
    resolution: {integrity: sha512-IudtNvSqA/ObjN97tfgNmOKyDOs4dNcg4cUUsHDebqsgb8wGBBwb31LIgShNO8fye0dFI52X1+tFoKKI6Rq1Gg==}
    dependencies:
      atomic-sleep: 1.0.0
    dev: true

  /source-map-resolve@0.5.3:
    resolution: {integrity: sha512-Htz+RnsXWk5+P2slx5Jh3Q66vhQj1Cllm0zvnaY98+NFx+Dv2CF/f5O/t8x+KaNdrdIAsruNzoh/KpialbqAnw==}
    deprecated: See https://github.com/lydell/source-map-resolve#deprecated
    dependencies:
      atob: 2.1.2
      decode-uri-component: 0.2.2
      resolve-url: 0.2.1
      source-map-url: 0.4.1
      urix: 0.1.0
    dev: true

  /source-map-url@0.4.1:
    resolution: {integrity: sha512-cPiFOTLUKvJFIg4SKVScy4ilPPW6rFgMgfuZJPNoDuMs3nC1HbMUycBoJw77xFIp6z1UJQJOfx6C9GMH80DiTw==}
    deprecated: See https://github.com/lydell/source-map-url#deprecated
    dev: true

  /source-map@0.5.7:
    resolution: {integrity: sha512-LbrmJOMUSdEVxIKvdcJzQC+nQhe8FUZQTXQy6+I75skNgn3OoQ0DZA8YnFa7gp8tqtL3KPf1kmo0R5DoApeSGQ==}
    engines: {node: '>=0.10.0'}
    dev: true

  /split-string@3.1.0:
    resolution: {integrity: sha512-NzNVhJDYpwceVVii8/Hu6DKfD2G+NrQHlS/V/qgv763EYudVwEcMQNxd2lh+0VrUByXN/oJkl5grOhYWvQUYiw==}
    engines: {node: '>=0.10.0'}
    dependencies:
      extend-shallow: 3.0.2
    dev: true

  /split2@4.2.0:
    resolution: {integrity: sha512-UcjcJOWknrNkF6PLX83qcHM6KHgVKNkV62Y8a5uYDVv9ydGQVwAHMKqHdJje1VTWpljG0WYpCDhrCdAOYH4TWg==}
    engines: {node: '>= 10.x'}
    dev: true

  /static-extend@0.1.2:
    resolution: {integrity: sha512-72E9+uLc27Mt718pMHt9VMNiAL4LMsmDbBva8mxWUCkT07fSzEGMYUCk0XWY6lp0j6RBAG4cJ3mWuZv2OE3s0g==}
    engines: {node: '>=0.10.0'}
    dependencies:
      define-property: 0.2.5
      object-copy: 0.1.0
    dev: true

  /string-format@2.0.0:
    resolution: {integrity: sha512-bbEs3scLeYNXLecRRuk6uJxdXUSj6le/8rNPHChIJTn2V79aXVTR1EH2OH5zLKKoz0V02fOUKZZcw01pLUShZA==}

  /string-width@1.0.2:
    resolution: {integrity: sha512-0XsVpQLnVCXHJfyEs8tC0zpTVIr5PKKsQtkT29IwupnPTjtPmQ3xT/4yCREF9hYkV/3M3kzcUTSAZT6a6h81tw==}
    engines: {node: '>=0.10.0'}
    dependencies:
      code-point-at: 1.1.0
      is-fullwidth-code-point: 1.0.0
      strip-ansi: 3.0.1
    dev: true

  /string-width@4.2.3:
    resolution: {integrity: sha512-wKyQRQpjJ0sIp62ErSZdGsjMJWsap5oRNihHhu6G7JVO/9jIB6UyevL+tXuOqrng8j/cxKTWyWUwvSTriiZz/g==}
    engines: {node: '>=8'}
    dependencies:
      emoji-regex: 8.0.0
      is-fullwidth-code-point: 3.0.0
      strip-ansi: 6.0.1
    dev: true

  /string_decoder@1.1.1:
    resolution: {integrity: sha512-n/ShnvDi6FHbbVfviro+WojiFzv+s8MPMHBczVePfUpDJLwoLT0ht1l4YwBCbi8pJAveEEdnkHyPyTP/mzRfwg==}
    dependencies:
      safe-buffer: 5.1.2
    dev: true

  /string_decoder@1.3.0:
    resolution: {integrity: sha512-hkRX8U1WjJFd8LsDJ2yQ/wWWxaopEsABU1XfkM8A+j0+85JAGppt16cr1Whg6KIbb4okU6Mql6BOj+uup/wKeA==}
    dependencies:
      safe-buffer: 5.2.1

  /strip-ansi@3.0.1:
    resolution: {integrity: sha512-VhumSSbBqDTP8p2ZLKj40UjBCV4+v8bUSEpUb4KjRgWk9pbqGF4REFj6KEagidb2f/M6AzC0EmFyDNGaw9OCzg==}
    engines: {node: '>=0.10.0'}
    dependencies:
      ansi-regex: 2.1.1
    dev: true

  /strip-ansi@6.0.1:
    resolution: {integrity: sha512-Y38VPSHcqkFrCpFnQ9vuSXmquuv5oXOKpGeT6aGrr3o3Gc9AlVa6JBfUSOCnbxGGZF+/0ooI7KrPuUSztUdU5A==}
    engines: {node: '>=8'}
    dependencies:
      ansi-regex: 5.0.1
    dev: true

  /strip-bom@3.0.0:
    resolution: {integrity: sha512-vavAMRXOgBVNF6nyEEmL3DBK19iRpDcoIwW+swQ+CbGiu7lju6t+JklA1MHweoWtadgt4ISVUsXLyDq34ddcwA==}
    engines: {node: '>=4'}
    dev: true

  /strip-final-newline@2.0.0:
    resolution: {integrity: sha512-BrpvfNAE3dcvq7ll3xVumzjKjZQ5tI1sEUIKr3Uoks0XUl45St3FlatVqef9prk4jRDzhW6WZg+3bk93y6pLjA==}
    engines: {node: '>=6'}
    dev: true

  /strip-hex-prefix@1.0.0:
    resolution: {integrity: sha512-q8d4ue7JGEiVcypji1bALTos+0pWtyGlivAWyPuTkHzuTCJqrK9sWxYQZUq6Nq3cuyv3bm734IhHvHtGGURU6A==}
    engines: {node: '>=6.5.0', npm: '>=3'}
    dependencies:
      is-hex-prefixed: 1.0.0
    dev: false

  /strip-json-comments@2.0.1:
    resolution: {integrity: sha512-4gB8na07fecVVkOI6Rs4e7T6NOTki5EmL7TUduTs6bu3EdnSycntVJ4re8kgZA+wx9IueI2Y11bfbgwtzuE0KQ==}
    engines: {node: '>=0.10.0'}
    dev: true

  /strip-json-comments@3.1.1:
    resolution: {integrity: sha512-6fPc+R4ihwqP6N/aIv2f1gMH8lOVtWQHoqC4yK6oSDVVocumAsfCqjkXnqiYMhmMwS/mEHLp7Vehlt3ql6lEig==}
    engines: {node: '>=8'}
    dev: true

  /supports-color@5.5.0:
    resolution: {integrity: sha512-QjVjwdXIt408MIiAqCX4oUKsgU2EqAGzs2Ppkm4aQYbjm+ZEWEcW4SfFNTr4uMNZma0ey4f5lgLrkB0aX0QMow==}
    engines: {node: '>=4'}
    dependencies:
      has-flag: 3.0.0

  /supports-color@7.2.0:
    resolution: {integrity: sha512-qpCAvRl9stuOHveKsn7HncJRvv501qIacKzQlO/+Lwxc9+0q2wLyv4Dfvt80/DPn2pqOBsJdDiogXGR9+OvwRw==}
    engines: {node: '>=8'}
    dependencies:
      has-flag: 4.0.0

  /supports-color@8.1.1:
    resolution: {integrity: sha512-MpUEN2OodtUzxvKQl72cUF7RQ5EiHsGvSsVG0ia9c5RbWGL2CI4C7EpPS8UTBIplnlzZiNuV56w+FuNxy3ty2Q==}
    engines: {node: '>=10'}
    dependencies:
      has-flag: 4.0.0

  /symbol-tree@3.2.4:
    resolution: {integrity: sha512-9QNk5KwDF+Bvz+PyObkmSYjI5ksVUYtjW7AU22r2NKcfLJcXp96hkDWU3+XndOsUb+AQ9QhfzfCT2O+CNWT5Tw==}
    dev: true

  /table-layout@1.0.2:
    resolution: {integrity: sha512-qd/R7n5rQTRFi+Zf2sk5XVVd9UQl6ZkduPFC3S7WEGJAmetDTjY3qPN50eSKzwuzEyQKy5TN2TiZdkIjos2L6A==}
    engines: {node: '>=8.0.0'}
    dependencies:
      array-back: 4.0.2
      deep-extend: 0.6.0
      typical: 5.2.0
      wordwrapjs: 4.0.1

  /text-table@0.2.0:
    resolution: {integrity: sha512-N+8UisAXDGk8PFXP4HAzVR9nbfmVJ3zYLAWiTIoqC5v5isinhr+r5uaO8+7r3BMfuNIufIsA7RdpVgacC2cSpw==}
    dev: true

  /thread-stream@2.3.0:
    resolution: {integrity: sha512-kaDqm1DET9pp3NXwR8382WHbnpXnRkN9xGN9dQt3B2+dmXiW8X1SOwmFOxAErEQ47ObhZ96J6yhZNXuyCOL7KA==}
    dependencies:
      real-require: 0.2.0
    dev: true

  /through@2.3.8:
    resolution: {integrity: sha512-w89qg7PI8wAdvX60bMDP+bFoD5Dvhm9oLheFp5O4a2QF0cSBGsBX4qZmadPMvVqlLJBBci+WqGGOAPvcDeNSVg==}
    dev: true

  /tmp-promise@3.0.3:
    resolution: {integrity: sha512-RwM7MoPojPxsOBYnyd2hy0bxtIlVrihNs9pj5SUvY8Zz1sQcQG2tG1hSr8PDxfgEB8RNKDhqbIlroIarSNDNsQ==}
    dependencies:
      tmp: 0.2.1
    dev: true

  /tmp@0.2.1:
    resolution: {integrity: sha512-76SUhtfqR2Ijn+xllcI5P1oyannHNHByD80W1q447gU3mp9G9PSpGdWmjUOHRDPiHYacIk66W7ubDTuPF3BEtQ==}
    engines: {node: '>=8.17.0'}
    dependencies:
      rimraf: 3.0.2
    dev: true

  /to-object-path@0.3.0:
    resolution: {integrity: sha512-9mWHdnGRuh3onocaHzukyvCZhzvr6tiflAy/JRFXcJX0TjgfWA9pk9t8CMbzmBE4Jfw58pXbkngtBtqYxzNEyg==}
    engines: {node: '>=0.10.0'}
    dependencies:
      kind-of: 3.2.2
    dev: true

  /to-readable-stream@1.0.0:
    resolution: {integrity: sha512-Iq25XBt6zD5npPhlLVXGFN3/gyR2/qODcKNNyTMd4vbm39HUaOiAM4PMq0eMVC/Tkxz+Zjdsc55g9yyz+Yq00Q==}
    engines: {node: '>=6'}
    dev: true

  /to-regex-range@2.1.1:
    resolution: {integrity: sha512-ZZWNfCjUokXXDGXFpZehJIkZqq91BcULFq/Pi7M5i4JnxXdhMKAK682z8bCW3o8Hj1wuuzoKcW3DfVzaP6VuNg==}
    engines: {node: '>=0.10.0'}
    dependencies:
      is-number: 3.0.0
      repeat-string: 1.6.1
    dev: true

  /to-regex-range@5.0.1:
    resolution: {integrity: sha512-65P7iz6X5yEr1cwcgvQxbbIw7Uk3gOy5dIdtZ4rDveLqhrdJP+Li/Hx6tyK0NEb+2GCyneCMJiGqrADCSNk8sQ==}
    engines: {node: '>=8.0'}
    dependencies:
      is-number: 7.0.0
    dev: true

  /to-regex@3.0.2:
    resolution: {integrity: sha512-FWtleNAtZ/Ki2qtqej2CXTOayOH9bHDQF+Q48VpWyDXjbYxA4Yz8iDB31zXOBUlOHHKidDbqGVrTUvQMPmBGBw==}
    engines: {node: '>=0.10.0'}
    dependencies:
      define-property: 2.0.2
      extend-shallow: 3.0.2
      regex-not: 1.0.2
      safe-regex: 1.1.0
    dev: true

  /toad-cache@3.3.0:
    resolution: {integrity: sha512-3oDzcogWGHZdkwrHyvJVpPjA7oNzY6ENOV3PsWJY9XYPZ6INo94Yd47s5may1U+nleBPwDhrRiTPMIvKaa3MQg==}
    engines: {node: '>=12'}
    dev: true

  /toml@3.0.0:
    resolution: {integrity: sha512-y/mWCZinnvxjTKYhJ+pYxwD0mRLVvOtdS2Awbgxln6iEnt4rk0yBxeSBHkGJcPucRiG0e55mwWp+g/05rsrd6w==}
    dev: true

  /tough-cookie@4.1.3:
    resolution: {integrity: sha512-aX/y5pVRkfRnfmuX+OdbSdXvPe6ieKX/G2s7e98f4poJHnqH3281gDPm/metm6E/WRamfx7WC4HUqkWHfQHprw==}
    engines: {node: '>=6'}
    dependencies:
      psl: 1.9.0
      punycode: 2.3.0
      universalify: 0.2.0
      url-parse: 1.5.10
    dev: true

<<<<<<< HEAD
  /tr46@4.1.1:
    resolution: {integrity: sha512-2lv/66T7e5yNyhAAC4NaKe5nVavzuGJQVVtRYLyQ2OI8tsJ61PMLlelehb0wi2Hx6+hT/OJUWZcw8MjlSRnxvw==}
    engines: {node: '>=14'}
=======
  /tr46@0.0.3:
    resolution: {integrity: sha512-N3WMsuqV66lT30CrXNbEjx4GEwlow3v6rr4mCcv6prnfwhS01rkgyFdjPNBYd9br7LpXV1+Emh01fHnq2Gdgrw==}
    dev: true

  /tr46@5.0.0:
    resolution: {integrity: sha512-tk2G5R2KRwBd+ZN0zaEXpmzdKyOYksXwywulIX95MBODjSzMIuQnQ3m8JxgbhnL1LeVo7lqQKsYa1O3Htl7K5g==}
    engines: {node: '>=18'}
>>>>>>> d05bc9da
    dependencies:
      punycode: 2.3.1
    dev: true

  /treeify@1.1.0:
    resolution: {integrity: sha512-1m4RA7xVAJrSGrrXGs0L3YTwyvBs2S8PbRHaLZAkFw7JR8oIFwYtysxlBZhYIa7xSyiYJKZ3iGrrk55cGA3i9A==}
    engines: {node: '>=0.6'}
    dev: false

  /ts-command-line-args@2.3.1:
    resolution: {integrity: sha512-FR3y7pLl/fuUNSmnPhfLArGqRrpojQgIEEOVzYx9DhTmfIN7C9RWSfpkJEF4J+Gk7aVx5pak8I7vWZsaN4N84g==}
    hasBin: true
    dependencies:
      chalk: 4.1.2
      command-line-args: 5.2.1
      command-line-usage: 6.1.3
      string-format: 2.0.0

  /ts-essentials@7.0.3(typescript@5.1.6):
    resolution: {integrity: sha512-8+gr5+lqO3G84KdiTSMRLtuyJ+nTBVRKuCrK4lidMPdVeEp0uqC875uE5NMcaA7YYMN7XsNiFQuMvasF8HT/xQ==}
    peerDependencies:
      typescript: '>=3.7.0'
    dependencies:
      typescript: 5.1.6

  /ts-node@10.9.1(@types/node@18.16.8)(typescript@4.9.5):
    resolution: {integrity: sha512-NtVysVPkxxrwFGUUxGYhfux8k78pQB3JqYBXlLRZgdGUqTO5wU/UyHop5p70iEbGhB7q5KmiZiU0Y3KlJrScEw==}
    hasBin: true
    peerDependencies:
      '@swc/core': '>=1.2.50'
      '@swc/wasm': '>=1.2.50'
      '@types/node': '*'
      typescript: '>=2.7'
    peerDependenciesMeta:
      '@swc/core':
        optional: true
      '@swc/wasm':
        optional: true
    dependencies:
      '@cspotcode/source-map-support': 0.8.1
      '@tsconfig/node10': 1.0.9
      '@tsconfig/node12': 1.0.11
      '@tsconfig/node14': 1.0.3
      '@tsconfig/node16': 1.0.3
      '@types/node': 18.16.8
      acorn: 8.8.2
      acorn-walk: 8.2.0
      arg: 4.1.3
      create-require: 1.1.1
      diff: 4.0.2
      make-error: 1.3.6
      typescript: 4.9.5
      v8-compile-cache-lib: 3.0.1
      yn: 3.1.1
    dev: true

  /ts-node@10.9.1(@types/node@18.16.8)(typescript@5.1.6):
    resolution: {integrity: sha512-NtVysVPkxxrwFGUUxGYhfux8k78pQB3JqYBXlLRZgdGUqTO5wU/UyHop5p70iEbGhB7q5KmiZiU0Y3KlJrScEw==}
    hasBin: true
    peerDependencies:
      '@swc/core': '>=1.2.50'
      '@swc/wasm': '>=1.2.50'
      '@types/node': '*'
      typescript: '>=2.7'
    peerDependenciesMeta:
      '@swc/core':
        optional: true
      '@swc/wasm':
        optional: true
    dependencies:
      '@cspotcode/source-map-support': 0.8.1
      '@tsconfig/node10': 1.0.9
      '@tsconfig/node12': 1.0.11
      '@tsconfig/node14': 1.0.3
      '@tsconfig/node16': 1.0.3
      '@types/node': 18.16.8
      acorn: 8.8.2
      acorn-walk: 8.2.0
      arg: 4.1.3
      create-require: 1.1.1
      diff: 4.0.2
      make-error: 1.3.6
      typescript: 5.1.6
      v8-compile-cache-lib: 3.0.1
      yn: 3.1.1
    dev: true

  /ts-node@10.9.1(@types/node@18.16.8)(typescript@5.3.3):
    resolution: {integrity: sha512-NtVysVPkxxrwFGUUxGYhfux8k78pQB3JqYBXlLRZgdGUqTO5wU/UyHop5p70iEbGhB7q5KmiZiU0Y3KlJrScEw==}
    hasBin: true
    peerDependencies:
      '@swc/core': '>=1.2.50'
      '@swc/wasm': '>=1.2.50'
      '@types/node': '*'
      typescript: '>=2.7'
    peerDependenciesMeta:
      '@swc/core':
        optional: true
      '@swc/wasm':
        optional: true
    dependencies:
      '@cspotcode/source-map-support': 0.8.1
      '@tsconfig/node10': 1.0.9
      '@tsconfig/node12': 1.0.11
      '@tsconfig/node14': 1.0.3
      '@tsconfig/node16': 1.0.3
      '@types/node': 18.16.8
      acorn: 8.8.2
      acorn-walk: 8.2.0
      arg: 4.1.3
      create-require: 1.1.1
      diff: 4.0.2
      make-error: 1.3.6
      typescript: 5.3.3
      v8-compile-cache-lib: 3.0.1
      yn: 3.1.1
    dev: true

  /tsconfig-paths@4.2.0:
    resolution: {integrity: sha512-NoZ4roiN7LnbKn9QqE1amc9DJfzvZXxF4xDavcOWt1BPkdx+m+0gJuPM+S0vCe7zTJMYUP0R8pO2XMr+Y8oLIg==}
    engines: {node: '>=6'}
    dependencies:
      json5: 2.2.3
      minimist: 1.2.8
      strip-bom: 3.0.0
    dev: true

  /tslib@1.14.1:
    resolution: {integrity: sha512-Xni35NKzjgMrwevysHTCArtLDpPvye8zV/0E4EyYn43P7/7qvQwPh9BGkHewbMulVntbigmcT7rdX3BNo9wRJg==}
    dev: true

  /tslib@2.0.1:
    resolution: {integrity: sha512-SgIkNheinmEBgx1IUNirK0TUD4X9yjjBRTqqjggWCU3pUEqIk3/Uwl3yRixYKT6WjQuGiwDv4NomL3wqRCj+CQ==}
    dev: true

  /tslib@2.4.0:
    resolution: {integrity: sha512-d6xOpEDfsi2CZVlPQzGeux8XMwLT9hssAsaPYExaQMuYskwb+x1x7J371tWlbBdWHroy99KnVB6qIkUbs5X3UQ==}

  /tslib@2.6.1:
    resolution: {integrity: sha512-t0hLfiEKfMUoqhG+U1oid7Pva4bbDPHYfJNiB7BiIjRkj1pyC++4N3huJfqY6aRH6VTB0rvtzQwjM4K6qpfOig==}
    dev: false

  /tslib@2.6.2:
    resolution: {integrity: sha512-AEYxH93jGFPn/a2iVAwW87VuUIkR1FVUKB77NwMF7nBTDkDrrT/Hpt/IrCJ0QXhW27jTBDcf5ZY7w6RiqTMw2Q==}

  /tsutils@3.21.0(typescript@5.1.6):
    resolution: {integrity: sha512-mHKK3iUXL+3UF6xL5k0PEhKRUBKPBCv/+RkEOpjRWxxx27KKRBmmA60A9pgOUvMi8GKhRMPEmjBRPzs2W7O1OA==}
    engines: {node: '>= 6'}
    peerDependencies:
      typescript: '>=2.8.0 || >= 3.2.0-dev || >= 3.3.0-dev || >= 3.4.0-dev || >= 3.5.0-dev || >= 3.6.0-dev || >= 3.6.0-beta || >= 3.7.0-dev || >= 3.7.0-beta'
    dependencies:
      tslib: 1.14.1
      typescript: 5.1.6
    dev: true

  /turbo-darwin-64@1.9.4:
    resolution: {integrity: sha512-kCmDmxyUWWI+BstTZQKNM87UbNx40C0ZHUTFqs9tmeH7d5+gA2QhqrSoBuwQYw7YYNLpbkqu1ObbppsUlIFPdQ==}
    cpu: [x64]
    os: [darwin]
    requiresBuild: true
    dev: true
    optional: true

  /turbo-darwin-arm64@1.9.4:
    resolution: {integrity: sha512-Of64jMEaDDHx0dzU7RwdOuh1lP021vtQun9wmEHhT0Hk/TQF+kDCywoHcY7R5nlSRcssFjysVyhCeZW6CkWrrA==}
    cpu: [arm64]
    os: [darwin]
    requiresBuild: true
    dev: true
    optional: true

  /turbo-linux-64@1.9.4:
    resolution: {integrity: sha512-kajvUnXlUNtgVzLW3Y/RoHrC64G+G0Ky/o1F+oP6QK/T85H8NwNHXq2F6hyIrZPNGbKpPgpetuQ1waIibxJ0rA==}
    cpu: [x64]
    os: [linux]
    requiresBuild: true
    dev: true
    optional: true

  /turbo-linux-arm64@1.9.4:
    resolution: {integrity: sha512-11P9Y8MoimqUzib3SU3md4g1loLF0FRHpYCbPzUTWPT3beOcdM2nop2u/yFHyBnbSxz1rTWczRJPnNoAki0B/Q==}
    cpu: [arm64]
    os: [linux]
    requiresBuild: true
    dev: true
    optional: true

  /turbo-windows-64@1.9.4:
    resolution: {integrity: sha512-2tFcFhuqs1c1DGFAk2wjU0TXrOXKoPdma9vxrTVdwvtz5Nc8XPF8RNW+1jbmRjpumGUkXou6Pe973GSvPjvD5w==}
    cpu: [x64]
    os: [win32]
    requiresBuild: true
    dev: true
    optional: true

  /turbo-windows-arm64@1.9.4:
    resolution: {integrity: sha512-wJfEwUyWXxn6VKD2Vbycke6cm99gJ0llkr9gUnbR06eaRu1TiLY24FcFqN95/wftp0n5nne7b6K7Wz1TLh1fJQ==}
    cpu: [arm64]
    os: [win32]
    requiresBuild: true
    dev: true
    optional: true

  /turbo@1.9.4:
    resolution: {integrity: sha512-PqhlMCmu6sOqcVswt1tYL0TV/O0uQ8kUZWfmlEl0EHPusc2R3nzg7KVXrZbXTHXzQH5HE2oJm9iUI0mYz31i7Q==}
    hasBin: true
    requiresBuild: true
    optionalDependencies:
      turbo-darwin-64: 1.9.4
      turbo-darwin-arm64: 1.9.4
      turbo-linux-64: 1.9.4
      turbo-linux-arm64: 1.9.4
      turbo-windows-64: 1.9.4
      turbo-windows-arm64: 1.9.4
    dev: true

  /type-check@0.4.0:
    resolution: {integrity: sha512-XleUoc9uwGXqjWwXaUTZAmzMcFZ5858QA2vvx1Ur5xIcixXIP+8LnFDgRplU30us6teqdlskFfu+ae4K79Ooew==}
    engines: {node: '>= 0.8.0'}
    dependencies:
      prelude-ls: 1.2.1
    dev: true

  /type-detect@4.0.8:
    resolution: {integrity: sha512-0fr/mIH1dlO+x7TlcMy+bIDqKPsw/70tVyeHW787goQjhmqaZe10uwLujubK9q9Lg6Fiho1KUKDYz0Z7k7g5/g==}
    engines: {node: '>=4'}
    dev: true

  /type-fest@0.20.2:
    resolution: {integrity: sha512-Ne+eE4r0/iWnpAxD852z3A+N0Bt5RN//NjJwRd2VFHEmrywxf5vsZlh4R6lixl6B+wz/8d+maTSAkN1FIkI3LQ==}
    engines: {node: '>=10'}
    dev: true

<<<<<<< HEAD
  /typechain@8.3.1(typescript@5.1.6):
    resolution: {integrity: sha512-fA7clol2IP/56yq6vkMTR+4URF1nGjV82Wx6Rf09EsqD4tkzMAvEaqYxVFCavJm/1xaRga/oD55K+4FtuXwQOQ==}
=======
  /type-fest@0.21.3:
    resolution: {integrity: sha512-t0rzBq87m3fVcduHDUFhKmyyX+9eo6WQjZvf51Ea/M0Q7+T374Jp1aUiyUl0GKxp8M/OETVHSDvmkyPgvX+X2w==}
    engines: {node: '>=10'}
    dev: true

  /typechain@8.3.2(typescript@5.1.6):
    resolution: {integrity: sha512-x/sQYr5w9K7yv3es7jo4KTX05CLxOf7TRWwoHlrjRh8H82G64g+k7VuWPJlgMo6qrjfCulOdfBjiaDtmhFYD/Q==}
>>>>>>> d05bc9da
    hasBin: true
    peerDependencies:
      typescript: '>=4.3.0'
    dependencies:
      '@types/prettier': 2.7.1
      debug: 4.3.4(supports-color@8.1.1)
      fs-extra: 7.0.1
      glob: 7.1.7
      js-sha3: 0.8.0
      lodash: 4.17.21
      mkdirp: 1.0.4
      prettier: 2.7.1
      ts-command-line-args: 2.3.1
      ts-essentials: 7.0.3(typescript@5.1.6)
      typescript: 5.1.6
    transitivePeerDependencies:
      - supports-color

  /typescript@4.9.5:
    resolution: {integrity: sha512-1FXk9E2Hm+QzZQ7z+McJiHL4NW1F2EzMu9Nq9i3zAaGqibafqYwCVU6WyWAuyQRRzOlxou8xZSyXLEN8oKj24g==}
    engines: {node: '>=4.2.0'}
    hasBin: true
    dev: true

  /typescript@5.1.6:
    resolution: {integrity: sha512-zaWCozRZ6DLEWAWFrVDz1H6FVXzUSfTy5FUMWsQlU8Ym5JP9eO4xkTIROFCQvhQf61z6O/G6ugw3SgAnvvm+HA==}
    engines: {node: '>=14.17'}
    hasBin: true

  /typescript@5.3.3:
    resolution: {integrity: sha512-pXWcraxM0uxAS+tN0AG/BF2TyqmHO014Z070UsJ+pFvYuRSq8KH8DmWpnbXe0pEPDHXZV3FcAbJkijJ5oNEnWw==}
    engines: {node: '>=14.17'}
    hasBin: true
    dev: true

  /typical@4.0.0:
    resolution: {integrity: sha512-VAH4IvQ7BDFYglMd7BPRDfLgxZZX4O4TFcRDA6EN5X7erNJJq+McIEp8np9aVtxrCJ6qx4GTYVfOWNjcqwZgRw==}
    engines: {node: '>=8'}

  /typical@5.2.0:
    resolution: {integrity: sha512-dvdQgNDNJo+8B2uBQoqdb11eUCE1JQXhvjC/CZtgvZseVd5TYMXnq0+vuUemXbd/Se29cTaUuPX3YIc2xgbvIg==}
    engines: {node: '>=8'}

  /uint8arrays@3.1.1:
    resolution: {integrity: sha512-+QJa8QRnbdXVpHYjLoTpJIdCTiw9Ir62nocClWuXIq2JIh4Uta0cQsTSpFL678p2CN8B+XSApwcU+pQEqVpKWg==}
    dependencies:
      multiformats: 9.9.0
    dev: true

  /union-value@1.0.1:
    resolution: {integrity: sha512-tJfXmxMeWYnczCVs7XAEvIV7ieppALdyepWMkHkwciRpZraG/xwT+s2JN8+pr1+8jCRf80FFzvr+MpQeeoF4Xg==}
    engines: {node: '>=0.10.0'}
    dependencies:
      arr-union: 3.1.0
      get-value: 2.0.6
      is-extendable: 0.1.1
      set-value: 2.0.1
    dev: true

  /universalify@0.1.2:
    resolution: {integrity: sha512-rBJeI5CXAlmy1pV+617WB9J63U6XcazHHF2f2dbJix4XzpUF0RS3Zbj0FGIOCAva5P/d/GBOYaACQ1w+0azUkg==}
    engines: {node: '>= 4.0.0'}

  /universalify@0.2.0:
    resolution: {integrity: sha512-CJ1QgKmNg3CwvAv/kOFmtnEN05f0D/cn9QntgNOQlQF9dgvVTHj3t+8JPdjqawCHk7V/KA+fbUqzZ9XWhcqPUg==}
    engines: {node: '>= 4.0.0'}
    dev: true

  /universalify@2.0.0:
    resolution: {integrity: sha512-hAZsKq7Yy11Zu1DE0OzWjw7nnLZmJZYTDZZyEFHZdUhV8FkH5MCfoU1XMaxXovpyW5nq5scPqq0ZDP9Zyl04oQ==}
    engines: {node: '>= 10.0.0'}
    dev: true

  /unset-value@1.0.0:
    resolution: {integrity: sha512-PcA2tsuGSF9cnySLHTLSh2qrQiJ70mn+r+Glzxv2TWZblxsxCC52BDlZoPCsz7STd9pN7EZetkWZBAvk4cgZdQ==}
    engines: {node: '>=0.10.0'}
    dependencies:
      has-value: 0.3.1
      isobject: 3.0.1
    dev: true

  /upath@1.2.0:
    resolution: {integrity: sha512-aZwGpamFO61g3OlfT7OQCHqhGnW43ieH9WZeP7QxN/G/jS4jfqUkZxoryvJgVPEcrl5NL/ggHsSmLMHuH64Lhg==}
    engines: {node: '>=4'}
    dev: true

  /uri-js@4.4.1:
    resolution: {integrity: sha512-7rKUyy33Q1yc98pQ1DAmLtwX109F7TIfWlW1Ydo8Wl1ii1SeHieeh0HHfPeL2fMXK6z0s8ecKs9frCuLJvndBg==}
    dependencies:
      punycode: 2.3.0
    dev: true

  /urix@0.1.0:
    resolution: {integrity: sha512-Am1ousAhSLBeB9cG/7k7r2R0zj50uDRlZHPGbazid5s9rlF1F/QKYObEKSIunSjIOkJZqwRRLpvewjEkM7pSqg==}
    deprecated: Please see https://github.com/lydell/urix#deprecated
    dev: true

  /url-parse-lax@3.0.0:
    resolution: {integrity: sha512-NjFKA0DidqPa5ciFcSrXnAltTtzz84ogy+NebPvfEgAck0+TNg4UJ4IN+fB7zRZfbgUf0syOo9MDxFkDSMuFaQ==}
    engines: {node: '>=4'}
    dependencies:
      prepend-http: 2.0.0
    dev: true

  /url-parse@1.5.10:
    resolution: {integrity: sha512-WypcfiRhfeUP9vvF0j6rw0J3hrWrw6iZv3+22h6iRMJ/8z1Tj6XfLP4DsUix5MhMPnXpiHDoKyoZ/bdCkwBCiQ==}
    dependencies:
      querystringify: 2.2.0
      requires-port: 1.0.0
    dev: true

  /use@3.1.1:
    resolution: {integrity: sha512-cwESVXlO3url9YWlFW/TA9cshCEhtu7IKJ/p5soJ/gGpj7vbvFrAY/eIioQ6Dw23KjZhYgiIo8HOs1nQ2vr/oQ==}
    engines: {node: '>=0.10.0'}
    dev: true

  /utf8@3.0.0:
    resolution: {integrity: sha512-E8VjFIQ/TyQgp+TZfS6l8yp/xWppSAHzidGiRrqe4bK4XP9pTRyKFgGJpO3SN7zdX4DeomTrwaseCHovfpFcqQ==}
    dev: false

  /util-deprecate@1.0.2:
    resolution: {integrity: sha512-EPD5q1uXyFxJpCrLnCc1nHnq3gOa6DZBocAIiI2TaSCA7VCJ1UJDMagCzIkXNsUYfD1daK//LTEQ8xiIbrHtcw==}

  /v8-compile-cache-lib@3.0.1:
    resolution: {integrity: sha512-wa7YjyUGfNZngI/vtK0UHAN+lgDCxBPCylVXGp0zu59Fz5aiGtNXaq3DhIov063MorB+VfufLh3JlF2KdTK3xg==}
    dev: true

<<<<<<< HEAD
  /w3c-xmlserializer@4.0.0:
    resolution: {integrity: sha512-d+BFHzbiCx6zGfz0HyQ6Rg69w9k19nviJspaj4yNscGjrHu94sVP+aRm75yEbCh+r2/yR+7q6hux9LVtbuTGBw==}
    engines: {node: '>=14'}
=======
  /varint@6.0.0:
    resolution: {integrity: sha512-cXEIW6cfr15lFv563k4GuVuW/fiwjknytD37jIOLSdSWuOI6WnO/oKwmP2FQTU2l01LP8/M5TSAJpzUaGe3uWg==}
    dev: true

  /w3c-xmlserializer@5.0.0:
    resolution: {integrity: sha512-o8qghlI8NZHU1lLPrpi2+Uq7abh4GGPpYANlalzWxyWteJOCsr/P+oPBA49TOLu5FTZO4d3F9MnWJfiMo4BkmA==}
    engines: {node: '>=18'}
>>>>>>> d05bc9da
    dependencies:
      xml-name-validator: 5.0.0
    dev: true

  /web-streams-polyfill@3.2.1:
    resolution: {integrity: sha512-e0MO3wdXWKrLbL0DgGnUV7WHVuw9OUvL4hjgnPkIeEvESk74gAITi5G606JtZPp39cd8HA9VQzCIvA49LpPN5Q==}
    engines: {node: '>= 8'}

  /web3-utils@1.8.2:
    resolution: {integrity: sha512-v7j6xhfLQfY7xQDrUP0BKbaNrmZ2/+egbqP9q3KYmOiPpnvAfol+32slgL0WX/5n8VPvKCK5EZ1HGrAVICSToA==}
    engines: {node: '>=8.0.0'}
    dependencies:
      bn.js: 5.2.1
      ethereum-bloom-filters: 1.0.10
      ethereumjs-util: 7.1.5
      ethjs-unit: 0.1.6
      number-to-bn: 1.7.0
      randombytes: 2.1.0
      utf8: 3.0.0
    dev: false

  /webidl-conversions@7.0.0:
    resolution: {integrity: sha512-VwddBukDzu71offAQR975unBIGqfKZpM+8ZX6ySk8nYhVoo5CYaZyzt3YBvYtRtO+aoGlqxPg/B87NGVZ/fu6g==}
    engines: {node: '>=12'}
    dev: true

  /whatwg-encoding@3.1.1:
    resolution: {integrity: sha512-6qN4hJdMwfYBtE3YBTTHhoeuUrDBPZmbQaxWAqSALV/MeEnR5z1xd8UKud2RAkFoPkmB+hli1TZSnyi84xz1vQ==}
    engines: {node: '>=18'}
    dependencies:
      iconv-lite: 0.6.3
    dev: true

  /whatwg-mimetype@4.0.0:
    resolution: {integrity: sha512-QaKxh0eNIi2mE9p2vEdzfagOKHCcj1pJ56EEHGQOVxp8r9/iszLUUV7v89x9O1p/T+NlTM5W7jW6+cz4Fq1YVg==}
    engines: {node: '>=18'}
    dev: true

  /whatwg-url@14.0.0:
    resolution: {integrity: sha512-1lfMEm2IEr7RIV+f4lUNPOqfFL+pO+Xw3fJSqmjX9AbXcXcYOkCe1P6+9VBZB6n94af16NfZf+sSk0JCBZC9aw==}
    engines: {node: '>=18'}
    dependencies:
      tr46: 5.0.0
      webidl-conversions: 7.0.0
    dev: true

  /which@2.0.2:
    resolution: {integrity: sha512-BLI3Tl1TW3Pvl70l3yq3Y64i+awpwXqsGBYWkkqMtnbXgrMD+yj7rhW0kuEDxzJaYXGjEW5ogapKNMEKNMjibA==}
    engines: {node: '>= 8'}
    hasBin: true
    dependencies:
      isexe: 2.0.0
    dev: true

  /wide-align@1.1.3:
    resolution: {integrity: sha512-QGkOQc8XL6Bt5PwnsExKBPuMKBxnGxWWW3fU55Xt4feHozMUhdUMaBCk290qpm/wG5u/RSKzwdAC4i51YigihA==}
    dependencies:
      string-width: 1.0.2
    dev: true

  /word-wrap@1.2.3:
    resolution: {integrity: sha512-Hz/mrNwitNRh/HUAtM/VT/5VH+ygD6DV7mYKZAtHOrbs8U7lvPS6xf7EJKMF0uW1KJCl0H701g3ZGus+muE5vQ==}
    engines: {node: '>=0.10.0'}
    dev: true

  /wordwrapjs@4.0.1:
    resolution: {integrity: sha512-kKlNACbvHrkpIw6oPeYDSmdCTu2hdMHoyXLTcUKala++lx5Y+wjJ/e474Jqv5abnVmwxw08DiTuHmw69lJGksA==}
    engines: {node: '>=8.0.0'}
    dependencies:
      reduce-flatten: 2.0.0
      typical: 5.2.0

  /workerpool@6.1.0:
    resolution: {integrity: sha512-toV7q9rWNYha963Pl/qyeZ6wG+3nnsyvolaNUS8+R5Wtw6qJPTxIlOP1ZSvcGhEJw+l3HMMmtiNo9Gl61G4GVg==}
    dev: true

  /workerpool@6.2.1:
    resolution: {integrity: sha512-ILEIE97kDZvF9Wb9f6h5aXK4swSlKGUcOEGiIYb2OOu/IrDU9iwj0fD//SsA6E5ibwJxpEvhullJY4Sl4GcpAw==}
    dev: true

  /wrap-ansi@7.0.0:
    resolution: {integrity: sha512-YVGIj2kamLSTxw6NsZjoBxfSwsn0ycdesmc4p+Q21c5zPuZ1pl+NfxVdxPtdHvmNVOQ6XSYG4AUtyt/Fi7D16Q==}
    engines: {node: '>=10'}
    dependencies:
      ansi-styles: 4.3.0
      string-width: 4.2.3
      strip-ansi: 6.0.1
    dev: true

  /wrappy@1.0.2:
    resolution: {integrity: sha512-l4Sp/DRseor9wL6EvV2+TuQn63dMkPjZ/sp9XkghTEbV9KlPS1xUsZ3u7/IQO4wxtcFB4bgpQPRcR3QCvezPcQ==}

  /ws@7.4.6:
    resolution: {integrity: sha512-YmhHDO4MzaDLB+M9ym/mDA5z0naX8j7SIlT8f8z+I0VtzsRbekxEutHSme7NPS2qE8StCYQNUnfWdXta/Yu85A==}
    engines: {node: '>=8.3.0'}
    peerDependencies:
      bufferutil: ^4.0.1
      utf-8-validate: ^5.0.2
    peerDependenciesMeta:
      bufferutil:
        optional: true
      utf-8-validate:
        optional: true

  /ws@7.5.9:
    resolution: {integrity: sha512-F+P9Jil7UiSKSkppIiD94dN07AwvFixvLIj1Og1Rl9GGMuNipJnV9JzjD6XuqmAeiswGvUmNLjr5cFuXwNS77Q==}
    engines: {node: '>=8.3.0'}
    peerDependencies:
      bufferutil: ^4.0.1
      utf-8-validate: ^5.0.2
    peerDependenciesMeta:
      bufferutil:
        optional: true
      utf-8-validate:
        optional: true
    dev: true

  /ws@8.13.0:
    resolution: {integrity: sha512-x9vcZYTrFPC7aSIbj7sRCYo7L/Xb8Iy+pW0ng0wt2vCJv7M9HOMy0UoN3rr+IFC7hb7vXoqS+P9ktyLLLhO+LA==}
    engines: {node: '>=10.0.0'}
    peerDependencies:
      bufferutil: ^4.0.1
      utf-8-validate: '>=5.0.2'
    peerDependenciesMeta:
      bufferutil:
        optional: true
      utf-8-validate:
        optional: true
    dev: false
    optional: true

  /ws@8.14.2:
    resolution: {integrity: sha512-wEBG1ftX4jcglPxgFCMJmZ2PLtSbJ2Peg6TmpJFTbe9GZYOQCDPdMYu/Tm0/bGZkw8paZnJY45J4K2PZrLYq8g==}
    engines: {node: '>=10.0.0'}
    peerDependencies:
      bufferutil: ^4.0.1
      utf-8-validate: '>=5.0.2'
    peerDependenciesMeta:
      bufferutil:
        optional: true
      utf-8-validate:
        optional: true

  /ws@8.5.0:
    resolution: {integrity: sha512-BWX0SWVgLPzYwF8lTzEy1egjhS4S4OEAHfsO8o65WOVsrnSRGaSiUaa9e0ggGlkMTtBlmOpEXiie9RUcBO86qg==}
    engines: {node: '>=10.0.0'}
    peerDependencies:
      bufferutil: ^4.0.1
      utf-8-validate: ^5.0.2
    peerDependenciesMeta:
      bufferutil:
        optional: true
      utf-8-validate:
        optional: true

  /xml-name-validator@5.0.0:
    resolution: {integrity: sha512-EvGK8EJ3DhaHfbRlETOWAS5pO9MZITeauHKJyb8wyajUfQUenkIg2MvLDTZ4T/TgIcm3HU0TFBgWWboAZ30UHg==}
    engines: {node: '>=18'}
    dev: true

  /xmlchars@2.2.0:
    resolution: {integrity: sha512-JZnDKK8B0RCDw84FNdDAIpZK+JuJw+s7Lz8nksI7SIuU3UXJJslUthsi+uWBUYOwPFwW7W7PRLRfUKpxjtjFCw==}
    dev: true

  /y18n@5.0.8:
    resolution: {integrity: sha512-0pfFzegeDWJHJIAmTLRP2DwHjdF5s7jo9tuztdQxAhINCdvS+3nGINqPd00AphqJR/0LhANUS6/+7SCb98YOfA==}
    engines: {node: '>=10'}
    dev: true

  /yallist@4.0.0:
    resolution: {integrity: sha512-3wdGidZyq5PB084XLES5TpOSRA3wjXAlIWMhum2kRcv/41Sn2emQ0dycQW4uZXLejwKvg6EsvbdlVL+FYEct7A==}
    dev: true

  /yaml@2.3.4:
    resolution: {integrity: sha512-8aAvwVUSHpfEqTQ4w/KMlf3HcRdt50E5ODIQJBw1fQ5RL34xabzxtUlzTXVqc4rkZsPbvrXKWnABCD7kWSmocA==}
    engines: {node: '>= 14'}
    dev: true

  /yargs-parser@20.2.4:
    resolution: {integrity: sha512-WOkpgNhPTlE73h4VFAFsOnomJVaovO8VqLDzy5saChRBFQFBoMYirowyW+Q9HB4HFF4Z7VZTiG3iSzJJA29yRA==}
    engines: {node: '>=10'}
    dev: true

  /yargs-parser@20.2.9:
    resolution: {integrity: sha512-y11nGElTIV+CT3Zv9t7VKl+Q3hTQoT9a1Qzezhhl6Rp21gJ/IVTW7Z3y9EWXhuUBC2Shnf+DX0antecpAwSP8w==}
    engines: {node: '>=10'}
    dev: true

  /yargs-parser@21.1.1:
    resolution: {integrity: sha512-tVpsJW7DdjecAiFpbIB1e3qxIQsE6NoPc5/eTdrbbIC4h0LVsWhnoa3g+m2HclBIujHzsxZ4VJVA+GUuc2/LBw==}
    engines: {node: '>=12'}
    dev: true

  /yargs-unparser@2.0.0:
    resolution: {integrity: sha512-7pRTIA9Qc1caZ0bZ6RYRGbHJthJWuakf+WmHK0rVeLkNrrGhfoabBNdue6kdINI6r4if7ocq9aD/n7xwKOdzOA==}
    engines: {node: '>=10'}
    dependencies:
      camelcase: 6.3.0
      decamelize: 4.0.0
      flat: 5.0.2
      is-plain-obj: 2.1.0
    dev: true

  /yargs@16.2.0:
    resolution: {integrity: sha512-D1mvvtDG0L5ft/jGWkLpG1+m0eQxOfaBvTNELraWj22wSVUMWxZUvYgJYcKh6jGGIkJFhH4IZPQhR4TKpc8mBw==}
    engines: {node: '>=10'}
    dependencies:
      cliui: 7.0.4
      escalade: 3.1.1
      get-caller-file: 2.0.5
      require-directory: 2.1.1
      string-width: 4.2.3
      y18n: 5.0.8
      yargs-parser: 20.2.9
    dev: true

  /yargs@17.7.2:
    resolution: {integrity: sha512-7dSzzRQ++CKnNI/krKnYRV7JKKPUXMEh61soaHKg9mrWEhzFWhFnxPxGl+69cD1Ou63C13NUPCnmIcrvqCuM6w==}
    engines: {node: '>=12'}
    dependencies:
      cliui: 8.0.1
      escalade: 3.1.1
      get-caller-file: 2.0.5
      require-directory: 2.1.1
      string-width: 4.2.3
      y18n: 5.0.8
      yargs-parser: 21.1.1
    dev: true

  /yn@3.1.1:
    resolution: {integrity: sha512-Ux4ygGWsu2c7isFWe8Yu1YluJmqVhxqK2cLXNQA5AcC3QfbGNpM7fu0Y8b/z16pXLnFxZYvWhd3fhBY9DLmC6Q==}
    engines: {node: '>=6'}
    dev: true

  /yocto-queue@0.1.0:
    resolution: {integrity: sha512-rVksvsnNCdJ/ohGc6xgPwyN8eheCxsiLM8mxuE/t/mOVqJewPuO1miLpTHQiRgTKCLexL4MeAFVagts7HmNZ2Q==}
    engines: {node: '>=10'}
    dev: true<|MERGE_RESOLUTION|>--- conflicted
+++ resolved
@@ -278,8 +278,6 @@
 
 packages:
 
-<<<<<<< HEAD
-=======
   /@achingbrain/ip-address@8.1.0:
     resolution: {integrity: sha512-Zus4vMKVRDm+R1o0QJNhD0PD/8qRGO3Zx8YPsFG5lANt5utVtGg3iHVGBSAF80TfQmhi8rP+Kg/OigdxY0BXHw==}
     engines: {node: '>= 12'}
@@ -582,7 +580,6 @@
       - supports-color
     dev: true
 
->>>>>>> d05bc9da
   /@colors/colors@1.5.0:
     resolution: {integrity: sha512-ooWCrlZP11i8GImSjTHYHLkvFDP48nS4+204nGb1RiX/WXYHmJA2III9/e2DWVabCESdW7hBAEzHRqUn9OUVvQ==}
     engines: {node: '>=0.1.90'}
@@ -1938,11 +1935,6 @@
       defer-to-connect: 1.1.3
     dev: true
 
-<<<<<<< HEAD
-  /@tootallnate/once@2.0.0:
-    resolution: {integrity: sha512-XCuKFP5PS55gnMVu3dty8KPatLqUoy/ZYzDzAGCQ8JNFCkLXzmI7vNHCR+XpbZaMWQK/vQubr7PkYq8g470J/A==}
-    engines: {node: '>= 10'}
-=======
   /@szmarczak/http-timer@5.0.1:
     resolution: {integrity: sha512-+PmQX0PiAYPMeVYe237LJAYvOMYW1j2rH5YROyS3b4CTVJum34HfRvKvAzozHAQG0TnHNdUfY9nCeUyRAs//cw==}
     engines: {node: '>=14.16'}
@@ -1953,7 +1945,6 @@
   /@tootallnate/once@1.1.2:
     resolution: {integrity: sha512-RbzJvlNzmRq5c3O09UipeuXno4tA1FE6ikOjxZK0tuxVv3412l64l5t1W5pj4+rJq9vpkm/kwiR07aZXnsKPxw==}
     engines: {node: '>= 6'}
->>>>>>> d05bc9da
     dev: true
 
   /@tsconfig/node10@1.0.9:
@@ -2010,8 +2001,6 @@
       typescript: 5.1.6
     dev: false
 
-<<<<<<< HEAD
-=======
   /@typechain/ethers-v6@0.5.1(ethers@6.9.0)(typechain@8.3.2)(typescript@5.1.6):
     resolution: {integrity: sha512-F+GklO8jBWlsaVV+9oHaPh5NJdd6rAKN4tklGfInX1Q7h0xPgVLP39Jl3eCulPB5qexI71ZFHwbljx4ZXNfouA==}
     peerDependencies:
@@ -2030,7 +2019,6 @@
     resolution: {integrity: sha512-YK8irIC+eMrrmtGx0H4ISn9GgzLd9dojZWJaMbjp1YHLl2VqqNFBNrL5Q3KjGf4VE3sf/4hmq6EhQZ7kZp1NoQ==}
     dev: true
 
->>>>>>> d05bc9da
   /@types/bn.js@4.11.6:
     resolution: {integrity: sha512-pqr857jrp2kPuO9uRjZ3PwnJTjoQy+fcdxvBTvHm6dkmEL9q+hDD/2j/0ELOBPtPnS8LjCX0gI9nbl8lVkadpg==}
     dependencies:
@@ -2071,8 +2059,6 @@
     resolution: {integrity: sha512-MqTGEo5bj5t157U6fA/BiDynNkn0YknVdh48CMPkTSpFTVmvao5UQmm7uEF6xBEo7qIMAlY/JSleYaE6VOdpaA==}
     dev: true
 
-<<<<<<< HEAD
-=======
   /@types/multicast-dns@7.2.1:
     resolution: {integrity: sha512-A2PmB8MRcNVEkw6wzGT5rtBHqyHOVjiRMkJH+zpJKXipSi+GGkHg6JjNFApDiYK9WefJqkVG0taln1VMl4TGfw==}
     dependencies:
@@ -2083,7 +2069,6 @@
   /@types/node@18.15.13:
     resolution: {integrity: sha512-N+0kuo9KgrUQ1Sn/ifDXsvg0TTleP7rIy4zOBGECxAljqvqfqpTfzx0Q1NUedOixRMBfe2Whhb056a42cWs26Q==}
 
->>>>>>> d05bc9da
   /@types/node@18.16.8:
     resolution: {integrity: sha512-p0iAXcfWCOTCBbsExHIDFCfwsqFwBTgETJveKMT+Ci3LY9YqQCI91F5S+TB20+aRCXpcWfvx5Qr5EccnwCm2NA==}
 
@@ -2354,13 +2339,8 @@
     resolution: {integrity: sha512-RYTOHHdWipFUliRFMCS4X2Yn2X8M87V/OpSqWzKKOGhzqyUxzyVmhHDH9sAvG+ZuQf/TAOFsLCpMw09I1ufUnA==}
     dev: true
 
-<<<<<<< HEAD
-  /abab@2.0.6:
-    resolution: {integrity: sha512-j2afSsaIENvHZN2B8GOpF566vZ5WVk5opAiMTvWgaQT8DkbOqsTfvNAvHoRGU2zzP8cPoqys+xHTRDWW8L+/BA==}
-=======
   /abbrev@1.1.1:
     resolution: {integrity: sha512-nne9/IiQ/hzIhY6pdDnbBtz7DjPTKrY00P/zvPSm5pOFkl6xuGrGnXn/VtTNNfNtAfZ9/1RtehkszU9qcTii0Q==}
->>>>>>> d05bc9da
     dev: true
 
   /abort-controller@3.0.0:
@@ -2408,8 +2388,6 @@
       - supports-color
     dev: true
 
-<<<<<<< HEAD
-=======
   /agent-base@7.1.0:
     resolution: {integrity: sha512-o/zjMZRhJxny7OyEF+Op8X+efiELC7k7yOjMzgfzVqOzXqkBkWI79YoTdOtsuWd5BWhAGAuOY/Xa6xpiaWXiNg==}
     engines: {node: '>= 14'}
@@ -2438,7 +2416,6 @@
       indent-string: 4.0.0
     dev: true
 
->>>>>>> d05bc9da
   /ajv-formats@2.1.1(ajv@8.12.0):
     resolution: {integrity: sha512-Wx0Kx52hxE7C18hkMEggYlEifqWZtYaRgouJor+WMdPnQyEK13vgEWyVNup7SoeeoLMsr4kf5h6dOW11I15MUA==}
     peerDependencies:
@@ -3878,10 +3855,6 @@
       map-cache: 0.2.2
     dev: true
 
-<<<<<<< HEAD
-  /fs-extra@11.1.1:
-    resolution: {integrity: sha512-MGIE4HOvQCeUCzmlHs0vXpih4ysz4wg9qiSAu6cd42lVwPbTM1TjV7RusoyQqMmk/95gdQZX72u+YW+c3eEpFQ==}
-=======
   /freeport-promise@2.0.0:
     resolution: {integrity: sha512-dwWpT1DdQcwrhmRwnDnPM/ZFny+FtzU+k50qF2eid3KxaQDsMiBrwo1i0G3qSugkN5db6Cb0zgfc68QeTOpEFg==}
     engines: {node: '>=16.0.0', npm: '>=7.0.0'}
@@ -3893,7 +3866,6 @@
 
   /fs-extra@11.2.0:
     resolution: {integrity: sha512-PmDi3uwK5nFuXh7XDTlVnS17xJS7vW36is2+w3xcv8SVxiB4NyATf4ctkVY5bkSjX0Y4nbvZCq1/EjtEyr9ktw==}
->>>>>>> d05bc9da
     engines: {node: '>=14.14'}
     dependencies:
       graceful-fs: 4.2.11
@@ -4161,11 +4133,6 @@
       minimalistic-assert: 1.0.1
       minimalistic-crypto-utils: 1.0.1
 
-<<<<<<< HEAD
-  /html-encoding-sniffer@3.0.0:
-    resolution: {integrity: sha512-oWv4T4yJ52iKrufjnyZPkrN0CH3QnrUqdB6In1g5Fe1mia8GmF36gnfNySxoZtxD5+NmYw1EElVXiBk93UeskA==}
-    engines: {node: '>=12'}
-=======
   /homedir-polyfill@1.0.3:
     resolution: {integrity: sha512-eSmmWE5bZTK2Nou4g0AI3zZ9rswp7GRKoKXS1BLUkvPviOqs4YTN1djQIqrXy9k5gEtdLPy86JjRwsNM9tnDcA==}
     engines: {node: '>=0.10.0'}
@@ -4176,7 +4143,6 @@
   /html-encoding-sniffer@4.0.0:
     resolution: {integrity: sha512-Y22oTqIU4uuPgEemfz7NDJz6OeKf12Lsu+QC+s3BVpda64lTiMYCyGwg5ki4vFxkMwQdeZDl2adZoqUgdFuTgQ==}
     engines: {node: '>=18'}
->>>>>>> d05bc9da
     dependencies:
       whatwg-encoding: 3.1.1
     dev: true
@@ -4185,11 +4151,6 @@
     resolution: {integrity: sha512-carPklcUh7ROWRK7Cv27RPtdhYhUsela/ue5/jKzjegVvXDqM2ILE9Q2BGn9JZJh1g87cp56su/FgQSzcWS8cQ==}
     dev: true
 
-<<<<<<< HEAD
-  /http-proxy-agent@5.0.0:
-    resolution: {integrity: sha512-n2hY8YdoRE1i7r6M0w9DIw5GgZN0G25P8zLCRQ8rjXtTU3vsNFBI/vWK/UIeE6g5MUUz6avwAPXmL6Fy9D/90w==}
-    engines: {node: '>= 6'}
-=======
   /http-cache-semantics@4.1.1:
     resolution: {integrity: sha512-er295DKPVsV82j5kw1Gjt+ADA/XYHsajl82cGNQG2eyoPkvgUhX+nDIyelzhIWbbsXP39EHcI6l5tYs2FYqYXQ==}
     dev: true
@@ -4208,7 +4169,6 @@
   /http-proxy-agent@7.0.0:
     resolution: {integrity: sha512-+ZT+iBxVUQ1asugqnD6oWoRiS25AkjNfG085dKJGtGxkdwLQrMKU5wJr2bOOFAXzKcTuqq+7fZlTMgG3SRfIYQ==}
     engines: {node: '>= 14'}
->>>>>>> d05bc9da
     dependencies:
       agent-base: 7.1.0
       debug: 4.3.4(supports-color@8.1.1)
@@ -4504,11 +4464,6 @@
       argparse: 2.0.1
     dev: true
 
-<<<<<<< HEAD
-  /jsdom@22.1.0:
-    resolution: {integrity: sha512-/9AVW7xNbsBv6GfWho4TTNjEo9fe6Zhf9O7s0Fhhr3u+awPwAJMKwAMXnkk5vBxflqLW9hTHX/0cs+P3gW+cQw==}
-    engines: {node: '>=16'}
-=======
   /jsbn@1.1.0:
     resolution: {integrity: sha512-4bYVV3aAMtDTTu4+xsDYa6sy9GyJ69/amsu9sYF2zqjiEoZA5xJi3BrfX3uY+/IekIu7MwdObdbDWpoZdBv3/A==}
     dev: true
@@ -4516,7 +4471,6 @@
   /jsdom@23.0.1:
     resolution: {integrity: sha512-2i27vgvlUsGEBO9+/kJQRbtqtm+191b5zAZrU/UezVmnC2dlDAFLgDYJvAEi94T4kjsRKkezEtLQTgsNEsW2lQ==}
     engines: {node: '>=18'}
->>>>>>> d05bc9da
     peerDependencies:
       canvas: ^2.11.2
     peerDependenciesMeta:
@@ -5437,8 +5391,6 @@
     engines: {node: '>=6'}
     dev: true
 
-<<<<<<< HEAD
-=======
   /punycode@2.3.1:
     resolution: {integrity: sha512-vYt7UD1U9Wg6138shLtLOvdAu+8DsC/ilFtEVHcH+wydcSpNE20AfSOduf6MkRFahL5FY7X1oU7nKVZFtfq8Fg==}
     engines: {node: '>=6'}
@@ -5451,7 +5403,6 @@
       side-channel: 1.0.4
     dev: true
 
->>>>>>> d05bc9da
   /querystringify@2.2.0:
     resolution: {integrity: sha512-FIqgj2EUvTa7R50u0rGsyTftzjYmv/a3hO345bZNrqabNqjtgiDMgmo4mkUjd+nzU5oF3dClKqFIPUKybUyqoQ==}
     dev: true
@@ -6099,11 +6050,6 @@
       url-parse: 1.5.10
     dev: true
 
-<<<<<<< HEAD
-  /tr46@4.1.1:
-    resolution: {integrity: sha512-2lv/66T7e5yNyhAAC4NaKe5nVavzuGJQVVtRYLyQ2OI8tsJ61PMLlelehb0wi2Hx6+hT/OJUWZcw8MjlSRnxvw==}
-    engines: {node: '>=14'}
-=======
   /tr46@0.0.3:
     resolution: {integrity: sha512-N3WMsuqV66lT30CrXNbEjx4GEwlow3v6rr4mCcv6prnfwhS01rkgyFdjPNBYd9br7LpXV1+Emh01fHnq2Gdgrw==}
     dev: true
@@ -6111,7 +6057,6 @@
   /tr46@5.0.0:
     resolution: {integrity: sha512-tk2G5R2KRwBd+ZN0zaEXpmzdKyOYksXwywulIX95MBODjSzMIuQnQ3m8JxgbhnL1LeVo7lqQKsYa1O3Htl7K5g==}
     engines: {node: '>=18'}
->>>>>>> d05bc9da
     dependencies:
       punycode: 2.3.1
     dev: true
@@ -6345,10 +6290,6 @@
     engines: {node: '>=10'}
     dev: true
 
-<<<<<<< HEAD
-  /typechain@8.3.1(typescript@5.1.6):
-    resolution: {integrity: sha512-fA7clol2IP/56yq6vkMTR+4URF1nGjV82Wx6Rf09EsqD4tkzMAvEaqYxVFCavJm/1xaRga/oD55K+4FtuXwQOQ==}
-=======
   /type-fest@0.21.3:
     resolution: {integrity: sha512-t0rzBq87m3fVcduHDUFhKmyyX+9eo6WQjZvf51Ea/M0Q7+T374Jp1aUiyUl0GKxp8M/OETVHSDvmkyPgvX+X2w==}
     engines: {node: '>=10'}
@@ -6356,7 +6297,6 @@
 
   /typechain@8.3.2(typescript@5.1.6):
     resolution: {integrity: sha512-x/sQYr5w9K7yv3es7jo4KTX05CLxOf7TRWwoHlrjRh8H82G64g+k7VuWPJlgMo6qrjfCulOdfBjiaDtmhFYD/Q==}
->>>>>>> d05bc9da
     hasBin: true
     peerDependencies:
       typescript: '>=4.3.0'
@@ -6484,11 +6424,6 @@
     resolution: {integrity: sha512-wa7YjyUGfNZngI/vtK0UHAN+lgDCxBPCylVXGp0zu59Fz5aiGtNXaq3DhIov063MorB+VfufLh3JlF2KdTK3xg==}
     dev: true
 
-<<<<<<< HEAD
-  /w3c-xmlserializer@4.0.0:
-    resolution: {integrity: sha512-d+BFHzbiCx6zGfz0HyQ6Rg69w9k19nviJspaj4yNscGjrHu94sVP+aRm75yEbCh+r2/yR+7q6hux9LVtbuTGBw==}
-    engines: {node: '>=14'}
-=======
   /varint@6.0.0:
     resolution: {integrity: sha512-cXEIW6cfr15lFv563k4GuVuW/fiwjknytD37jIOLSdSWuOI6WnO/oKwmP2FQTU2l01LP8/M5TSAJpzUaGe3uWg==}
     dev: true
@@ -6496,7 +6431,6 @@
   /w3c-xmlserializer@5.0.0:
     resolution: {integrity: sha512-o8qghlI8NZHU1lLPrpi2+Uq7abh4GGPpYANlalzWxyWteJOCsr/P+oPBA49TOLu5FTZO4d3F9MnWJfiMo4BkmA==}
     engines: {node: '>=18'}
->>>>>>> d05bc9da
     dependencies:
       xml-name-validator: 5.0.0
     dev: true
