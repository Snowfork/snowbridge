{
  "name": "@snowbridge/web",
  "private": true,
  "engines": {
    "node": ">=20",
    "pnpm": ">=8"
  },
  "scripts": {
    "preinstall": "npx only-allow pnpm",
    "build": "turbo run build --concurrency=1 --no-cache",
    "test": "turbo run test",
    "lint": "turbo run lint",
    "format": "turbo run format",
    "size": "turbo run size",
    "coverage": "turbo run coverage",
    "remixd": "./node_modules/.bin/remixd"
  },
  "devDependencies": {
<<<<<<< HEAD
    "@remix-project/remixd": "^0.6.50",
    "ts-node": "^10.9.2",
    "tsconfig-paths": "^4.2.0",
    "turbo": "^1.13.4",
    "typescript": "^5.8.3"
  }
=======
    "ts-node": "10.9.2",
    "tsconfig-paths": "4.2.0",
    "turbo": "2.5.8",
    "typescript": "5.9.3"
  },
  "packageManager": "pnpm@10.6.4+sha512.da3d715bfd22a9a105e6e8088cfc7826699332ded60c423b14ec613a185f1602206702ff0fe4c438cb15c979081ce4cb02568e364b15174503a63c7a8e2a5f6c"
>>>>>>> a684acc7
}<|MERGE_RESOLUTION|>--- conflicted
+++ resolved
@@ -16,19 +16,10 @@
     "remixd": "./node_modules/.bin/remixd"
   },
   "devDependencies": {
-<<<<<<< HEAD
-    "@remix-project/remixd": "^0.6.50",
-    "ts-node": "^10.9.2",
-    "tsconfig-paths": "^4.2.0",
-    "turbo": "^1.13.4",
-    "typescript": "^5.8.3"
-  }
-=======
     "ts-node": "10.9.2",
     "tsconfig-paths": "4.2.0",
     "turbo": "2.5.8",
     "typescript": "5.9.3"
   },
   "packageManager": "pnpm@10.6.4+sha512.da3d715bfd22a9a105e6e8088cfc7826699332ded60c423b14ec613a185f1602206702ff0fe4c438cb15c979081ce4cb02568e364b15174503a63c7a8e2a5f6c"
->>>>>>> a684acc7
 }