const TestToken = require('../../ethereum/build/contracts/TestToken.json');
const EthClient = require('../src/ethclient').EthClient;
const SubClient = require('../src/subclient').SubClient;
const Web3 = require('web3');

const { sleep } = require('../src/helpers');
const Web3Utils = require("web3-utils");
const BigNumber = require('bignumber.js');

const { expect } = require("chai")
  .use(require("chai-as-promised"))
  .use(require("chai-bignumber")(BigNumber))

// Hardcoded based on e2e setup
const networkID = '344';
const TestTokenAddress = TestToken.networks[networkID].address;

describe('Bridge', function () {

  let ethClient;
  let subClient;

  // Address for //Alice on Substrate
  const polkadotRecipient = "0xd43593c715fdd31c61141abd04a99fd6822c8558854ccde39a5684e7a56da27d";
  const polkadotRecipientSS58 = "5GrwvaEF5zXb26Fz9rcQpDWS57CtERHpNehXCPcNoHGKutQY";

  before(async function () {
    ethClient = new EthClient("ws://localhost:8545", networkID);
    subClient = new SubClient("ws://localhost:11144");
    await subClient.connect();
    await ethClient.initialize();

    this.ethAssetId = subClient.api.createType('AssetId', 'ETH');
    this.erc20AssetId = subClient.api.createType('AssetId',
      { Token: TestTokenAddress }
    );
  });

  describe('ETH App', function () {
    it('should transfer ETH from Ethereum to Substrate', async function () {
      const amount = BigNumber(Web3.utils.toWei('0.01', "ether"));

      const account = ethClient.accounts[1];
<<<<<<< HEAD

      const beforeEthBalance = await ethClient.getEthBalance(account);
      const beforeSubBalance = await subClient.queryAccountBalance(polkadotRecipientSS58, this.ethAssetId);

      const { gasCost } = await ethClient.lockETH(account, amount, polkadotRecipient);

      await sleep(30000);

=======

      const beforeEthBalance = await ethClient.getEthBalance(account);
      const beforeSubBalance = await subClient.queryAccountBalance(polkadotRecipientSS58, this.ethAssetId);

      const { gasCost } = await ethClient.lockETH(account, amount, polkadotRecipient);

      await sleep(50000);

>>>>>>> fea3803d
      const afterEthBalance = await ethClient.getEthBalance(account);
      const afterSubBalance = await subClient.queryAccountBalance(polkadotRecipientSS58, this.ethAssetId);

      expect(beforeEthBalance.minus(afterEthBalance)).to.be.bignumber.equal(amount.plus(gasCost));
      expect(afterSubBalance.minus(beforeSubBalance)).to.be.bignumber.equal(amount);

      // conservation of value
      expect(beforeEthBalance.plus(beforeSubBalance)).to.be.bignumber.equal(afterEthBalance.plus(afterSubBalance).plus(gasCost))
    });

    it('should transfer ETH from Substrate to Ethereum', async function () {

      let amount = BigNumber('10000000000000000'); // 0.01 ETH

      const account = ethClient.accounts[1];

      let beforeEthBalance = await ethClient.getEthBalance(account);
      let beforeSubBalance = await subClient.queryAccountBalance(polkadotRecipientSS58, this.ethAssetId);

      await subClient.burnETH(subClient.alice, account, amount.toFixed())
      await sleep(70000);

      let afterEthBalance = await ethClient.getEthBalance(account);
      let afterSubBalance = await subClient.queryAccountBalance(polkadotRecipientSS58, this.ethAssetId);

      expect(afterEthBalance.minus(beforeEthBalance)).to.be.bignumber.equal(amount);
      expect(beforeSubBalance.minus(afterSubBalance)).to.be.bignumber.equal(amount);

      // conservation of value
      expect(beforeEthBalance.plus(beforeSubBalance)).to.be.bignumber.equal(afterEthBalance.plus(afterSubBalance))

    })
  });

  describe('ERC20 App', function () {
    it('should transfer ERC20 tokens from Ethereum to Substrate', async function () {
      let amount = BigNumber('1000');

      const account = ethClient.accounts[0];

      let beforeEthBalance = await ethClient.getErc20Balance(account);
      let beforeSubBalance = await subClient.queryAccountBalance(polkadotRecipientSS58, this.erc20AssetId);

      await ethClient.approveERC20(account, amount);
      await ethClient.lockERC20(account, amount, polkadotRecipient);
<<<<<<< HEAD
      await sleep(30000);
=======
      await sleep(50000);
>>>>>>> fea3803d

      let afterEthBalance = await ethClient.getErc20Balance(account);
      let afterSubBalance = await subClient.queryAccountBalance(polkadotRecipientSS58, this.erc20AssetId);

      expect(afterEthBalance).to.be.bignumber.equal(beforeEthBalance.minus(amount));
      expect(afterSubBalance).to.be.bignumber.equal(beforeSubBalance.plus(amount));

      // conservation of value
      expect(beforeEthBalance.plus(beforeSubBalance)).to.be.bignumber.equal(afterEthBalance.plus(afterSubBalance))
    });

    it('should transfer ERC20 from Substrate to Ethereum', async function () {
      let amount = BigNumber('1000');

      const account = ethClient.accounts[0];

      let beforeEthBalance = await ethClient.getErc20Balance(account);
      let beforeSubBalance = await subClient.queryAccountBalance(polkadotRecipientSS58, this.erc20AssetId);

      await subClient.burnERC20(subClient.alice, TestTokenAddress, account, amount.toFixed())
      await sleep(70000);

      let afterEthBalance = await ethClient.getErc20Balance(account);
      let afterSubBalance = await subClient.queryAccountBalance(polkadotRecipientSS58, this.erc20AssetId);

      expect(afterEthBalance.minus(beforeEthBalance)).to.be.bignumber.equal(amount);
      expect(beforeSubBalance.minus(afterSubBalance)).to.be.bignumber.equal(amount);

      // conservation of value
      expect(beforeEthBalance.plus(beforeSubBalance)).to.be.bignumber.equal(afterEthBalance.plus(afterSubBalance))
    })
  })
});<|MERGE_RESOLUTION|>--- conflicted
+++ resolved
@@ -41,16 +41,6 @@
       const amount = BigNumber(Web3.utils.toWei('0.01', "ether"));
 
       const account = ethClient.accounts[1];
-<<<<<<< HEAD
-
-      const beforeEthBalance = await ethClient.getEthBalance(account);
-      const beforeSubBalance = await subClient.queryAccountBalance(polkadotRecipientSS58, this.ethAssetId);
-
-      const { gasCost } = await ethClient.lockETH(account, amount, polkadotRecipient);
-
-      await sleep(30000);
-
-=======
 
       const beforeEthBalance = await ethClient.getEthBalance(account);
       const beforeSubBalance = await subClient.queryAccountBalance(polkadotRecipientSS58, this.ethAssetId);
@@ -59,7 +49,6 @@
 
       await sleep(50000);
 
->>>>>>> fea3803d
       const afterEthBalance = await ethClient.getEthBalance(account);
       const afterSubBalance = await subClient.queryAccountBalance(polkadotRecipientSS58, this.ethAssetId);
 
@@ -105,11 +94,8 @@
 
       await ethClient.approveERC20(account, amount);
       await ethClient.lockERC20(account, amount, polkadotRecipient);
-<<<<<<< HEAD
-      await sleep(30000);
-=======
+
       await sleep(50000);
->>>>>>> fea3803d
 
       let afterEthBalance = await ethClient.getErc20Balance(account);
       let afterSubBalance = await subClient.queryAccountBalance(polkadotRecipientSS58, this.erc20AssetId);
