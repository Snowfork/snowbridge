const BigNumber = require('bignumber.js');

const { expect } = require("chai")
  .use(require("chai-as-promised"))
  .use(require("chai-bignumber")(BigNumber))

const { TestTokenAddress, polkadotRecipientSS58, polkadotRecipient, bootstrap } = require('../src/fixtures');

const { ChannelId, sleep } = require("../src/helpers");

describe('Bridge', function () {

  let ethClient, subClient;
  before(async function () {
    const clients = await bootstrap();
    ethClient = clients.ethClient;
    subClient = clients.subClient;
<<<<<<< HEAD
=======
    testSubClient = clients.testSubClient;
    this.erc20AssetId = subClient.api.createType('AssetId',
      { Token: TestTokenAddress }
    );
>>>>>>> 11c8302d

    await ethClient.mintERC20("10000", ethClient.accounts[1], ethClient.accounts[0]);
  });

  describe('ERC20 App', function () {
    it('should transfer ERC20 tokens from Ethereum to Substrate', async function () {
      const amount = BigNumber('1000');
      const ethAccount = ethClient.accounts[1];

      // Check if there is already a registered asset for the token
      let maybeAssetId = await subClient.api.query.erc20App.assetId(TestTokenAddress);
      let assetId = maybeAssetId.unwrapOr(null)

      // Query the account balance for the asset if it exists
      let beforeSubBalance;
      if (assetId) {
        beforeSubBalance = await subClient.queryAssetsAccountBalance(assetId, polkadotRecipientSS58)
      } else {
        beforeSubBalance = await BigNumber('0');
      }

      let beforeEthBalance = await ethClient.getErc20Balance(ethAccount);

      await ethClient.approveERC20(ethAccount, amount);
      await ethClient.lockERC20(ethAccount, amount, polkadotRecipient, ChannelId.BASIC, 0, 0);

      await sleep(90 * 1000)

      // Ensure there is now a registered asset for the token
      maybeAssetId = await subClient.api.query.erc20App.assetId(TestTokenAddress);
      assetId = maybeAssetId.unwrap()

      let afterEthBalance = await ethClient.getErc20Balance(ethAccount);
      let afterSubBalance = await subClient.queryAssetsAccountBalance(assetId, polkadotRecipientSS58)

      expect(afterEthBalance).to.be.bignumber.equal(beforeEthBalance.minus(amount));
      expect(afterSubBalance).to.be.bignumber.equal(beforeSubBalance.plus(amount));

      // conservation of value
      expect(beforeEthBalance.plus(beforeSubBalance)).to.be.bignumber.equal(afterEthBalance.plus(afterSubBalance));
    });

    it('should transfer ERC20 from Substrate to Ethereum', async function () {
      // Wait for new substrate block before tests, as queries may go to old block
      await subClient.waitForNextBlock();

      const amount = BigNumber('1000');
      const ethAccount = ethClient.accounts[1];

      // Query the asset id for the token
      maybeAssetId = await subClient.api.query.erc20App.assetId(TestTokenAddress);
      assetId = maybeAssetId.unwrap()

      const beforeEthBalance = await ethClient.getErc20Balance(ethAccount);
      const beforeSubBalance = await subClient.queryAssetsAccountBalance(assetId, polkadotRecipientSS58);

      await subClient.burnERC20(subClient.alice, TestTokenAddress, ethAccount, amount.toFixed(), ChannelId.BASIC);
      await ethClient.waitForNextEventData({ appName: 'appERC20', eventName: 'Unlocked' });

      const afterEthBalance = await ethClient.getErc20Balance(ethAccount);
      const afterSubBalance = await subClient.queryAssetsAccountBalance(assetId, polkadotRecipientSS58);

      expect(afterEthBalance.minus(beforeEthBalance)).to.be.bignumber.equal(amount);
      expect(beforeSubBalance.minus(afterSubBalance)).to.be.bignumber.equal(amount);
      // conservation of value
      expect(beforeEthBalance.plus(beforeSubBalance)).to.be.bignumber.equal(afterEthBalance.plus(afterSubBalance));
    })
  });

  describe('ERC20 App XCM', function () {
    it('should transfer ERC20 tokens from Ethereum to Parachain 1001', async function () {
      const amount = BigNumber('1000');
      const ethAccount = ethClient.accounts[1];

      // Check if there is already a registered asset for the token
      let maybeAssetId = await subClient.api.query.erc20App.assetId(TestTokenAddress);
      let assetId = maybeAssetId.unwrapOr(null)

      const testSubBalances = await testSubClient.subscribeAssetsAccountBalances(
        assetId, polkadotRecipientSS58, 2
      );

      const beforeEthBalance = await ethClient.getErc20Balance(ethAccount);
      const beforeSubBalance = await testSubBalances[0];

      await ethClient.approveERC20(ethAccount, amount);
      await ethClient.lockERC20(ethAccount, amount, polkadotRecipient, ChannelId.BASIC, 1001, 4_000_000);

      const afterEthBalance = await ethClient.getErc20Balance(ethAccount);
      const afterSubBalance = await testSubBalances[1];

      expect(afterEthBalance).to.be.bignumber.equal(beforeEthBalance.minus(amount));
      expect(afterSubBalance).to.be.bignumber.equal(beforeSubBalance.plus(amount));

      // conservation of value
      expect(beforeEthBalance.plus(beforeSubBalance)).to.be.bignumber.equal(afterEthBalance.plus(afterSubBalance));
    });
  })
});<|MERGE_RESOLUTION|>--- conflicted
+++ resolved
@@ -10,19 +10,12 @@
 
 describe('Bridge', function () {
 
-  let ethClient, subClient;
+  let ethClient, subClient, testSubClient;
   before(async function () {
     const clients = await bootstrap();
     ethClient = clients.ethClient;
     subClient = clients.subClient;
-<<<<<<< HEAD
-=======
     testSubClient = clients.testSubClient;
-    this.erc20AssetId = subClient.api.createType('AssetId',
-      { Token: TestTokenAddress }
-    );
->>>>>>> 11c8302d
-
     await ethClient.mintERC20("10000", ethClient.accounts[1], ethClient.accounts[0]);
   });
 
