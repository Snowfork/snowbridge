--- conflicted
+++ resolved
@@ -22,17 +22,13 @@
 * Development environment for the relay services. See setup [instructions](../relayer/README.md#development).
 * `jq` - https://stedolan.github.io/jq/download/
 * geth - https://geth.ethereum.org/docs/install-and-build/installing-geth
-<<<<<<< HEAD
 * g++ (required for lodestar) is available in the `build-essential` package: `apt install build-essential`
-* lodestar - `yarn global add @chainsafe/lodestar-cli@0.40.0-dev.ccdf688e6e`
-=======
 * lodestar - https://chainsafe.github.io/lodestar/install/source/ Use `v0.40.0-dev.ccdf688e6e`. Newer versions should work but hasn't been tested.
 
   ```bash
   yarn global add @chainsafe/lodestar-cli@0.40.0-dev.ccdf688e6e
   ```
 
->>>>>>> 69fdd4b9
 * sponge - Is available in the `moreutils` package.
 
   ```bash
