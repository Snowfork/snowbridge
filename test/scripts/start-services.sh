--- conflicted
+++ resolved
@@ -7,33 +7,6 @@
 mkdir $configdir
 
 # kill all potentially old processes
-<<<<<<< HEAD
-kill $(ps -aux | grep -e polkadot/target -e ganache-cli -e snowbridge-relay -e release/snowbridge | awk '{print $2}') || true
-
-
-address_for()
-{
-    cat $configdir/contracts.json | jq -r .contracts.${1}.address
-}
-
-start_ganache()
-{
-    echo "Starting Ganache"
-
-    npx ganache-cli \
-        --port=8545 \
-        --blockTime 12 \
-        --networkId=344 \
-        --chainId=344 \
-        --deterministic \
-        --db $configdir/ganache.db \
-        --mnemonic="stone speak what ritual switch pigeon weird dutch burst shaft nature shove" \
-        --gasLimit=8000000 \
-        >ganache.log 2>&1 &
-
-    scripts/wait-for-it.sh -t 32 localhost:8545
-    sleep 5
-=======
 kill $(ps -aux | grep -e geth -e polkadot/target -e release/snowbridge | awk '{print $2}') || true
 
 start_geth() {
@@ -54,7 +27,6 @@
         --gcmode archive \
         --miner.gasprice=0 \
         > $configdir/geth.log 2>&1 &
->>>>>>> 9e0f2c59
 }
 
 deploy_contracts()
@@ -216,11 +188,7 @@
 
 cleanup() {
     kill $(jobs -p)
-<<<<<<< HEAD
-    kill $(ps -aux | grep -e polkadot/target -e ganache-cli -e snowbridge-relay -e release/snowbridge | awk '{print $2}') || true
-=======
-    kill $(ps -aux | grep -e geth -e polkadot/target -e release/snowbridge | awk '{print $2}') || true
->>>>>>> 9e0f2c59
+    kill $(ps -aux | grep -e geth -e polkadot/target -e release/snowbridge -e snowbridge-relay | awk '{print $2}') || true
 }
 
 trap cleanup SIGINT SIGTERM EXIT
