--- conflicted
+++ resolved
@@ -13,10 +13,7 @@
 parachain_relay_eth_key="${PARACHAIN_RELAY_ETH_KEY:-0x8013383de6e5a891e7754ae1ef5a21e7661f1fe67cd47ca8ebf4acd6de66879a}"
 beefy_relay_eth_key="${BEEFY_RELAY_ETH_KEY:-0x935b65c833ced92c43ef9de6bff30703d941bd92a2637cb00cfad389f5862109}"
 
-<<<<<<< HEAD
-=======
-
->>>>>>> dd161467
+
 output_dir=/tmp/snowbridge
 
 address_for()
@@ -208,17 +205,9 @@
     # Configure beacon relay
     jq \
         --arg k1 "$(address_for BasicOutboundChannel)" \
-<<<<<<< HEAD
         --arg infura_endpoint_ws $infura_endpoint_ws \
     '
       .source.contracts.BasicOutboundChannel = $k1
-=======
-        --arg k2 "$(address_for IncentivizedOutboundChannel)" \
-        --arg infura_endpoint_ws $infura_endpoint_ws \
-    '
-      .source.contracts.BasicOutboundChannel = $k1
-    | .source.contracts.IncentivizedOutboundChannel = $k2
->>>>>>> dd161467
     | .source.ethereum.endpoint = $infura_endpoint_ws
     ' \
     config/beacon-relay.json > $output_dir/beacon-relay.json
@@ -284,17 +273,12 @@
 
 if [ "$eth_network" == "localhost" ]; then
     start_geth
-<<<<<<< HEAD
 else
     start_geth_for_beacon_node
 fi
 
 start_lodestar
 
-=======
-fi
-
->>>>>>> dd161467
 deploy_contracts
 start_polkadot_launch
 
