#!/usr/bin/env bash
set -eu

# config directory
configdir=/tmp/snowbridge-e2e-config
rm -rf $configdir
mkdir $configdir

# kill all potentially old processes
kill $(ps -aux | grep -e polkadot/target -e ganache-cli -e release/artemis | awk '{print $2}') || true

start_ganache()
{
    echo "Starting Ganache"
<<<<<<< HEAD
    pushd ../ethereum
    yarn install
=======

>>>>>>> 2872d28d
    yarn run ganache-cli \
        --port=8545 \
        --networkId=344 \
        --deterministic \
        --db $configdir/ganachedb \
        --mnemonic='stone speak what ritual switch pigeon weird dutch burst shaft nature shove' \
        >ganache.log 2>&1 &

    scripts/wait-for-it.sh -t 32 localhost:8545
    sleep 5
}

restart_ganache()
{
    echo "Restarting Ganache with a slower block time"

    kill $(ps -aux | grep -e ganache-cli | awk '{print $2}') || true

    yarn run ganache-cli \
        --port=8545 \
        --blockTime=6 \
        --networkId=344 \
        --deterministic \
        --db $configdir/ganachedb \
        --mnemonic='stone speak what ritual switch pigeon weird dutch burst shaft nature shove' \
        >ganache.log 2>&1 &
    popd

    scripts/wait-for-it.sh -t 32 localhost:8545
    sleep 5
}

deploy_contracts()
{
    echo "Deploying contracts"
    pushd ../ethereum

    truffle deploy --network e2e_test

    echo "Generating configuration from contracts"
    truffle exec scripts/dumpTestConfig.js $configdir --network e2e_test
    popd

    echo "Wrote configuration to $configdir"
}


start_parachain()
{
    echo "Starting Parachain"
    pushd ../parachain
    bin=$(pwd)/target/release/artemis

    cargo build --release --no-default-features --features with-local-runtime

    echo "Generating Parachain spec"
    target/release/artemis build-spec --disable-default-bootnode > $configdir/spec.json
    popd

    yarn install
    echo "Inserting Ganache chain info into genesis spec"
    ethereum_initial_header=$(curl http://localhost:8545 \
        -X POST \
        -H "Content-Type: application/json" \
        -d '{"jsonrpc":"2.0","method":"eth_getBlockByNumber","params": ["latest", false],"id":1}' \
        | node scripts/helpers/transformEthHeader.js)


    node scripts/helpers/overrideParachainSpec.js $configdir/spec.json \
        genesis.runtime.verifierLightclient.initialDifficulty 0x0 \
        genesis.runtime.verifierLightclient.initialHeader "$ethereum_initial_header" \
        genesis.runtime.parachainInfo.parachainId 200 \
        para_id 200

    echo "Writing Polkadot configuration"
<<<<<<< HEAD
    cp ../parachain/config.json $configdir/polkadotConfig.json
    parachain_conf="{
        \"bin\": \"$bin\",
        \"id\": \"200\",
        \"wsPort\": 11144,
        \"port\": 31200,
        \"flags\": [
            \"--execution=native\",
            \"-lruntime=debug,import_header=trace,bridge=trace\",
            \"--rpc-cors=all\",
            \"--offchain-worker=Always\",
            \"--enable-offchain-indexing=true\",
            \"--\",
            \"--execution=wasm\"
        ],
        \"chain\": \"$configdir/spec.json\"
    }"
    node scripts/helpers/overrideParachainSpec.js $configdir/polkadotConfig.json \
        parachains.0 "$parachain_conf"

    polkadot-launch $configdir/polkadotConfig.json &
=======
    polkadotbinary=/tmp/polkadot
    source ../test/.env
    jq  -s '.[0] * .[1]' config.json ../test/config/launchConfigOverrides.json \
        | jq ".parachains[0].bin = \"$bin\"" \
        | jq ".parachains[0].chain = \"$configdir/spec.json\"" \
        | jq ".relaychain.bin = \"$polkadotbinary\"" \
        > $configdir/polkadotLaunchConfig.json

    polkadot-launch $configdir/polkadotLaunchConfig.json &
>>>>>>> 2872d28d

    scripts/wait-for-it.sh -t 32 localhost:11144
}

start_relayer()
{
    echo "Starting Relay"
    logfile=$(pwd)/relay.log
    pushd ../relayer

    mage build

    export ARTEMIS_ETHEREUM_KEY="0x935b65c833ced92c43ef9de6bff30703d941bd92a2637cb00cfad389f5862109"
    export ARTEMIS_PARACHAIN_KEY="//Relay"
    export ARTEMIS_RELAYCHAIN_KEY="//Alice"

    build/artemis-relay run --config $configdir/config.toml >$logfile 2>&1 &

    popd
    echo "Relay PID: $!"

}

cleanup() {
    kill $(jobs -p)
    kill $(ps -aux | grep -e polkadot/target -e ganache-cli -e release/artemis | awk '{print $2}') || true
}

trap cleanup SIGINT SIGTERM EXIT

start_ganache
deploy_contracts
start_parachain
restart_ganache
echo "Waiting for consensus between polkadot and parachain"
sleep 60
start_relayer

echo "Process Tree:"
pstree $$

sleep 3
until $(grep "Syncing headers starting..." $(pwd)/relay.log > /dev/null); do
    echo "Waiting for relayer to generate the DAG cache. This can take up to 20 minutes."
    sleep 20
done

until $(grep "Done retrieving finalized headers" $(pwd)/relay.log > /dev/null); do
    echo "Waiting for relayer to sync headers..."
    sleep 5
done

echo "System has been initialized"

wait<|MERGE_RESOLUTION|>--- conflicted
+++ resolved
@@ -12,12 +12,9 @@
 start_ganache()
 {
     echo "Starting Ganache"
-<<<<<<< HEAD
     pushd ../ethereum
     yarn install
-=======
 
->>>>>>> 2872d28d
     yarn run ganache-cli \
         --port=8545 \
         --networkId=344 \
@@ -93,29 +90,6 @@
         para_id 200
 
     echo "Writing Polkadot configuration"
-<<<<<<< HEAD
-    cp ../parachain/config.json $configdir/polkadotConfig.json
-    parachain_conf="{
-        \"bin\": \"$bin\",
-        \"id\": \"200\",
-        \"wsPort\": 11144,
-        \"port\": 31200,
-        \"flags\": [
-            \"--execution=native\",
-            \"-lruntime=debug,import_header=trace,bridge=trace\",
-            \"--rpc-cors=all\",
-            \"--offchain-worker=Always\",
-            \"--enable-offchain-indexing=true\",
-            \"--\",
-            \"--execution=wasm\"
-        ],
-        \"chain\": \"$configdir/spec.json\"
-    }"
-    node scripts/helpers/overrideParachainSpec.js $configdir/polkadotConfig.json \
-        parachains.0 "$parachain_conf"
-
-    polkadot-launch $configdir/polkadotConfig.json &
-=======
     polkadotbinary=/tmp/polkadot
     source ../test/.env
     jq  -s '.[0] * .[1]' config.json ../test/config/launchConfigOverrides.json \
@@ -125,7 +99,6 @@
         > $configdir/polkadotLaunchConfig.json
 
     polkadot-launch $configdir/polkadotLaunchConfig.json &
->>>>>>> 2872d28d
 
     scripts/wait-for-it.sh -t 32 localhost:11144
 }
