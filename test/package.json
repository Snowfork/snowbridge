{
<<<<<<< HEAD
  "name": "test",
  "version": "1.0.0",
  "main": "index.js",
  "license": "MIT",
  "dependencies": {
    "@polkadot/api": "^1.34.1",
=======
  "scripts": {
    "test": "mocha --timeout 15000"
  },
  "dependencies": {
    "bignumber.js": "^9.0.0",
    "chai": "^4.2.0",
    "chai-as-promised": "^7.1.1",
    "chai-bignumber": "^3.0.0",
>>>>>>> 62b5a4b1
    "ethers": "^5.0.14",
    "mocha": "^8.1.3",
    "web3": "^1.3.0",
    "web3-utils": "^1.3.0"
  }
}<|MERGE_RESOLUTION|>--- conflicted
+++ resolved
@@ -1,21 +1,17 @@
 {
-<<<<<<< HEAD
   "name": "test",
   "version": "1.0.0",
   "main": "index.js",
   "license": "MIT",
-  "dependencies": {
-    "@polkadot/api": "^1.34.1",
-=======
   "scripts": {
     "test": "mocha --timeout 15000"
   },
   "dependencies": {
+    "@polkadot/api": "^1.34.1",
     "bignumber.js": "^9.0.0",
     "chai": "^4.2.0",
     "chai-as-promised": "^7.1.1",
     "chai-bignumber": "^3.0.0",
->>>>>>> 62b5a4b1
     "ethers": "^5.0.14",
     "mocha": "^8.1.3",
     "web3": "^1.3.0",
