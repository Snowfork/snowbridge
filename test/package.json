{
  "name": "test",
  "version": "1.0.0",
  "main": "index.js",
  "license": "MIT",
  "scripts": {
<<<<<<< HEAD
    "test": "mocha --timeout 120000 --exit"
=======
    "test": "mocha --timeout 140000 --exit"
>>>>>>> 34132d3d
  },
  "dependencies": {
    "@polkadot/api": "^4.4.1",
    "@snowfork/snowbridge-types": "link:../types",
    "bignumber.js": "^9.0.0",
    "chai": "^4.2.0",
    "chai-as-promised": "^7.1.1",
    "chai-bignumber": "^3.0.0",
    "esm": "^3.2.25",
    "ethers": "^5.0.14",
    "ganache-cli": "^6.12.1",
    "mocha": "^8.1.3",
    "rlp": "^2.2.6",
    "web3": "^1.3.0",
    "web3-utils": "^1.3.0",
    "ws": "^7.4.6"
  }
}<|MERGE_RESOLUTION|>--- conflicted
+++ resolved
@@ -4,11 +4,7 @@
   "main": "index.js",
   "license": "MIT",
   "scripts": {
-<<<<<<< HEAD
-    "test": "mocha --timeout 120000 --exit"
-=======
     "test": "mocha --timeout 140000 --exit"
->>>>>>> 34132d3d
   },
   "dependencies": {
     "@polkadot/api": "^4.4.1",
