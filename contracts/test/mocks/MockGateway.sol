--- conflicted
+++ resolved
@@ -60,9 +60,6 @@
         commitmentsAreVerified = value;
     }
 
-<<<<<<< HEAD
-    function _verifyCommitment(bytes32 commitment, Verification.Proof calldata proof, bool isV2)
-=======
     function prank_registerNativeToken(address token) external {
         Functions.registerNativeToken(token);
     }
@@ -76,8 +73,7 @@
         return Functions.registerForeignToken(foreignTokenID, name, symbol, decimals);
     }
 
-    function _verifyCommitment(bytes32 commitment, Verification.Proof calldata proof)
->>>>>>> 4e17456e
+    function _verifyCommitment(bytes32 commitment, Verification.Proof calldata proof, bool isV2)
         internal
         view
         override
