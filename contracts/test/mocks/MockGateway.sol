--- conflicted
+++ resolved
@@ -2,13 +2,10 @@
 pragma solidity 0.8.28;
 
 import {Gateway} from "../../src/Gateway.sol";
-<<<<<<< HEAD
 import {Functions} from "../../src/Gateway.sol";
 import {Token} from "../../src/Token.sol";
-import {ParaID, OperatingMode} from "../../src/Types.sol";
-=======
 import {ChannelID, ParaID, OperatingMode} from "../../src/Types.sol";
->>>>>>> 4a0e8fd1
+
 import {CoreStorage} from "../../src/storage/CoreStorage.sol";
 import {Verification} from "../../src/Verification.sol";
 import {IInitializable} from "../../src/interfaces/IInitializable.sol";
@@ -56,8 +53,10 @@
         this.v1_handleRegisterForeignToken(params);
     }
 
-    function v1_handleMintForeignToken_public(bytes calldata params) external {
-        this.v1_handleMintForeignToken(params);
+    function v1_handleMintForeignToken_public(ChannelID channelID, bytes calldata params)
+        external
+    {
+        this.v1_handleMintForeignToken(channelID, params);
     }
 
     function setCommitmentsAreVerified(bool value) external {
@@ -90,27 +89,4 @@
             return commitmentsAreVerified;
         }
     }
-<<<<<<< HEAD
-=======
-
-    function setTokenTransferFeesPublic(bytes calldata params) external {
-        this.setTokenTransferFees(params);
-    }
-
-    function setPricingParametersPublic(bytes calldata params) external {
-        this.setPricingParameters(params);
-    }
-
-    function registerForeignTokenPublic(bytes calldata params) external {
-        this.registerForeignToken(params);
-    }
-
-    function mintForeignTokenPublic(ChannelID channelID, bytes calldata params) external {
-        this.mintForeignToken(channelID, params);
-    }
-
-    function transferNativeTokenPublic(bytes calldata params) external {
-        this.transferNativeToken(params);
-    }
->>>>>>> 4a0e8fd1
 }