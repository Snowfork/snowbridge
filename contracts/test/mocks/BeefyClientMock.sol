// SPDX-License-Identifier: Apache-2.0
pragma solidity 0.8.28;

import {BeefyClient} from "../../src/BeefyClient.sol";
import {Uint16Array, createUint16Array} from "../../src/utils/Uint16Array.sol";
import "forge-std/console.sol";

contract BeefyClientMock is BeefyClient {
    constructor(
        uint256 _randaoCommitDelay,
        uint256 _randaoCommitExpiration,
        uint256 _minNumRequiredSignatures,
        uint64 _initialBeefyBlock,
        ValidatorSet memory _initialValidatorSet,
        ValidatorSet memory _nextValidatorSet
    )
        BeefyClient(
            _randaoCommitDelay,
            _randaoCommitExpiration,
            _minNumRequiredSignatures,
            _initialBeefyBlock,
            _initialValidatorSet,
            _nextValidatorSet
        )
    {}

    function encodeCommitment_public(Commitment calldata commitment)
        external
        pure
        returns (bytes memory)
    {
        return encodeCommitment(commitment);
    }

    function setTicketValidatorSetLen(bytes32 commitmentHash, uint32 validatorSetLen) external {
        tickets[createTicketID(msg.sender, commitmentHash)].validatorSetLen = validatorSetLen;
    }

    function setLatestBeefyBlock(uint32 _latestBeefyBlock) external {
        latestBeefyBlock = _latestBeefyBlock;
    }

    function initialize_public(
        uint64 _initialBeefyBlock,
        ValidatorSet calldata _initialValidatorSet,
        ValidatorSet calldata _nextValidatorSet
    ) external {
        latestBeefyBlock = _initialBeefyBlock;
        currentValidatorSet.id = _initialValidatorSet.id;
        currentValidatorSet.length = _initialValidatorSet.length;
        currentValidatorSet.root = _initialValidatorSet.root;
        currentValidatorSet.usageCounters = createUint16Array(currentValidatorSet.length);
        nextValidatorSet.id = _nextValidatorSet.id;
        nextValidatorSet.length = _nextValidatorSet.length;
        nextValidatorSet.root = _nextValidatorSet.root;
        nextValidatorSet.usageCounters = createUint16Array(nextValidatorSet.length);
        console.log(currentValidatorSet.usageCounters.data.length);
    }

    // Used to verify integrity of storage to storage copies
    function copyCounters() external {
        currentValidatorSet.usageCounters = createUint16Array(1000);
        for (uint256 i = 0; i < 1000; i++) {
            currentValidatorSet.usageCounters.set(i, 5);
        }
        nextValidatorSet.usageCounters = createUint16Array(800);
        for (uint256 i = 0; i < 800; i++) {
            nextValidatorSet.usageCounters.set(i, 7);
        }

        // Perform the copy
        currentValidatorSet = nextValidatorSet;

        assert(
            currentValidatorSet.usageCounters.data.length
                == nextValidatorSet.usageCounters.data.length
        );
        assert(currentValidatorSet.usageCounters.get(799) == 7);
    }

    function getValidatorCounter(bool next, uint256 index) public view returns (uint16) {
        if (next) {
            return nextValidatorSet.usageCounters.get(index);
        }
        return currentValidatorSet.usageCounters.get(index);
    }

    function computeNumRequiredSignatures_public(
        uint256 validatorSetLen,
        uint256 signatureUsageCount,
        uint256 minSignatures
    ) public pure returns (uint256) {
        return computeNumRequiredSignatures(validatorSetLen, signatureUsageCount, minSignatures);
    }

    function computeQuorum_public(uint256 numValidators) public pure returns (uint256) {
        return computeQuorum(numValidators);
    }

<<<<<<< HEAD
    function getTicket(bytes32 commitmentHash) public view returns (Ticket memory) {
        return tickets[createTicketID(msg.sender, commitmentHash)];
=======
    function createTicketID_public(address relayer, bytes32 commitmentHash)
        public
        pure
        returns (bytes32)
    {
        return createTicketID(relayer, commitmentHash);
>>>>>>> 665fc224
    }
}<|MERGE_RESOLUTION|>--- conflicted
+++ resolved
@@ -97,16 +97,15 @@
         return computeQuorum(numValidators);
     }
 
-<<<<<<< HEAD
     function getTicket(bytes32 commitmentHash) public view returns (Ticket memory) {
         return tickets[createTicketID(msg.sender, commitmentHash)];
-=======
+    }
+    
     function createTicketID_public(address relayer, bytes32 commitmentHash)
         public
         pure
         returns (bytes32)
     {
         return createTicketID(relayer, commitmentHash);
->>>>>>> 665fc224
     }
 }