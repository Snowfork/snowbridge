--- conflicted
+++ resolved
@@ -22,7 +22,6 @@
 import {SubstrateTypes} from "./../src/SubstrateTypes.sol";
 import {MultiAddress} from "../src/MultiAddress.sol";
 import {Channel, InboundMessage, OperatingMode, ParaID, Command, ChannelID, MultiAddress} from "../src/Types.sol";
-
 
 import {NativeTransferFailed} from "../src/utils/SafeTransfer.sol";
 import {PricingStorage} from "../src/storage/PricingStorage.sol";
@@ -110,12 +109,7 @@
     function setUp() public {
         AgentExecutor executor = new AgentExecutor();
         gatewayLogic = new GatewayMock(
-            address(0),
-            address(executor),
-            bridgeHubParaID,
-            bridgeHubAgentID,
-            foreignTokenDecimals,
-            maxDestinationFee
+            address(0), address(executor), bridgeHubParaID, bridgeHubAgentID, foreignTokenDecimals, maxDestinationFee
         );
         Gateway.Config memory config = Gateway.Config({
             mode: OperatingMode.Normal,
@@ -842,7 +836,26 @@
         IGateway(address(gateway)).sendToken{value: fee}(address(token), destPara, recipientAddress32, 0, 1);
     }
 
-<<<<<<< HEAD
+    function testSendTokenWithLargeDestinationFee() public {
+        // Let gateway lock up to 1 tokens
+        token.approve(address(gateway), 1);
+
+        // Multilocation for recipient
+        ParaID destPara = ParaID.wrap(2043);
+
+        // register token first
+        uint256 fee = IGateway(address(gateway)).quoteRegisterTokenFee();
+        IGateway(address(gateway)).registerToken{value: fee}(address(token));
+
+        vm.expectRevert(Assets.InvalidDestinationFee.selector);
+        IGateway(address(gateway)).quoteSendTokenFee(address(token), destPara, maxDestinationFee + 1);
+
+        vm.expectRevert(Assets.InvalidDestinationFee.selector);
+        IGateway(address(gateway)).sendToken{value: fee}(
+            address(token), destPara, recipientAddress32, maxDestinationFee + 1, 1
+        );
+    }
+
     function testAgentRegisterToken() public {
         RegisterForeignTokenParams memory params = RegisterForeignTokenParams({
             agentID: assetHubAgentID,
@@ -979,23 +992,5 @@
 
         bytes memory encodedParams = abi.encode(params);
         GatewayMock(address(gateway)).agentExecutePublic(encodedParams);
-=======
-    function testSendTokenWithLargeDestinationFee() public {
-        // Let gateway lock up to 1 tokens
-        token.approve(address(gateway), 1);
-
-        // Multilocation for recipient
-        ParaID destPara = ParaID.wrap(2043);
-
-        // register token first
-        uint256 fee = IGateway(address(gateway)).quoteRegisterTokenFee();
-        IGateway(address(gateway)).registerToken{value: fee}(address(token));
-
-        vm.expectRevert(Assets.InvalidDestinationFee.selector);
-        IGateway(address(gateway)).quoteSendTokenFee(address(token), destPara, maxDestinationFee + 1);
-
-        vm.expectRevert(Assets.InvalidDestinationFee.selector);
-        IGateway(address(gateway)).sendToken{value: fee}(address(token), destPara, recipientAddress32, maxDestinationFee + 1, 1);
->>>>>>> 0d7c8530
     }
 }