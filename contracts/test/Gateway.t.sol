// SPDX-License-Identifier: Apache-2.0
pragma solidity ^0.8.20;

import {Test} from "forge-std/Test.sol";
import {Strings} from "openzeppelin/utils/Strings.sol";
import {console} from "forge-std/console.sol";

import {BeefyClient} from "../src/BeefyClient.sol";

import {IGateway} from "../src/interfaces/IGateway.sol";
import {IInitializable} from "../src/interfaces/IInitializable.sol";
import {Gateway} from "../src/Gateway.sol";
import {GatewayMock, GatewayV2} from "./mocks/GatewayMock.sol";

import {GatewayProxy} from "../src/GatewayProxy.sol";

import {AgentExecutor} from "../src/AgentExecutor.sol";
import {Agent} from "../src/Agent.sol";
import {Verification} from "../src/Verification.sol";
import {Assets} from "../src/Assets.sol";
import {SubstrateTypes} from "./../src/SubstrateTypes.sol";

import {NativeTransferFailed} from "../src/utils/SafeTransfer.sol";

import {AgentExecuteCommand, InboundMessage, OperatingMode, ParaID, Config, Command} from "../src/Types.sol";

import {WETH9} from "canonical-weth/WETH9.sol";
import "./mocks/GatewayUpgradeMock.sol";

contract GatewayTest is Test {
    event InboundMessageDispatched(ParaID indexed origin, uint64 nonce, bool result);
    event OutboundMessageAccepted(ParaID indexed dest, uint64 nonce, bytes payload);
    event NativeTokensUnlocked(address token, address recipient, uint256 amount);
    event TokenRegistrationSent(address token);
    event TokenSent(
        address indexed sender, address indexed token, ParaID destinationChain, bytes destinationAddress, uint128 amount
    );
    event AgentCreated(bytes32 agentID, address agent);
    event ChannelCreated(ParaID indexed paraID);
    event ChannelUpdated(ParaID indexed paraID);

    event Upgraded(address indexed implementation);
    event Initialized(uint256 d0, uint256 d1);

    ParaID public bridgeHubParaID = ParaID.wrap(1001);
    bytes32 public bridgeHubAgentID = keccak256("1001");
    address public bridgeHubAgent;

    ParaID public assetHubParaID = ParaID.wrap(1002);
    bytes32 public assetHubAgentID = keccak256("1002");
    address public assetHubAgent;

    address public relayer;

    bytes32[] public proof = [bytes32(0x2f9ee6cfdf244060dc28aa46347c5219e303fc95062dd672b4e406ca5c29764b)];
    bytes public parachainHeaderProof = bytes("validProof");

    GatewayMock public gatewayLogic;
    GatewayProxy public gateway;

    WETH9 public token;

    address public account1;
    address public account2;

    uint256 public maxDispatchGas = 500_000;
<<<<<<< HEAD

    uint256 public baseFee = 1 ether;
    uint256 public reward = 1 ether;
=======
    uint256 public maxRefund = 1 ether;
    uint256 public reward = 1 ether;

    uint256 public baseFee = 1 ether;
>>>>>>> f6a0e864
    uint256 public registerNativeTokenFee = 1 ether;
    uint256 public sendNativeTokenFee = 1 ether;

    function setUp() public {
        AgentExecutor executor = new AgentExecutor();
        gatewayLogic = new GatewayMock(
            address(0),
            address(executor),
            bridgeHubParaID,
            bridgeHubAgentID,
            assetHubParaID,
            assetHubAgentID
        );
        gateway = new GatewayProxy(
            address(gatewayLogic),
            abi.encode(
                baseFee,
                registerNativeTokenFee,
                sendNativeTokenFee
            )
        );
        GatewayMock(address(gateway)).setCommitmentsAreVerified(true);

        bridgeHubAgent = IGateway(address(gateway)).agentOf(bridgeHubAgentID);
        assetHubAgent = IGateway(address(gateway)).agentOf(assetHubAgentID);

        // fund the message relayer account
        relayer = makeAddr("relayer");

        // Features

        token = new WETH9();

        account1 = makeAddr("account1");
        account2 = makeAddr("account2");

        // create tokens for account 1
        hoax(account1);
        token.deposit{value: 500}();

        // create tokens for account 2
        token.deposit{value: 500}();
    }

    function makeCreateAgentCommand() public pure returns (Command, bytes memory) {
        return (Command.CreateAgent, abi.encode((keccak256("6666"))));
    }

    function makeMockProof() public pure returns (Verification.Proof memory) {
        return Verification.Proof({
            header: Verification.ParachainHeader({
                parentHash: bytes32(0),
                number: 0,
                stateRoot: bytes32(0),
                extrinsicsRoot: bytes32(0),
                digestItems: new Verification.DigestItem[](0)
            }),
            headProof: Verification.HeadProof({pos: 0, width: 0, proof: new bytes32[](0)}),
            leafPartial: Verification.MMRLeafPartial({
                version: 0,
                parentNumber: 0,
                parentHash: bytes32(0),
                nextAuthoritySetID: 0,
                nextAuthoritySetLen: 0,
                nextAuthoritySetRoot: 0
            }),
            leafProof: new bytes32[](0),
            leafProofOrder: 0
        });
    }

    fallback() external payable {}
    receive() external payable {}

    /**
     * Message Verification
     */

    function testSubmitHappyPath() public {
        deal(bridgeHubAgent, 50 ether);

        (Command command, bytes memory params) = makeCreateAgentCommand();

        // Expect the gateway to emit `InboundMessageDispatched`
        vm.expectEmit(true, false, false, false);
        emit InboundMessageDispatched(bridgeHubParaID, 1, true);

        hoax(relayer, 1 ether);
        IGateway(address(gateway)).submitInbound(
<<<<<<< HEAD
            InboundMessage(bridgeHubParaID, 1, command, params, maxDispatchGas, reward), proof, makeMockProof()
=======
            InboundMessage(bridgeHubParaID, 1, command, params, maxDispatchGas, maxRefund, reward), proof, makeMockProof()
>>>>>>> f6a0e864
        );
    }

    function testSubmitFailInvalidNonce() public {
        deal(bridgeHubAgent, 50 ether);

        (Command command, bytes memory params) = makeCreateAgentCommand();

        hoax(relayer, 1 ether);
        IGateway(address(gateway)).submitInbound(
<<<<<<< HEAD
            InboundMessage(bridgeHubParaID, 1, command, params, maxDispatchGas, reward), proof, makeMockProof()
=======
            InboundMessage(bridgeHubParaID, 1, command, params, maxDispatchGas, maxRefund, reward), proof, makeMockProof()
>>>>>>> f6a0e864
        );

        // try to replay the message
        vm.expectRevert(Gateway.InvalidNonce.selector);
        hoax(relayer, 1 ether);
        IGateway(address(gateway)).submitInbound(
<<<<<<< HEAD
            InboundMessage(bridgeHubParaID, 1, command, params, maxDispatchGas, reward), proof, makeMockProof()
=======
            InboundMessage(bridgeHubParaID, 1, command, params, maxDispatchGas, maxRefund, reward), proof, makeMockProof()
>>>>>>> f6a0e864
        );
    }

    function testSubmitFailInvalidChannel() public {
        (Command command,) = makeCreateAgentCommand();

        vm.expectRevert(Gateway.ChannelDoesNotExist.selector);
        hoax(relayer);
        IGateway(address(gateway)).submitInbound(
<<<<<<< HEAD
            InboundMessage(ParaID.wrap(42), 1, command, "", maxDispatchGas, reward), proof, makeMockProof()
=======
            InboundMessage(ParaID.wrap(42), 1, command, "", maxDispatchGas, maxRefund, reward), proof, makeMockProof()
>>>>>>> f6a0e864
        );
    }

    function testSubmitFailInvalidProof() public {
        deal(bridgeHubAgent, 50 ether);

        (Command command, bytes memory params) = makeCreateAgentCommand();

        GatewayMock(address(gateway)).setCommitmentsAreVerified(false);
        vm.expectRevert(Gateway.InvalidProof.selector);

        hoax(relayer, 1 ether);
        IGateway(address(gateway)).submitInbound(
<<<<<<< HEAD
            InboundMessage(bridgeHubParaID, 1, command, params, maxDispatchGas, reward), proof, makeMockProof()
=======
            InboundMessage(bridgeHubParaID, 1, command, params, maxDispatchGas, maxRefund, reward), proof, makeMockProof()
>>>>>>> f6a0e864
        );
    }

    /**
     * Fees & Rewards
     */

    // Message relayer should be rewarded from the agent for a channel
    function testRelayerRewardedFromAgent() public {
        (Command command, bytes memory params) = makeCreateAgentCommand();

        vm.txGasPrice(10 gwei);
        hoax(relayer, 1 ether);
        deal(bridgeHubAgent, 50 ether);

        uint256 relayerBalanceBefore = address(relayer).balance;
        uint256 agentBalanceBefore = address(bridgeHubAgent).balance;

<<<<<<< HEAD
        IGateway(address(gateway)).submitInbound(
            InboundMessage(bridgeHubParaID, 1, command, params, maxDispatchGas, reward), proof, makeMockProof()
=======
        uint256 startGas = gasleft();
        IGateway(address(gateway)).submitInbound(
            InboundMessage(bridgeHubParaID, 1, command, params, maxDispatchGas, maxRefund, reward), proof, makeMockProof()
>>>>>>> f6a0e864
        );
        uint256 endGas = gasleft();
        uint256 estimatedActualRefundAmount = (startGas - endGas) * tx.gasprice;
        assertLt(estimatedActualRefundAmount, maxRefund);

        // Check that agent balance decreased and relayer balance increases
        assertLt(address(bridgeHubAgent).balance, agentBalanceBefore);
        assertGt(relayer.balance, relayerBalanceBefore);

<<<<<<< HEAD
        // Check that agent balance decreased and relayer balance increases
        assertLt(address(bridgeHubAgent).balance, agentBalanceBefore);
        assertGt(relayer.balance, relayerBalanceBefore);
=======
        // The total amount paid to the relayer
        uint256 totalPaid = agentBalanceBefore - address(bridgeHubAgent).balance;

        // Since we know that the actual refund amount is less than the max refund,
        // the total amount paid to the relayer is less.
        assertLt(totalPaid, maxRefund + reward);
>>>>>>> f6a0e864
    }

    // In this case, the agent has no funds to reward the relayer
    function testRelayerNotRewarded() public {
        (Command command, bytes memory params) = makeCreateAgentCommand();

        hoax(relayer, 1 ether);
        IGateway(address(gateway)).submitInbound(
<<<<<<< HEAD
            InboundMessage(bridgeHubParaID, 1, command, params, maxDispatchGas, reward), proof, makeMockProof()
=======
            InboundMessage(bridgeHubParaID, 1, command, params, maxDispatchGas, maxRefund, reward), proof, makeMockProof()
>>>>>>> f6a0e864
        );

        assertEq(address(bridgeHubAgent).balance, 0 ether);
        assertEq(relayer.balance, 1 ether);
    }

    // Users should pay fees to send outbound messages
    function testUserPaysFees() public {
        // Create a mock user
        address user = makeAddr("user");
        deal(address(token), user, 1);

        // Let gateway lock up to 1 tokens
        hoax(user);
        token.approve(address(gateway), 1);

        hoax(user, 2 ether);
        IGateway(address(gateway)).sendToken{value: 2 ether}(address(token), ParaID.wrap(0), "", 1);

        assertEq(user.balance, 0 ether);
    }

    // User doesn't have enough funds to send message
    function testUserDoesNotProvideEnoughFees() public {
        // Create a mock user
        address user = makeAddr("user");
        deal(address(token), user, 1);

        // Let gateway lock up to 1 tokens
        hoax(user);
        token.approve(address(gateway), 1);

        vm.expectRevert(Gateway.FeePaymentToLow.selector);
        hoax(user, 2 ether);
        IGateway(address(gateway)).sendToken{value: 0.5 ether}(address(token), ParaID.wrap(0), "", 1);

        assertEq(user.balance, 2 ether);
    }

    /**
     * Handlers
     */

    function testAgentExecution() public {
        token.transfer(address(assetHubAgent), 1);

        Gateway.AgentExecuteParams memory params = Gateway.AgentExecuteParams({
            agentID: assetHubAgentID,
            payload: abi.encode(AgentExecuteCommand.TransferToken, abi.encode(address(token), address(this), 1))
        });

        bytes memory encodedParams = abi.encode(params);
        uint256 startGas = gasleft();
        GatewayMock(address(gateway)).agentExecutePublic(encodedParams);
        uint256 endGas = gasleft();

        console.log("gas used: %s", startGas - endGas);
    }

    function testAgentExecutionBadOrigin() public {
        Gateway.AgentExecuteParams memory params = Gateway.AgentExecuteParams({
            agentID: bytes32(0),
            payload: abi.encode(keccak256("transferNativeToken"), abi.encode(address(token), address(this), 1))
        });

        vm.expectRevert(Gateway.AgentDoesNotExist.selector);
        GatewayMock(address(gateway)).agentExecutePublic(abi.encode(params));
    }

    function testAgentExecutionBadPayload() public {
        Gateway.AgentExecuteParams memory params = Gateway.AgentExecuteParams({agentID: assetHubAgentID, payload: ""});

        vm.expectRevert(Gateway.InvalidAgentExecutionPayload.selector);
        GatewayMock(address(gateway)).agentExecutePublic(abi.encode(params));
    }

    function testCreateAgent() public {
        bytes32 agentID = keccak256("123");
        Gateway.CreateAgentParams memory params = Gateway.CreateAgentParams({agentID: agentID});

        vm.expectEmit(false, false, false, false, address(gateway));
        emit AgentCreated(agentID, address(0));

        GatewayMock(address(gateway)).createAgentPublic(abi.encode(params));
    }

    function testCreateAgentAlreadyCreated() public {
        bytes32 agentID = keccak256("123");
        Gateway.CreateAgentParams memory params = Gateway.CreateAgentParams({agentID: agentID});

        GatewayMock(address(gateway)).createAgentPublic(abi.encode(params));

        vm.expectRevert(Gateway.AgentAlreadyCreated.selector);
        GatewayMock(address(gateway)).createAgentPublic(abi.encode(params));
    }

    function testCreateChannel() public {
        ParaID paraID = ParaID.wrap(3042);
        bytes32 agentID = keccak256("3042");

        GatewayMock(address(gateway)).createAgentPublic(abi.encode(Gateway.CreateAgentParams({agentID: agentID})));

        Gateway.CreateChannelParams memory params = Gateway.CreateChannelParams({paraID: paraID, agentID: agentID});

        vm.expectEmit(true, false, false, true);
        emit ChannelCreated(paraID);
        GatewayMock(address(gateway)).createChannelPublic(abi.encode(params));
    }

    function testCreateChannelFailsAgentDoesNotExist() public {
        ParaID paraID = ParaID.wrap(3042);
        bytes32 agentID = keccak256("3042");

        Gateway.CreateChannelParams memory params = Gateway.CreateChannelParams({paraID: paraID, agentID: agentID});

        vm.expectRevert(Gateway.AgentDoesNotExist.selector);
        GatewayMock(address(gateway)).createChannelPublic(abi.encode(params));
    }

    function testCreateChannelFailsChannelAlreadyExists() public {
        ParaID paraID = ParaID.wrap(3042);
        bytes32 agentID = keccak256("3042");

        GatewayMock(address(gateway)).createAgentPublic(abi.encode(Gateway.CreateAgentParams({agentID: agentID})));

        Gateway.CreateChannelParams memory params = Gateway.CreateChannelParams({paraID: paraID, agentID: agentID});

        GatewayMock(address(gateway)).createChannelPublic(abi.encode(params));

        vm.expectRevert(Gateway.ChannelAlreadyCreated.selector);
        GatewayMock(address(gateway)).createChannelPublic(abi.encode(params));
    }

    function testUpdateChannel() public {
        bytes memory params = abi.encode(
            Gateway.UpdateChannelParams({
                paraID: assetHubParaID,
                mode: OperatingMode.RejectingOutboundMessages,
                fee: 2 ether,
                reward: 2 ether
            })
        );

        vm.expectEmit(true, false, false, true);
        emit ChannelUpdated(assetHubParaID);
        GatewayMock(address(gateway)).updateChannelPublic(params);

<<<<<<< HEAD
        (uint256 fee) = IGateway(address(gateway)).channelFeeOf(assetHubParaID);
=======
        uint256 fee = IGateway(address(gateway)).channelFeeOf(assetHubParaID);
>>>>>>> f6a0e864
        assertEq(fee, 2 ether);
    }

    function testUpdateChannelFailDoesNotExist() public {
        bytes memory params = abi.encode(
            Gateway.UpdateChannelParams({
                paraID: ParaID.wrap(5956),
                mode: OperatingMode.RejectingOutboundMessages,
                fee: 2 ether,
                reward: 2 ether
            })
        );

        vm.expectRevert(Gateway.ChannelDoesNotExist.selector);
        GatewayMock(address(gateway)).updateChannelPublic(params);
    }

    function testUpdateChannelSanityChecksForBridgeHubChannel() public {
        bytes memory params = abi.encode(
            Gateway.UpdateChannelParams({
                paraID: bridgeHubParaID,
                mode: OperatingMode.Normal,
                fee: 100000000 ether,
                reward: 100000000 ether
            })
        );

        vm.expectRevert(Gateway.InvalidChannelUpdate.selector);
        GatewayMock(address(gateway)).updateChannelPublic(params);
    }

    function testUpgrade() public {
        // Upgrade to this new logic contract
        GatewayV2 newLogic = new GatewayV2();

        Gateway.UpgradeParams memory params = Gateway.UpgradeParams({
            impl: address(newLogic),
            implCodeHash: address(newLogic).codehash,
            initParams: abi.encode(42)
        });

        // Expect the gateway to emit `Upgraded`
        vm.expectEmit(true, false, false, false);
        emit Upgraded(address(newLogic));

        GatewayMock(address(gateway)).upgradePublic(abi.encode(params));

        // Verify that the GatewayV2.setup was called
        assertEq(GatewayV2(address(gateway)).getValue(), 42);
    }

    function testUpgradeGatewayMock() public {
        GatewayUpgradeMock newLogic = new GatewayUpgradeMock();
        uint256 d0 = 99;
        uint256 d1 = 66;
        bytes memory initParams = abi.encode(d0, d1);
        console.logBytes(initParams);

        Gateway.UpgradeParams memory params = Gateway.UpgradeParams({
            impl: address(newLogic),
            implCodeHash: address(newLogic).codehash,
            initParams: initParams
        });

        // Expect the gateway to emit `Initialized`
        vm.expectEmit(true, false, false, true);
        emit Initialized(d0, d1);

        GatewayMock(address(gateway)).upgradePublic(abi.encode(params));
    }

    function testUpgradeFailOnInitializationFailure() public {
        GatewayV2 newLogic = new GatewayV2();

        Gateway.UpgradeParams memory params = Gateway.UpgradeParams({
            impl: address(newLogic),
            implCodeHash: address(newLogic).codehash,
            initParams: abi.encode(666)
        });

        vm.expectRevert(IInitializable.InitializationFailed.selector);
        GatewayMock(address(gateway)).upgradePublic(abi.encode(params));
    }

    function testUpgradeFailCodeHashMismatch() public {
        GatewayV2 newLogic = new GatewayV2();

        Gateway.UpgradeParams memory params =
            Gateway.UpgradeParams({impl: address(newLogic), implCodeHash: bytes32(0), initParams: abi.encode(42)});

        vm.expectRevert(Gateway.InvalidCodeHash.selector);
        GatewayMock(address(gateway)).upgradePublic(abi.encode(params));
    }

    function testSetOperatingMode() public {
        Gateway.SetOperatingModeParams memory params =
            Gateway.SetOperatingModeParams({mode: OperatingMode.RejectingOutboundMessages});

        OperatingMode mode = IGateway(address(gateway)).operatingMode();
        assertEq(uint256(mode), 0);

        GatewayMock(address(gateway)).setOperatingModePublic(abi.encode(params));

        mode = IGateway(address(gateway)).operatingMode();
        assertEq(uint256(mode), 1);
    }

    function testWithdrawAgentFunds() public {
        deal(assetHubAgent, 50 ether);

        address recipient = makeAddr("recipient");

        bytes memory params = abi.encode(
            Gateway.TransferNativeFromAgentParams({agentID: assetHubAgentID, recipient: recipient, amount: 3 ether})
        );

        GatewayMock(address(gateway)).transferNativeFromAgentPublic(params);

        assertEq(assetHubAgent.balance, 47 ether);
        assertEq(recipient.balance, 3 ether);
    }

    /**
     * Assets
     */

    function testRegisterToken() public {
        vm.expectEmit(false, false, false, true);
        emit TokenRegistrationSent(address(token));

        vm.expectEmit(true, false, false, false);
        emit OutboundMessageAccepted(assetHubParaID, 1, SubstrateTypes.RegisterToken(address(gateway), address(token)));

        IGateway(address(gateway)).registerToken{value: 2 ether}(address(token));
    }

    function testRegisterTokenReimbursesExcessFees() public {
        vm.expectEmit(false, false, false, true);
        emit TokenRegistrationSent(address(token));

        vm.expectEmit(true, false, false, false);
        emit OutboundMessageAccepted(assetHubParaID, 1, SubstrateTypes.RegisterToken(address(gateway), address(token)));

        uint256 totalFee = baseFee + registerNativeTokenFee;
        uint256 balanceBefore = address(this).balance;
        IGateway(address(gateway)).registerToken{value: totalFee + 1 ether}(address(token));
        uint256 balanceAfter = address(this).balance;

        // Check that the balance has decreased by the amount of gas used
        // channel.fee is baseFee & extraFee is registerNativeTokenFee
        uint256 etherUsed = balanceBefore - balanceAfter;
        assert(etherUsed == totalFee);
    }

    function testSendTokenAddress32() public {
        // Let gateway lock up to 1 tokens
        token.approve(address(gateway), 1);

        // Multilocation for recipient
        ParaID destPara = ParaID.wrap(2043);
        bytes32 destAddress = keccak256("/Alice");

        vm.expectEmit(true, true, false, true);
        emit TokenSent(address(this), address(token), destPara, abi.encodePacked(destAddress), 1);

        // Expect the gateway to emit `OutboundMessageAccepted`
        vm.expectEmit(true, false, false, false);
        emit OutboundMessageAccepted(
            assetHubParaID, 1, SubstrateTypes.SendToken(address(gateway), address(token), destPara, destAddress, 1)
        );

        IGateway(address(gateway)).sendToken{value: 2 ether}(address(token), destPara, destAddress, 1);
    }

    function testSendTokenAddress32ToAssetHub() public {
        // Let gateway lock up to 1 tokens
        token.approve(address(gateway), 1);

        // Multilocation for recipient
        ParaID destPara = assetHubParaID;
        bytes32 destAddress = keccak256("/Alice");

        vm.expectEmit(true, true, false, true);
        emit TokenSent(address(this), address(token), destPara, abi.encodePacked(destAddress), 1);

        // Expect the gateway to emit `OutboundMessageAccepted`
        vm.expectEmit(true, false, false, false);
        emit OutboundMessageAccepted(
            assetHubParaID, 1, SubstrateTypes.SendToken(address(gateway), address(token), destAddress, 1)
        );

        IGateway(address(gateway)).sendToken{value: 2 ether}(address(token), destPara, destAddress, 1);
    }

    function testSendTokenAddress20() public {
        // Let gateway lock up to 1 tokens
        token.approve(address(gateway), 1);

        // Multilocation for recipient
        ParaID destPara = ParaID.wrap(2043);
        address destAddress = makeAddr("/Alice");

        vm.expectEmit(true, true, false, true);
        emit TokenSent(address(this), address(token), destPara, abi.encodePacked(destAddress), 1);

        // Expect the gateway to emit `OutboundMessageAccepted`
        vm.expectEmit(true, false, false, false);
        emit OutboundMessageAccepted(assetHubParaID, 1, hex"");

        IGateway(address(gateway)).sendToken{value: 2 ether}(address(token), destPara, destAddress, 1);
    }

    function testSendTokenAddress20FailsInvalidDestination() public {
        // Let gateway lock up to 1 tokens
        token.approve(address(gateway), 1);

        ParaID destPara = assetHubParaID;
        address destAddress = makeAddr("/Alice");

        // Should fail to send tokens to AssetHub
        vm.expectRevert(Assets.InvalidDestination.selector);
        IGateway(address(gateway)).sendToken{value: 2 ether}(address(token), destPara, destAddress, 1);
    }

    /**
     * Operating Modes
     */

    function testDisableOutboundMessaging() public {
        // Let gateway lock up to 1 tokens
        token.approve(address(gateway), 1);

        GatewayMock(address(gateway)).setOperatingModePublic(
            abi.encode(Gateway.SetOperatingModeParams({mode: OperatingMode.RejectingOutboundMessages}))
        );

        OperatingMode mode = IGateway(address(gateway)).operatingMode();
        assertEq(uint256(mode), 1);
    }

    function testDisableOutboundMessagingForChannel() public {
        // Let gateway lock up to 1 tokens
        token.approve(address(gateway), 1);

        GatewayMock(address(gateway)).setOperatingModePublic(
            abi.encode(Gateway.SetOperatingModeParams({mode: OperatingMode.Normal}))
        );

        bytes memory params = abi.encode(
            Gateway.UpdateChannelParams({
                paraID: assetHubParaID,
                mode: OperatingMode.RejectingOutboundMessages,
                fee: 1 ether,
                reward: 1 ether
            })
        );
        GatewayMock(address(gateway)).updateChannelPublic(params);

        OperatingMode mode = IGateway(address(gateway)).channelOperatingModeOf(assetHubParaID);
        assertEq(uint256(mode), 1);

        // Now all outbound messaging should be disabled

        vm.expectRevert(Gateway.Disabled.selector);
        IGateway(address(gateway)).registerToken{value: 1 ether}(address(token));

        vm.expectRevert(Gateway.Disabled.selector);
        IGateway(address(gateway)).sendToken{value: 1 ether}(address(token), ParaID.wrap(0), "", 1);
    }

    /**
     * Misc checks
     */

    // Initialize function should not be externally callable on either proxy or implementation contract
    function testInitializeNotExternallyCallable() public {
        vm.expectRevert(Gateway.Unauthorized.selector);
        Gateway(address(gateway)).initialize("");

        vm.expectRevert(Gateway.Unauthorized.selector);
        GatewayMock(address(gatewayLogic)).initialize("");
    }

    // Handler functions should not be externally callable
    function testHandlersNotExternallyCallable() public {
        vm.expectRevert(Gateway.Unauthorized.selector);
        Gateway(address(gateway)).agentExecute("");

        vm.expectRevert(Gateway.Unauthorized.selector);
        Gateway(address(gateway)).createAgent("");

        vm.expectRevert(Gateway.Unauthorized.selector);
        Gateway(address(gateway)).createChannel("");

        vm.expectRevert(Gateway.Unauthorized.selector);
        Gateway(address(gateway)).updateChannel("");

        vm.expectRevert(Gateway.Unauthorized.selector);
        Gateway(address(gateway)).setOperatingMode("");

        vm.expectRevert(Gateway.Unauthorized.selector);
        Gateway(address(gateway)).upgrade("");

        vm.expectRevert(Gateway.Unauthorized.selector);
        Gateway(address(gateway)).transferNativeFromAgent("");
    }

    function testGetters() public {
        IGateway gw = IGateway(address(gateway));

        OperatingMode mode = gw.operatingMode();
        assertEq(uint256(mode), 0);

        OperatingMode channelMode = gw.channelOperatingModeOf(bridgeHubParaID);
        assertEq(uint256(channelMode), 0);

        (uint256 fee) = gw.channelFeeOf(bridgeHubParaID);
        assertEq(fee, 1 ether);

        (uint64 inbound, uint64 outbound) = gw.channelNoncesOf(bridgeHubParaID);
        assertEq(inbound, 0);
        assertEq(outbound, 0);

        address agent = gw.agentOf(bridgeHubAgentID);
        assertEq(agent, bridgeHubAgent);

        address implementation = gw.implementation();
        assertEq(implementation, address(gatewayLogic));
    }

    function testCreateAgentWithNotEnoughGas() public {
        deal(bridgeHubAgent, 50 ether);

        (Command command, bytes memory params) = makeCreateAgentCommand();

        hoax(relayer, 1 ether);

        vm.expectEmit(true, false, false, true);
        // Expect dispatch result as false for `OutOfGas`
        emit InboundMessageDispatched(bridgeHubParaID, 1, false);
        // maxDispatchGas as 1 for `create_agent` is definitely not enough
        IGateway(address(gateway)).submitInbound(
<<<<<<< HEAD
            InboundMessage(bridgeHubParaID, 1, command, params, 1, reward), proof, makeMockProof()
=======
            InboundMessage(bridgeHubParaID, 1, command, params, 1, maxRefund, reward), proof, makeMockProof()
>>>>>>> f6a0e864
        );
    }
}<|MERGE_RESOLUTION|>--- conflicted
+++ resolved
@@ -64,16 +64,10 @@
     address public account2;
 
     uint256 public maxDispatchGas = 500_000;
-<<<<<<< HEAD
-
-    uint256 public baseFee = 1 ether;
-    uint256 public reward = 1 ether;
-=======
     uint256 public maxRefund = 1 ether;
     uint256 public reward = 1 ether;
 
     uint256 public baseFee = 1 ether;
->>>>>>> f6a0e864
     uint256 public registerNativeTokenFee = 1 ether;
     uint256 public sendNativeTokenFee = 1 ether;
 
@@ -163,11 +157,9 @@
 
         hoax(relayer, 1 ether);
         IGateway(address(gateway)).submitInbound(
-<<<<<<< HEAD
-            InboundMessage(bridgeHubParaID, 1, command, params, maxDispatchGas, reward), proof, makeMockProof()
-=======
-            InboundMessage(bridgeHubParaID, 1, command, params, maxDispatchGas, maxRefund, reward), proof, makeMockProof()
->>>>>>> f6a0e864
+            InboundMessage(bridgeHubParaID, 1, command, params, maxDispatchGas, maxRefund, reward),
+            proof,
+            makeMockProof()
         );
     }
 
@@ -178,22 +170,18 @@
 
         hoax(relayer, 1 ether);
         IGateway(address(gateway)).submitInbound(
-<<<<<<< HEAD
-            InboundMessage(bridgeHubParaID, 1, command, params, maxDispatchGas, reward), proof, makeMockProof()
-=======
-            InboundMessage(bridgeHubParaID, 1, command, params, maxDispatchGas, maxRefund, reward), proof, makeMockProof()
->>>>>>> f6a0e864
+            InboundMessage(bridgeHubParaID, 1, command, params, maxDispatchGas, maxRefund, reward),
+            proof,
+            makeMockProof()
         );
 
         // try to replay the message
         vm.expectRevert(Gateway.InvalidNonce.selector);
         hoax(relayer, 1 ether);
         IGateway(address(gateway)).submitInbound(
-<<<<<<< HEAD
-            InboundMessage(bridgeHubParaID, 1, command, params, maxDispatchGas, reward), proof, makeMockProof()
-=======
-            InboundMessage(bridgeHubParaID, 1, command, params, maxDispatchGas, maxRefund, reward), proof, makeMockProof()
->>>>>>> f6a0e864
+            InboundMessage(bridgeHubParaID, 1, command, params, maxDispatchGas, maxRefund, reward),
+            proof,
+            makeMockProof()
         );
     }
 
@@ -203,11 +191,7 @@
         vm.expectRevert(Gateway.ChannelDoesNotExist.selector);
         hoax(relayer);
         IGateway(address(gateway)).submitInbound(
-<<<<<<< HEAD
-            InboundMessage(ParaID.wrap(42), 1, command, "", maxDispatchGas, reward), proof, makeMockProof()
-=======
             InboundMessage(ParaID.wrap(42), 1, command, "", maxDispatchGas, maxRefund, reward), proof, makeMockProof()
->>>>>>> f6a0e864
         );
     }
 
@@ -221,11 +205,9 @@
 
         hoax(relayer, 1 ether);
         IGateway(address(gateway)).submitInbound(
-<<<<<<< HEAD
-            InboundMessage(bridgeHubParaID, 1, command, params, maxDispatchGas, reward), proof, makeMockProof()
-=======
-            InboundMessage(bridgeHubParaID, 1, command, params, maxDispatchGas, maxRefund, reward), proof, makeMockProof()
->>>>>>> f6a0e864
+            InboundMessage(bridgeHubParaID, 1, command, params, maxDispatchGas, maxRefund, reward),
+            proof,
+            makeMockProof()
         );
     }
 
@@ -244,14 +226,11 @@
         uint256 relayerBalanceBefore = address(relayer).balance;
         uint256 agentBalanceBefore = address(bridgeHubAgent).balance;
 
-<<<<<<< HEAD
-        IGateway(address(gateway)).submitInbound(
-            InboundMessage(bridgeHubParaID, 1, command, params, maxDispatchGas, reward), proof, makeMockProof()
-=======
         uint256 startGas = gasleft();
         IGateway(address(gateway)).submitInbound(
-            InboundMessage(bridgeHubParaID, 1, command, params, maxDispatchGas, maxRefund, reward), proof, makeMockProof()
->>>>>>> f6a0e864
+            InboundMessage(bridgeHubParaID, 1, command, params, maxDispatchGas, maxRefund, reward),
+            proof,
+            makeMockProof()
         );
         uint256 endGas = gasleft();
         uint256 estimatedActualRefundAmount = (startGas - endGas) * tx.gasprice;
@@ -261,18 +240,12 @@
         assertLt(address(bridgeHubAgent).balance, agentBalanceBefore);
         assertGt(relayer.balance, relayerBalanceBefore);
 
-<<<<<<< HEAD
-        // Check that agent balance decreased and relayer balance increases
-        assertLt(address(bridgeHubAgent).balance, agentBalanceBefore);
-        assertGt(relayer.balance, relayerBalanceBefore);
-=======
         // The total amount paid to the relayer
         uint256 totalPaid = agentBalanceBefore - address(bridgeHubAgent).balance;
 
         // Since we know that the actual refund amount is less than the max refund,
         // the total amount paid to the relayer is less.
         assertLt(totalPaid, maxRefund + reward);
->>>>>>> f6a0e864
     }
 
     // In this case, the agent has no funds to reward the relayer
@@ -281,11 +254,9 @@
 
         hoax(relayer, 1 ether);
         IGateway(address(gateway)).submitInbound(
-<<<<<<< HEAD
-            InboundMessage(bridgeHubParaID, 1, command, params, maxDispatchGas, reward), proof, makeMockProof()
-=======
-            InboundMessage(bridgeHubParaID, 1, command, params, maxDispatchGas, maxRefund, reward), proof, makeMockProof()
->>>>>>> f6a0e864
+            InboundMessage(bridgeHubParaID, 1, command, params, maxDispatchGas, maxRefund, reward),
+            proof,
+            makeMockProof()
         );
 
         assertEq(address(bridgeHubAgent).balance, 0 ether);
@@ -433,11 +404,7 @@
         emit ChannelUpdated(assetHubParaID);
         GatewayMock(address(gateway)).updateChannelPublic(params);
 
-<<<<<<< HEAD
-        (uint256 fee) = IGateway(address(gateway)).channelFeeOf(assetHubParaID);
-=======
         uint256 fee = IGateway(address(gateway)).channelFeeOf(assetHubParaID);
->>>>>>> f6a0e864
         assertEq(fee, 2 ether);
     }
 
@@ -780,11 +747,7 @@
         emit InboundMessageDispatched(bridgeHubParaID, 1, false);
         // maxDispatchGas as 1 for `create_agent` is definitely not enough
         IGateway(address(gateway)).submitInbound(
-<<<<<<< HEAD
-            InboundMessage(bridgeHubParaID, 1, command, params, 1, reward), proof, makeMockProof()
-=======
             InboundMessage(bridgeHubParaID, 1, command, params, 1, maxRefund, reward), proof, makeMockProof()
->>>>>>> f6a0e864
         );
     }
 }