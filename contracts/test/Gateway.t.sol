--- conflicted
+++ resolved
@@ -898,7 +898,23 @@
         assertEq(fee, 10000000000000000);
     }
 
-<<<<<<< HEAD
+    function testSendTokenToForeignDestWithInvalidFee() public {
+        // Let gateway lock up to 1 tokens
+        token.approve(address(gateway), 1);
+
+        // Multilocation for recipient
+        ParaID destPara = ParaID.wrap(2043);
+
+        // register token first
+        uint256 fee = IGateway(address(gateway)).quoteRegisterTokenFee();
+        IGateway(address(gateway)).registerToken{value: fee}(address(token));
+
+        fee = IGateway(address(gateway)).quoteSendTokenFee(address(token), destPara, 0);
+
+        vm.expectRevert(Assets.InvalidDestinationFee.selector);
+        IGateway(address(gateway)).sendToken{value: fee}(address(token), destPara, recipientAddress32, 0, 1);
+    }
+
     /**
      * Transact
      */
@@ -933,22 +949,5 @@
         IGateway(address(gateway)).sendCall{value: fee}(
             penpalParaID, OriginKind.SovereignAccount, 1, Weight(1, 1), bytes("0x1")
         );
-=======
-    function testSendTokenToForeignDestWithInvalidFee() public {
-        // Let gateway lock up to 1 tokens
-        token.approve(address(gateway), 1);
-
-        // Multilocation for recipient
-        ParaID destPara = ParaID.wrap(2043);
-
-        // register token first
-        uint256 fee = IGateway(address(gateway)).quoteRegisterTokenFee();
-        IGateway(address(gateway)).registerToken{value: fee}(address(token));
-
-        fee = IGateway(address(gateway)).quoteSendTokenFee(address(token), destPara, 0);
-
-        vm.expectRevert(Assets.InvalidDestinationFee.selector);
-        IGateway(address(gateway)).sendToken{value: fee}(address(token), destPara, recipientAddress32, 0, 1);
->>>>>>> 637cb1ca
     }
 }