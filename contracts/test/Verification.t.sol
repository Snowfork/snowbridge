// SPDX-License-Identifier: Apache-2.0
pragma solidity 0.8.28;

import "openzeppelin/utils/Strings.sol";
import "forge-std/Test.sol";
import "forge-std/console.sol";

import {ScaleCodec} from "../src/utils/ScaleCodec.sol";
import {BeefyClient} from "../src/BeefyClient.sol";
import {BeefyClientMock} from "./mocks/BeefyClientMock.sol";
import {Verification, VerificationWrapper} from "./mocks/VerificationWrapper.sol";

contract VerificationTest is Test {
    BeefyClientMock public beefyClient;
    VerificationWrapper public v;

    uint32 public constant BRIDGE_HUB_PARA_ID = 1013;
    bytes4 public encodedParachainID;

    function setUp() public {
<<<<<<< HEAD
        beefyClient = new BeefyClientMock(3, 8, 16, 101);
=======
        beefyClient = new BeefyClientMock(
            3, 8, 16, 0, BeefyClient.ValidatorSet(0, 0, 0x0), BeefyClient.ValidatorSet(1, 0, 0x0)
        );
>>>>>>> 665fc224
        encodedParachainID = ScaleCodec.encodeU32(BRIDGE_HUB_PARA_ID);
        v = new VerificationWrapper();
    }

    function testCreateParachainHeaderMerkleLeaf() public {
        Verification.DigestItem[] memory digestItems = new Verification.DigestItem[](3);
        digestItems[0] = Verification.DigestItem({
            kind: 6, consensusEngineID: 0x61757261, data: hex"c1f05e0800000000"
        });
        digestItems[1] = Verification.DigestItem({
            kind: 4,
            consensusEngineID: 0x52505352,
            data: hex"73a902d5a4fa8fea942d01ad3c1dc32b51192c3a98c39fcc59299006ed391a5e2e005501"
        });
        digestItems[2] = Verification.DigestItem({
            kind: 5,
            consensusEngineID: 0x61757261,
            data: hex"fcfbfaf1ad15d24cb4980436c18aec6211e2255f648df0e05e73a7858fba8c31726925f1a825383d0d3cb590502b18978101a6391fbeef5ab53e14c05124188c"
        });

        Verification.ParachainHeader memory header = Verification.ParachainHeader({
            parentHash: 0x1df01d40273b074708115135fd7f76801ad4e4f1266a771a037962ee3a03259d,
            number: 866_538,
            stateRoot: 0x7b2d59d4de7c629b55a9bc9b76d932616f2011a26f09b52da36e070d6a7eee0d,
            extrinsicsRoot: 0x9d1c5d256003f68dda03dc33810a88a61f73791dc7ff92b04232a6b1b4f4b3c0,
            digestItems: digestItems
        });

        bytes memory headerExpected =
            hex"1df01d40273b074708115135fd7f76801ad4e4f1266a771a037962ee3a03259daae334007b2d59d4de7c629b55a9bc9b76d932616f2011a26f09b52da36e070d6a7eee0d9d1c5d256003f68dda03dc33810a88a61f73791dc7ff92b04232a6b1b4f4b3c00c066175726120c1f05e080000000004525053529073a902d5a4fa8fea942d01ad3c1dc32b51192c3a98c39fcc59299006ed391a5e2e00550105617572610101fcfbfaf1ad15d24cb4980436c18aec6211e2255f648df0e05e73a7858fba8c31726925f1a825383d0d3cb590502b18978101a6391fbeef5ab53e14c05124188c";

        assertEq(
            keccak256(
                bytes.concat(
                    ScaleCodec.encodeU32(BRIDGE_HUB_PARA_ID),
                    ScaleCodec.encodeCompactU32(uint32(headerExpected.length)),
                    headerExpected
                )
            ),
            v.createParachainHeaderMerkleLeaf(encodedParachainID, header)
        );
    }

    function testCreateParachainHeaderMerkleFailInvalidHeader() public {
        Verification.DigestItem[] memory digestItems = new Verification.DigestItem[](1);
        // Create an invalid digest item
        digestItems[0] = Verification.DigestItem({
            kind: 666, consensusEngineID: 0x61757261, data: hex"c1f05e0800000000"
        });

        Verification.ParachainHeader memory header = Verification.ParachainHeader({
            parentHash: 0x1df01d40273b074708115135fd7f76801ad4e4f1266a771a037962ee3a03259d,
            number: 866_538,
            stateRoot: 0x7b2d59d4de7c629b55a9bc9b76d932616f2011a26f09b52da36e070d6a7eee0d,
            extrinsicsRoot: 0x9d1c5d256003f68dda03dc33810a88a61f73791dc7ff92b04232a6b1b4f4b3c0,
            digestItems: digestItems
        });

        vm.expectRevert(Verification.InvalidParachainHeader.selector);
        v.createParachainHeaderMerkleLeaf(encodedParachainID, header);
    }

    function testIsCommitmentInHeaderDigest() public view {
        Verification.DigestItem[] memory digestItems = new Verification.DigestItem[](4);
        digestItems[0] = Verification.DigestItem({
            kind: 6, consensusEngineID: 0x61757261, data: hex"c1f05e0800000000"
        });
        digestItems[1] = Verification.DigestItem({
            kind: 4,
            consensusEngineID: 0x52505352,
            data: hex"73a902d5a4fa8fea942d01ad3c1dc32b51192c3a98c39fcc59299006ed391a5e2e005501"
        });
        digestItems[2] = Verification.DigestItem({
            kind: 0,
            consensusEngineID: 0x00000000,
            data: hex"00b5bb9d8014a0f9b1d61e21e796d78dccdf1352f23cd32812f4850b878ae4944c"
        });
        digestItems[3] = Verification.DigestItem({
            kind: 5,
            consensusEngineID: 0x61757261,
            data: hex"fcfbfaf1ad15d24cb4980436c18aec6211e2255f648df0e05e73a7858fba8c31726925f1a825383d0d3cb590502b18978101a6391fbeef5ab53e14c05124188c"
        });

        Verification.ParachainHeader memory header = Verification.ParachainHeader({
            parentHash: 0x1df01d40273b074708115135fd7f76801ad4e4f1266a771a037962ee3a03259d,
            number: 866_538,
            stateRoot: 0x7b2d59d4de7c629b55a9bc9b76d932616f2011a26f09b52da36e070d6a7eee0d,
            extrinsicsRoot: 0x9d1c5d256003f68dda03dc33810a88a61f73791dc7ff92b04232a6b1b4f4b3c0,
            digestItems: digestItems
        });

        // Digest item at index 2 contains the commitment
        assert(
            v.isCommitmentInHeaderDigest(
                0xb5bb9d8014a0f9b1d61e21e796d78dccdf1352f23cd32812f4850b878ae4944c, header, false
            )
        );

        // Now remove the commitment from the parachain header
        header.digestItems[2] = header.digestItems[3];
        assert(
            !v.isCommitmentInHeaderDigest(
                0xb5bb9d8014a0f9b1d61e21e796d78dccdf1352f23cd32812f4850b878ae4944c, header, false
            )
        );
    }

    function testIsCommitmentInHeaderDigestVersionedItems() public {
        // Test the V1 vs V2 digest item validation logic

        // Create a test commitment
        bytes32 testCommitment = 0xb5bb9d8014a0f9b1d61e21e796d78dccdf1352f23cd32812f4850b878ae4944c;

        // Create a V1 digest item
        Verification.DigestItem[] memory v1DigestItems = new Verification.DigestItem[](1);
        v1DigestItems[0] = Verification.DigestItem({
            kind: 0, // DIGEST_ITEM_OTHER
            consensusEngineID: 0x00000000,
            data: hex"00b5bb9d8014a0f9b1d61e21e796d78dccdf1352f23cd32812f4850b878ae4944c" // DIGEST_ITEM_OTHER_SNOWBRIDGE (0x00) + commitment
        });

        // Create a V2 digest item
        Verification.DigestItem[] memory v2DigestItems = new Verification.DigestItem[](1);
        v2DigestItems[0] = Verification.DigestItem({
            kind: 0, // DIGEST_ITEM_OTHER
            consensusEngineID: 0x00000000,
            data: hex"01b5bb9d8014a0f9b1d61e21e796d78dccdf1352f23cd32812f4850b878ae4944c" // DIGEST_ITEM_OTHER_SNOWBRIDGE_V2 (0x01) + commitment
        });

        // Create headers with respective digest items
        Verification.ParachainHeader memory v1Header = Verification.ParachainHeader({
            parentHash: 0x1df01d40273b074708115135fd7f76801ad4e4f1266a771a037962ee3a03259d,
            number: 866_538,
            stateRoot: 0x7b2d59d4de7c629b55a9bc9b76d932616f2011a26f09b52da36e070d6a7eee0d,
            extrinsicsRoot: 0x9d1c5d256003f68dda03dc33810a88a61f73791dc7ff92b04232a6b1b4f4b3c0,
            digestItems: v1DigestItems
        });

        Verification.ParachainHeader memory v2Header = Verification.ParachainHeader({
            parentHash: 0x1df01d40273b074708115135fd7f76801ad4e4f1266a771a037962ee3a03259d,
            number: 866_538,
            stateRoot: 0x7b2d59d4de7c629b55a9bc9b76d932616f2011a26f09b52da36e070d6a7eee0d,
            extrinsicsRoot: 0x9d1c5d256003f68dda03dc33810a88a61f73791dc7ff92b04232a6b1b4f4b3c0,
            digestItems: v2DigestItems
        });

        // Testing V1 protocol with V1 header (should match)
        assertTrue(v.isCommitmentInHeaderDigest(testCommitment, v1Header, false));

        // Testing V1 protocol with V2 header (should NOT match)
        assertFalse(v.isCommitmentInHeaderDigest(testCommitment, v2Header, false));

        // Testing V2 protocol with V2 header (should match)
        assertTrue(v.isCommitmentInHeaderDigest(testCommitment, v2Header, true));

        // Testing V2 protocol with V1 header (should NOT match)
        assertFalse(v.isCommitmentInHeaderDigest(testCommitment, v1Header, true));
    }
}<|MERGE_RESOLUTION|>--- conflicted
+++ resolved
@@ -18,13 +18,15 @@
     bytes4 public encodedParachainID;
 
     function setUp() public {
-<<<<<<< HEAD
-        beefyClient = new BeefyClientMock(3, 8, 16, 101);
-=======
         beefyClient = new BeefyClientMock(
-            3, 8, 16, 0, BeefyClient.ValidatorSet(0, 0, 0x0), BeefyClient.ValidatorSet(1, 0, 0x0)
+            3,
+            8,
+            16,
+            101,
+            0,
+            BeefyClient.ValidatorSet(0, 0, 0x0),
+            BeefyClient.ValidatorSet(1, 0, 0x0)
         );
->>>>>>> 665fc224
         encodedParachainID = ScaleCodec.encodeU32(BRIDGE_HUB_PARA_ID);
         v = new VerificationWrapper();
     }
