// SPDX-License-Identifier: Apache-2.0
pragma solidity 0.8.25;

import {Test} from "forge-std/Test.sol";
import {Strings} from "openzeppelin/utils/Strings.sol";
import {console} from "forge-std/console.sol";

import {BeefyClient} from "../src/BeefyClient.sol";

import {IGatewayBase} from "../src/interfaces/IGatewayBase.sol";
import {IGatewayV2} from "../src/v2/IGateway.sol";
import {IInitializable} from "../src/interfaces/IInitializable.sol";
import {IUpgradable} from "../src/interfaces/IUpgradable.sol";
import {Gateway} from "../src/Gateway.sol";
import {MockGateway} from "./mocks/MockGateway.sol";
import {MockGatewayV2} from "./mocks/MockGatewayV2.sol";
import {GatewayProxy} from "../src/GatewayProxy.sol";

import {AgentExecutor} from "../src/AgentExecutor.sol";
import {Agent} from "../src/Agent.sol";
import {Verification} from "../src/Verification.sol";
import {SubstrateTypes} from "./../src/SubstrateTypes.sol";
import {
    MultiAddress,
    multiAddressFromBytes32,
    multiAddressFromBytes20
} from "../src/MultiAddress.sol";
import {
    OperatingMode,
    ParaID,
    CommandV2,
    CommandKind,
    InboundMessageV2
} from "../src/Types.sol";

import {NativeTransferFailed} from "../src/utils/SafeTransfer.sol";
import {PricingStorage} from "../src/storage/PricingStorage.sol";
import {IERC20} from "../src/interfaces/IERC20.sol";
import {TokenLib} from "../src/TokenLib.sol";
import {Token} from "../src/Token.sol";

import {Initializer} from "../src/Initializer.sol";
import {Constants} from "../src/Constants.sol";

import {
    UpgradeParams,
    SetOperatingModeParams,
    UnlockNativeTokenParams,
    RegisterForeignTokenParams,
    MintForeignTokenParams,
    CallContractParams
} from "../src/v2/Types.sol";

import {
    AgentExecuteCommand,
    InboundMessage,
    OperatingMode,
    ParaID,
    Command
} from "../src/v1/Types.sol";

import {WETH9} from "canonical-weth/WETH9.sol";
import {UD60x18, ud60x18, convert} from "prb/math/src/UD60x18.sol";

contract GatewayV2Test is Test {
    // Emitted when token minted/burnt/transfered
    event Transfer(address indexed from, address indexed to, uint256 value);

    address public assetHubAgent;

    address public relayer;
    bytes32 public relayerRewardAddress = keccak256("relayerRewardAddress");

    bytes32[] public proof =
        [bytes32(0x2f9ee6cfdf244060dc28aa46347c5219e303fc95062dd672b4e406ca5c29764b)];
    bytes public parachainHeaderProof = bytes("validProof");

    MockGateway public gatewayLogic;
    GatewayProxy public gateway;

    WETH9 public token;

    address public user1;
    address public user2;

    // tokenID for DOT
    bytes32 public dotTokenID;

    function setUp() public {
        token = new WETH9();
        AgentExecutor executor = new AgentExecutor();
        gatewayLogic = new MockGateway(address(0), address(executor));
        Initializer.Config memory config = Initializer.Config({
            mode: OperatingMode.Normal,
            deliveryCost: 1e10,
            registerTokenFee: 0,
            assetHubCreateAssetFee: 1e10,
            assetHubReserveTransferFee: 1e10,
            exchangeRate: ud60x18(0.0025e18),
            multiplier: ud60x18(1e18),
            rescueOperator: 0x4B8a782D4F03ffcB7CE1e95C5cfe5BFCb2C8e967,
            foreignTokenDecimals: 10,
            maxDestinationFee: 1e11,
            weth: address(token)
        });
        gateway = new GatewayProxy(address(gatewayLogic), abi.encode(config));
        MockGateway(address(gateway)).setCommitmentsAreVerified(true);

        SetOperatingModeParams memory params =
            SetOperatingModeParams({mode: OperatingMode.Normal});
        MockGateway(address(gateway)).v1_handleSetOperatingMode_public(
            abi.encode(params)
        );

        assetHubAgent =
            IGatewayV2(address(gateway)).agentOf(Constants.ASSET_HUB_AGENT_ID);

        // fund the message relayer account
        relayer = makeAddr("relayer");

        // Features

        user1 = makeAddr("user1");
        user2 = makeAddr("user2");

        // create tokens for account 1
        hoax(user1);
        token.deposit{value: 500}();

        // create tokens for account 2
        hoax(user2);
        token.deposit{value: 500}();

        dotTokenID = bytes32(uint256(1));
    }

    function recipientAddress32() internal pure returns (MultiAddress memory) {
        return multiAddressFromBytes32(keccak256("recipient"));
    }

    function recipientAddress20() internal pure returns (MultiAddress memory) {
        return multiAddressFromBytes20(bytes20(keccak256("recipient")));
    }

    function makeMockProof() public pure returns (Verification.Proof memory) {
        return Verification.Proof({
            header: Verification.ParachainHeader({
                parentHash: bytes32(0),
                number: 0,
                stateRoot: bytes32(0),
                extrinsicsRoot: bytes32(0),
                digestItems: new Verification.DigestItem[](0)
            }),
            headProof: Verification.HeadProof({pos: 0, width: 0, proof: new bytes32[](0)}),
            leafPartial: Verification.MMRLeafPartial({
                version: 0,
                parentNumber: 0,
                parentHash: bytes32(0),
                nextAuthoritySetID: 0,
                nextAuthoritySetLen: 0,
                nextAuthoritySetRoot: 0
            }),
            leafProof: new bytes32[](0),
            leafProofOrder: 0
        });
    }

    function makeMockCommand() public pure returns (CommandV2[] memory) {
        CommandV2[] memory commands = new CommandV2[](1);
        commands[0] =
            CommandV2({kind: CommandKind.CreateAgent, gas: 500_000, payload: ""});
        return commands;
    }

    /**
     * Message Verification
     */
    function testSubmitHappyPath() public {
        // Expect the gateway to emit `InboundMessageDispatched`
        vm.expectEmit(true, false, false, true);
        emit IGatewayV2.InboundMessageDispatched(1, true, relayerRewardAddress);

        hoax(relayer, 1 ether);
        IGatewayV2(address(gateway)).v2_submit(
            InboundMessageV2({
                origin: keccak256("666"),
                nonce: 1,
                commands: makeMockCommand()
            }),
            proof,
            makeMockProof(),
            relayerRewardAddress
        );
    }

    function testSubmitFailInvalidNonce() public {
        InboundMessageV2 memory message = InboundMessageV2({
            origin: keccak256("666"),
            nonce: 1,
            commands: makeMockCommand()
        });

        hoax(relayer, 1 ether);
        IGatewayV2(address(gateway)).v2_submit(
            message, proof, makeMockProof(), relayerRewardAddress
        );

        vm.expectRevert(IGatewayBase.InvalidNonce.selector);
        hoax(relayer, 1 ether);
        IGatewayV2(address(gateway)).v2_submit(
            message, proof, makeMockProof(), relayerRewardAddress
        );
    }

    function testSubmitFailInvalidProof() public {
        InboundMessageV2 memory message = InboundMessageV2({
            origin: keccak256("666"),
            nonce: 1,
            commands: makeMockCommand()
        });

        MockGateway(address(gateway)).setCommitmentsAreVerified(false);
        vm.expectRevert(IGatewayBase.InvalidProof.selector);

        hoax(relayer, 1 ether);
        IGatewayV2(address(gateway)).v2_submit(
            message, proof, makeMockProof(), relayerRewardAddress
        );
    }

<<<<<<< HEAD
    function testEncodeDecodeMessageV2() public {
        UnlockNativeTokenParams memory params = UnlockNativeTokenParams({
            token: 0xC02aaA39b223FE8D0A0e5C4F27eAD9083C756Cc2,
            recipient: 0xEDa338E4dC46038493b885327842fD3E301CaB39,
            amount: 1_000_000
        });
        bytes memory encoded = abi.encode(params);
        CommandV2[] memory commands = new CommandV2[](1);
        commands[0] = CommandV2({
            kind: CommandKind.UnlockNativeToken,
            gas: 100_000,
            payload: encoded
        });
        InboundMessageV2 memory message = InboundMessageV2({
            origin: bytes32(uint256(1000)),
            nonce: 1,
            commands: commands
        });
        bytes memory rawBytes = abi.encode(message);

        //From OutboundQueueV2
        bytes memory data = abi.encodePacked(
            hex"000000000000000000000000000000000000000000000000000000000000002000000000000000000000000000000000000000000000000000000000000003e80000000000000000000000000000000000000000000000000000000000000001000000000000000000000000000000000000000000000000000000000000006000000000000000000000000000000000000000000000000000000000000000010000000000000000000000000000000000000000000000000000000000000020000000000000000000000000000000000000000000000000000000000000000200000000000000000000000000000000000000000000000000000000000186a000000000000000000000000000000000000000000000000000000000000000600000000000000000000000000000000000000000000000000000000000000060000000000000000000000000c02aaa39b223fe8d0a0e5c4f27ead9083c756cc2000000000000000000000000eda338e4dc46038493b885327842fd3e301cab3900000000000000000000000000000000000000000000000000000000000f4240"
        );
        assertEq(data, rawBytes);
        InboundMessageV2 memory result = abi.decode(data, (InboundMessageV2));
        assertEq(result.nonce, 1);
        assertEq(result.commands.length,1);
    }


    function testSubmitRegisterPNA() public {
        //From Relayer V2
        bytes memory data = abi.encodePacked(
            hex"000000000000000000000000000000000000000000000000000000000000008000000000000000000000000000000000000000000000000000000000000002c000000000000000000000000000000000000000000000000000000000000002e0d43593c715fdd31c61141abd04a99fd6822c8558854ccde39a5684e7a56da27d0000000000000000000000000000000000000000000000000000000000000002000000000000000000000000000000000000000000000000000000000000000000000000000000000000000000000000000000000000000000000000000000600000000000000000000000000000000000000000000000000000000000000001000000000000000000000000000000000000000000000000000000000000002000000000000000000000000000000000000000000000000000000000000000030000000000000000000000000000000000000000000000000000000000124f800000000000000000000000000000000000000000000000000000000000000060000000000000000000000000000000000000000000000000000000000000012000000000000000000000000000000000000000000000000000000000000000209441dceeeffa7e032eedaccf9b7632e60e86711551a82ffbbb0dda8afd9e4ef7000000000000000000000000000000000000000000000000000000000000008000000000000000000000000000000000000000000000000000000000000000c0000000000000000000000000000000000000000000000000000000000000000c0000000000000000000000000000000000000000000000000000000000000020776e6401010101010101010101010101010101010101010101010101010101010000000000000000000000000000000000000000000000000000000000000020776e640101010101010101010101010101010101010101010101010101010101000000000000000000000000000000000000000000000000000000000000000000000000000000000000000000000000000000000000000000000000000001400000000000000000000000000000000000000000000000000000000000000560000000000000000000000000000000000000000000000000000000000000000000000000000000000000000000000000000000000000000000000000000000357fd8184830ac484da672bb9741f2b506f8503a1ac7e1cc48a47e1e0658ff382000000000000000000000000000000000000000000000000000000000000000030000000000000000000000000000000000000000000000000000000000000004bb47b15c3d292b996aa030ac4daa69f9ba4d07bba2846ad786fa9203cd7bba0e00000000000000000000000000000000000000000000000000000000000006200000000000000000000000000000000000000000000000000000000000000435620015748e29b5ddf1606eaa103b741d1b42cb5b6494e00e723415d50a8737f9000000000000000000000000000000000000000000000000000000000000001de0ab0b550176ac143add9e5dad46bf60f3ff09e6910ddcd8cbd0bd95d9af99c458e9af973605f8977d29a97331322ae8b7df3ee387660f4f78c391a8910b06c400000000000000000000000000000000000000000000000000000000000000a000000000000000000000000000000000000000000000000000000000000000040000000000000000000000000000000000000000000000000000000000000080000000000000000000000000000000000000000000000000000000000000012000000000000000000000000000000000000000000000000000000000000001e000000000000000000000000000000000000000000000000000000000000002a00000000000000000000000000000000000000000000000000000000000000006617572610000000000000000000000000000000000000000000000000000000000000000000000000000000000000000000000000000000000000000000000600000000000000000000000000000000000000000000000000000000000000008b1cb3111000000000000000000000000000000000000000000000000000000000000000000000000000000000000000000000000000000000000000000000004525053520000000000000000000000000000000000000000000000000000000000000000000000000000000000000000000000000000000000000000000000600000000000000000000000000000000000000000000000000000000000000021f2fa13b3689581ab90e8be6189a6a182bc5f18e67b0cd4d634780d57eda5e7abc800000000000000000000000000000000000000000000000000000000000000000000000000000000000000000000000000000000000000000000000000000000000000000000000000000000000000000000000000000000000000000000000000000000000000000000000000000000000000000000000000000000000060000000000000000000000000000000000000000000000000000000000000002100f97fc21a954ee5ce488329357e198fe1842be336d835186429d0d63b50ae6a43000000000000000000000000000000000000000000000000000000000000000000000000000000000000000000000000000000000000000000000000000005617572610000000000000000000000000000000000000000000000000000000000000000000000000000000000000000000000000000000000000000000000600000000000000000000000000000000000000000000000000000000000000040deba90c498fc585fab36e1c5e916453b5bf9b1db0053740f456c8bb3cd319818bae31266b4091b569265cc091096c3759f0a37ab3c3ff47c49db45179454588c0000000000000000000000000000000000000000000000000000000000000001000000000000000000000000000000000000000000000000000000000000000300000000000000000000000000000000000000000000000000000000000000600000000000000000000000000000000000000000000000000000000000000002c50ec1a82811ddd645332a2ba5b83d54e4b139cb6cccd8c243fe70ff46ee99107c8edcedf83c0365d02f0f0e81db16f5d26af633b1649447ae6227eb25f2d4d1000000000000000000000000000000000000000000000000000000000000000b4f279cd0d31616f60fbca046ca14d27d8c54183783356e2fde772b3af1ff640dec888d3366c7531cd23f04f924269472d18864602b96b8df7256bd5e13860bc455731c01ace46fb597458f801b25e372e783f539d5b1c4a2e0c1a821fe5338e3ca7022028de5b7152ca06f8f2c9665f08f9352e39863a626c356f01ffa8a56d0a468414d1d507347b97e913fa7ea12775f986069d3fb6a67536e17558485623d17e94f9962a75ef8b0653f508f4374e3ac17c983014d1155c1940a1f0b6facfd7c7665562546908af6e378cae444aa7cc88768e03607261892617aae0bbffe3409335c9382edbf4177711abc4d7918354a70a8c7fba91e8048b303ec2d2d3f23350f3eed8dc9af2607a0642499f364aedebfc250fb5658250702f131c5e866a02e21d45bc6f83c95b520aa8cee188cc3680179d112cc78227897faa8264f8b758bc8264207401f3a9fbc051fcf4f9083b3591c95de65c00175b88eefcc96723f"
        );
        InboundMessageV2 memory message = abi.decode(data, (InboundMessageV2));
        assertEq(message.nonce, 0);
        assertEq(message.commands.length,1);
        hoax(relayer, 1 ether);
        vm.expectEmit(true, false, false, true);
        emit IGateway.ForeignTokenRegistered(bytes32(0x9441dceeeffa7e032eedaccf9b7632e60e86711551a82ffbbb0dda8afd9e4ef7), address(0xA11d35fE4b9Ca9979F2FF84283a9Ce190F60Cd00));
        IGateway(address(gateway)).v2_submit(
            message, proof, makeMockProof(), relayerRewardAddress
        );
=======
    function testSendEther() public {
        bytes[] memory assets = new bytes[](1);
        assets[0] = abi.encode(0, 0.5 ether);

        hoax(user1, 1 ether);
        IGatewayV2(payable(address(gateway))).v2_sendMessage{value: 1 ether}(
            "", assets, ""
        );

        // Agent balance should be 0.5 + 0.5
        assertEq(token.balanceOf(assetHubAgent), 1 ether);
>>>>>>> 4c3b2aff
    }
}<|MERGE_RESOLUTION|>--- conflicted
+++ resolved
@@ -228,7 +228,19 @@
         );
     }
 
-<<<<<<< HEAD
+    function testSendEther() public {
+        bytes[] memory assets = new bytes[](1);
+        assets[0] = abi.encode(0, 0.5 ether);
+
+        hoax(user1, 1 ether);
+        IGatewayV2(payable(address(gateway))).v2_sendMessage{value: 1 ether}(
+            "", assets, ""
+        );
+
+        // Agent balance should be 0.5 + 0.5
+        assertEq(token.balanceOf(assetHubAgent), 1 ether);
+    }
+
     function testEncodeDecodeMessageV2() public {
         UnlockNativeTokenParams memory params = UnlockNativeTokenParams({
             token: 0xC02aaA39b223FE8D0A0e5C4F27eAD9083C756Cc2,
@@ -269,23 +281,10 @@
         assertEq(message.nonce, 0);
         assertEq(message.commands.length,1);
         hoax(relayer, 1 ether);
-        vm.expectEmit(true, false, false, true);
-        emit IGateway.ForeignTokenRegistered(bytes32(0x9441dceeeffa7e032eedaccf9b7632e60e86711551a82ffbbb0dda8afd9e4ef7), address(0xA11d35fE4b9Ca9979F2FF84283a9Ce190F60Cd00));
-        IGateway(address(gateway)).v2_submit(
-            message, proof, makeMockProof(), relayerRewardAddress
-        );
-=======
-    function testSendEther() public {
-        bytes[] memory assets = new bytes[](1);
-        assets[0] = abi.encode(0, 0.5 ether);
-
-        hoax(user1, 1 ether);
-        IGatewayV2(payable(address(gateway))).v2_sendMessage{value: 1 ether}(
-            "", assets, ""
-        );
-
-        // Agent balance should be 0.5 + 0.5
-        assertEq(token.balanceOf(assetHubAgent), 1 ether);
->>>>>>> 4c3b2aff
+        vm.expectEmit(true, false, false, false);
+        emit IGatewayBase.ForeignTokenRegistered(bytes32(0x9441dceeeffa7e032eedaccf9b7632e60e86711551a82ffbbb0dda8afd9e4ef7), address(0x7ff9C67c93D9f7318219faacB5c619a773AFeF6A));
+        IGatewayV2(address(gateway)).v2_submit(
+            message, proof, makeMockProof(), relayerRewardAddress
+        );
     }
 }