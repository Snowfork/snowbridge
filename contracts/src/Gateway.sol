--- conflicted
+++ resolved
@@ -97,11 +97,8 @@
     error AgentExecutionFailed(bytes returndata);
     error InvalidAgentExecutionPayload();
     error InvalidConstructorParams();
-<<<<<<< HEAD
     error AlreadyInitialized();
     error InvalidTransact();
-=======
->>>>>>> 76258e5f
 
     // Message handlers can only be dispatched by the gateway itself
     modifier onlySelf() {
@@ -424,7 +421,9 @@
         uint128 amount
     ) external payable {
         _submitOutbound(
-            Assets.sendToken(token, msg.sender, destinationChain, destinationAddress, destinationFee, MAX_DESTINATION_FEE, amount)
+            Assets.sendToken(
+                token, msg.sender, destinationChain, destinationAddress, destinationFee, MAX_DESTINATION_FEE, amount
+            )
         );
     }
 
