--- conflicted
+++ resolved
@@ -271,151 +271,6 @@
         return ERC1967.load();
     }
 
-<<<<<<< HEAD
-    /**
-     * Handlers
-     */
-
-    // Execute code within an agent
-    function agentExecute(bytes calldata data) external onlySelf {
-        AgentExecuteParams memory params = abi.decode(data, (AgentExecuteParams));
-
-        address agent = _ensureAgent(params.agentID);
-
-        if (params.payload.length == 0) {
-            revert InvalidAgentExecutionPayload();
-        }
-
-        (AgentExecuteCommand command, bytes memory commandParams) =
-            abi.decode(params.payload, (AgentExecuteCommand, bytes));
-        if (command == AgentExecuteCommand.TransferToken) {
-            (address token, address recipient, uint128 amount) = abi.decode(commandParams, (address, address, uint128));
-            Assets.transferNativeToken(AGENT_EXECUTOR, agent, token, recipient, amount);
-        }
-    }
-
-    /// @dev Create an agent for a consensus system on Polkadot
-    function createAgent(bytes calldata data) external onlySelf {
-        CoreStorage.Layout storage $ = CoreStorage.layout();
-
-        CreateAgentParams memory params = abi.decode(data, (CreateAgentParams));
-
-        // Ensure we don't overwrite an existing agent
-        if (address($.agents[params.agentID]) != address(0)) {
-            revert AgentAlreadyCreated();
-        }
-
-        address payable agent = payable(new Agent(params.agentID));
-        $.agents[params.agentID] = agent;
-
-        emit AgentCreated(params.agentID, agent);
-    }
-
-    /// @dev Create a messaging channel for a Polkadot parachain
-    function createChannel(bytes calldata data) external onlySelf {
-        CoreStorage.Layout storage $ = CoreStorage.layout();
-
-        CreateChannelParams memory params = abi.decode(data, (CreateChannelParams));
-
-        // Ensure that specified agent actually exists
-        address agent = _ensureAgent(params.agentID);
-
-        // Ensure channel has not already been created
-        Channel storage ch = $.channels[params.channelID];
-        if (address(ch.agent) != address(0)) {
-            revert ChannelAlreadyCreated();
-        }
-
-        ch.mode = params.mode;
-        ch.agent = agent;
-        ch.inboundNonce = 0;
-        ch.outboundNonce = 0;
-
-        emit ChannelCreated(params.channelID);
-    }
-
-    /// @dev Update the configuration for a channel
-    function updateChannel(bytes calldata data) external onlySelf {
-        UpdateChannelParams memory params = abi.decode(data, (UpdateChannelParams));
-
-        Channel storage ch = _ensureChannel(params.channelID);
-
-        // Extra sanity checks when updating the primary governance channel, which should never be halted.
-        if (params.channelID == PRIMARY_GOVERNANCE_CHANNEL_ID && (params.mode != OperatingMode.Normal)) {
-            revert InvalidChannelUpdate();
-        }
-
-        ch.mode = params.mode;
-        emit ChannelUpdated(params.channelID);
-    }
-
-    /// @dev Perform an upgrade of the gateway
-    function upgrade(bytes calldata data) external onlySelf {
-        UpgradeParams memory params = abi.decode(data, (UpgradeParams));
-        Upgrade.upgrade(params.impl, params.implCodeHash, params.initParams);
-    }
-
-    // @dev Set the operating mode of the gateway
-    function setOperatingMode(bytes calldata data) external onlySelf {
-        CoreStorage.Layout storage $ = CoreStorage.layout();
-        SetOperatingModeParams memory params = abi.decode(data, (SetOperatingModeParams));
-        $.mode = params.mode;
-        emit OperatingModeChanged(params.mode);
-    }
-
-    // @dev Transfer funds from an agent to a recipient account
-    function transferNativeFromAgent(bytes calldata data) external onlySelf {
-        TransferNativeFromAgentParams memory params = abi.decode(data, (TransferNativeFromAgentParams));
-
-        address agent = _ensureAgent(params.agentID);
-
-        _transferNativeFromAgent(agent, payable(params.recipient), params.amount);
-        emit AgentFundsWithdrawn(params.agentID, params.recipient, params.amount);
-    }
-
-    // @dev Set token fees of the gateway
-    function setTokenTransferFees(bytes calldata data) external onlySelf {
-        AssetsStorage.Layout storage $ = AssetsStorage.layout();
-        SetTokenTransferFeesParams memory params = abi.decode(data, (SetTokenTransferFeesParams));
-        $.assetHubCreateAssetFee = params.assetHubCreateAssetFee;
-        $.assetHubReserveTransferFee = params.assetHubReserveTransferFee;
-        $.registerTokenFee = params.registerTokenFee;
-        emit TokenTransferFeesChanged();
-    }
-
-    // @dev Set pricing params of the gateway
-    function setPricingParameters(bytes calldata data) external onlySelf {
-        PricingStorage.Layout storage pricing = PricingStorage.layout();
-        SetPricingParametersParams memory params = abi.decode(data, (SetPricingParametersParams));
-        pricing.exchangeRate = params.exchangeRate;
-        pricing.deliveryCost = params.deliveryCost;
-        pricing.multiplier = params.multiplier;
-        emit PricingParametersChanged();
-    }
-
-    /**
-     * Assets
-     */
-    // @dev Register a new fungible Polkadot token for an agent
-    function registerForeignToken(bytes calldata data) external onlySelf {
-        RegisterForeignTokenParams memory params = abi.decode(data, (RegisterForeignTokenParams));
-        address agent = _ensureAgent(params.agentID);
-        Assets.registerForeignToken(agent, params.foreignTokenID, params.name, params.symbol, params.decimals);
-    }
-
-    // @dev Mint foreign token from polkadot
-    function mintForeignToken(bytes calldata data) external onlySelf {
-        MintForeignTokenParams memory params = abi.decode(data, (MintForeignTokenParams));
-        address agent = _ensureAgent(params.agentID);
-        Assets.mintForeignToken(AGENT_EXECUTOR, agent, params.foreignTokenID, params.recipient, params.amount);
-    }
-
-    // @dev Transfer Ethereum native token back from polkadot
-    function transferNativeToken(bytes calldata data) external onlySelf {
-        TransferNativeTokenParams memory params = abi.decode(data, (TransferNativeTokenParams));
-        address agent = _ensureAgent(params.agentID);
-        Assets.transferNativeToken(AGENT_EXECUTOR, agent, params.token, params.recipient, params.amount);
-=======
     function isTokenRegistered(address token)
         external
         view
@@ -423,7 +278,6 @@
         returns (bool)
     {
         return CallsV1.isTokenRegistered(token);
->>>>>>> 6993ef43
     }
 
     function depositEther() external payable {
@@ -460,22 +314,9 @@
         MultiAddress calldata destinationAddress,
         uint128 destinationFee,
         uint128 amount
-<<<<<<< HEAD
-    ) external payable {
-        Ticket memory ticket = Assets.sendToken(
-            AGENT_EXECUTOR,
-            token,
-            msg.sender,
-            destinationChain,
-            destinationAddress,
-            destinationFee,
-            MAX_DESTINATION_FEE,
-            amount
-=======
     ) external payable nonreentrant {
         CallsV1.sendToken(
             token, msg.sender, destinationChain, destinationAddress, destinationFee, amount
->>>>>>> 6993ef43
         );
     }
 
