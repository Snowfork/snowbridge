--- conflicted
+++ resolved
@@ -99,11 +99,8 @@
     error AgentExecutionFailed(bytes returndata);
     error InvalidAgentExecutionPayload();
     error InvalidConstructorParams();
-<<<<<<< HEAD
     error AlreadyInitialized();
     error TokenNotRegistered();
-=======
->>>>>>> 0d7c8530
 
     // Message handlers can only be dispatched by the gateway itself
     modifier onlySelf() {
@@ -470,7 +467,6 @@
         uint128 destinationFee,
         uint128 amount
     ) external payable {
-<<<<<<< HEAD
         AssetsStorage.Layout storage $ = AssetsStorage.layout();
 
         TokenInfo storage tokenInfo = $.tokenRegistry[token];
@@ -493,7 +489,9 @@
             );
         } else {
             _submitOutbound(
-                Assets.sendToken(token, msg.sender, destinationChain, destinationAddress, destinationFee, amount)
+                Assets.sendToken(
+                    token, msg.sender, destinationChain, destinationAddress, destinationFee, MAX_DESTINATION_FEE, amount
+                )
             );
         }
     }
@@ -501,11 +499,6 @@
     // @dev Get token address by tokenID
     function tokenAddressOf(bytes32 tokenID) external view returns (address) {
         return Assets.tokenAddressOf(tokenID);
-=======
-        _submitOutbound(
-            Assets.sendToken(token, msg.sender, destinationChain, destinationAddress, destinationFee, MAX_DESTINATION_FEE, amount)
-        );
->>>>>>> 0d7c8530
     }
 
     /**
