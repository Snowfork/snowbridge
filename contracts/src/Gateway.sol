--- conflicted
+++ resolved
@@ -12,7 +12,6 @@
 import {
     OperatingMode,
     ParaID,
-<<<<<<< HEAD
     TokenInfo,
     Channel,
     ChannelID,
@@ -27,13 +26,6 @@
     HandlersV2,
     IGatewayV1,
     IGatewayV2
-=======
-    Command,
-    MultiAddress,
-    Ticket,
-    Costs,
-    AgentExecuteCommand
->>>>>>> 4a0e8fd1
 } from "./Types.sol";
 import {Network} from "./v2/Types.sol";
 import {Upgrade} from "./Upgrade.sol";
@@ -69,42 +61,6 @@
     bytes4 internal immutable BRIDGE_HUB_PARA_ID_ENCODED;
     bytes32 internal immutable BRIDGE_HUB_AGENT_ID;
 
-<<<<<<< HEAD
-=======
-    // ChannelIDs
-    ChannelID internal constant PRIMARY_GOVERNANCE_CHANNEL_ID = ChannelID.wrap(bytes32(uint256(1)));
-    ChannelID internal constant SECONDARY_GOVERNANCE_CHANNEL_ID = ChannelID.wrap(bytes32(uint256(2)));
-
-    // Gas used for:
-    // 1. Mapping a command id to an implementation function
-    // 2. Calling implementation function
-    uint256 constant DISPATCH_OVERHEAD_GAS = 10_000;
-
-    // The maximum fee that can be sent to a destination parachain to pay for execution (DOT).
-    // Has two functions:
-    // * Reduces the ability of users to perform arbitrage using a favourable exchange rate
-    // * Prevents users from mistakenly providing too much fees, which would drain AssetHub's
-    //   sovereign account here on Ethereum.
-    uint128 internal immutable MAX_DESTINATION_FEE;
-
-    uint8 internal immutable FOREIGN_TOKEN_DECIMALS;
-
-    error InvalidProof();
-    error InvalidNonce();
-    error NotEnoughGas();
-    error FeePaymentToLow();
-    error Unauthorized();
-    error Disabled();
-    error AgentAlreadyCreated();
-    error AgentDoesNotExist();
-    error ChannelAlreadyCreated();
-    error ChannelDoesNotExist();
-    error InvalidChannelUpdate();
-    error InvalidAgentExecutionPayload();
-    error InvalidConstructorParams();
-    error TokenNotRegistered();
-
->>>>>>> 4a0e8fd1
     // Message handlers can only be dispatched by the gateway itself
     modifier onlySelf() {
         if (msg.sender != address(this)) {
@@ -115,43 +71,14 @@
 
     modifier nonreentrant() {
         assembly {
-<<<<<<< HEAD
             if tload(0) { revert(0, 0) }
-=======
-            // Check if flag is set and if true revert because it means the function is currently executing.
-            if tload(0) { revert(0, 0) }
-
-            // Set the flag to mark the the function is currently executing.
->>>>>>> 4a0e8fd1
             tstore(0, 1)
         }
-
-        // Execute the function here.
         _;
-<<<<<<< HEAD
         // Unlocks the guard, making the pattern composable.
         // After the function exits, it can be called again, even in the same transaction.
         assembly {
             tstore(0, 0)
-=======
-
-        assembly {
-            // Clear the flag as the function has completed execution.
-            tstore(0, 0)
-        }
-    }
-
-    constructor(
-        address beefyClient,
-        address agentExecutor,
-        ParaID bridgeHubParaID,
-        bytes32 bridgeHubAgentID,
-        uint8 foreignTokenDecimals,
-        uint128 maxDestinationFee
-    ) {
-        if (bridgeHubParaID == ParaID.wrap(0) || bridgeHubAgentID == 0) {
-            revert InvalidConstructorParams();
->>>>>>> 4a0e8fd1
         }
     }
 
@@ -298,14 +225,10 @@
             catch {
                 success = false;
             }
-<<<<<<< HEAD
         } else if (message.command == CommandV1.MintForeignToken) {
-            try Gateway(this).v1_handleMintForeignToken{gas: maxDispatchGas}(message.params) {}
-=======
-        } else if (message.command == Command.MintForeignToken) {
-            try Gateway(this).mintForeignToken{gas: maxDispatchGas}(message.channelID, message.params) {}
->>>>>>> 4a0e8fd1
-            catch {
+            try Gateway(this).v1_handleMintForeignToken{gas: maxDispatchGas}(
+                message.channelID, message.params
+            ) {} catch {
                 success = false;
             }
         }
@@ -372,13 +295,17 @@
         return CallsV1.isTokenRegistered(token);
     }
 
+    function queryForeignTokenID(address token) external view returns (bytes32) {
+        return AssetsStorage.layout().tokenRegistry[token].foreignID;
+    }
+
     // Total fee for registering a token
     function quoteRegisterTokenFee() external view returns (uint256) {
         return CallsV1.quoteRegisterTokenFee();
     }
 
     // Register an Ethereum-native token in the gateway and on AssetHub
-    function registerToken(address token) external payable {
+    function registerToken(address token) external payable nonreentrant {
         CallsV1.registerToken(token);
     }
 
@@ -389,131 +316,6 @@
         returns (uint256)
     {
         return CallsV1.quoteSendTokenFee(token, destinationChain, destinationFee);
-    }
-
-    // Transfer ERC20 tokens to a Polkadot parachain
-    function sendToken(
-        address token,
-        ParaID destinationChain,
-        MultiAddress calldata destinationAddress,
-        uint128 destinationFee,
-        uint128 amount
-    ) external payable {
-        CallsV1.sendToken(
-            token, msg.sender, destinationChain, destinationAddress, destinationFee, amount
-        );
-    }
-
-    // @dev Get token address by tokenID
-    function tokenAddressOf(bytes32 tokenID) external view returns (address) {
-        return CallsV1.tokenAddressOf(tokenID);
-    }
-
-    /**
-     * APIv1 Inbound Message Handlers
-     */
-
-    // Execute code within an agent
-    function v1_handleAgentExecute(bytes calldata data) external onlySelf {
-        HandlersV1.agentExecute(AGENT_EXECUTOR, data);
-    }
-
-    /// @dev Create an agent for a consensus system on Polkadot
-    function v1_handleCreateAgent(bytes calldata data) external onlySelf {
-        HandlersV1.createAgent(data);
-    }
-
-    /// @dev Perform an upgrade of the gateway
-    function v1_handleUpgrade(bytes calldata data) external onlySelf {
-        HandlersV1.upgrade(data);
-    }
-
-    // @dev Set the operating mode of the gateway
-    function v1_handleSetOperatingMode(bytes calldata data) external onlySelf {
-        HandlersV1.setOperatingMode(data);
-    }
-
-    // @dev Transfer funds from an agent to a recipient account
-    function v1_handleTransferNativeFromAgent(bytes calldata data) external onlySelf {
-        HandlersV1.transferNativeFromAgent(AGENT_EXECUTOR, data);
-    }
-
-    // @dev Set token fees of the gateway
-    function v1_handleSetTokenTransferFees(bytes calldata data) external onlySelf {
-        HandlersV1.setTokenTransferFees(data);
-    }
-
-    // @dev Set pricing params of the gateway
-<<<<<<< HEAD
-    function v1_handleSetPricingParameters(bytes calldata data) external onlySelf {
-        HandlersV1.setPricingParameters(data);
-    }
-
-    // @dev Transfer Ethereum native token back from polkadot
-    function v1_handleUnlockNativeToken(bytes calldata data) external onlySelf {
-        HandlersV1.unlockNativeToken(AGENT_EXECUTOR, data);
-    }
-
-    // @dev Register a new fungible Polkadot token for an agent
-    function v1_handleRegisterForeignToken(bytes calldata data) external onlySelf {
-        HandlersV1.registerForeignToken(data);
-=======
-    function setPricingParameters(bytes calldata data) external onlySelf {
-        PricingStorage.Layout storage pricing = PricingStorage.layout();
-        SetPricingParametersParams memory params = abi.decode(data, (SetPricingParametersParams));
-        pricing.exchangeRate = params.exchangeRate;
-        pricing.deliveryCost = params.deliveryCost;
-        pricing.multiplier = params.multiplier;
-        emit PricingParametersChanged();
-    }
-
-    /**
-     * Assets
-     */
-    // @dev Register a new fungible Polkadot token for an agent
-    function registerForeignToken(bytes calldata data) external onlySelf {
-        RegisterForeignTokenParams memory params = abi.decode(data, (RegisterForeignTokenParams));
-        Assets.registerForeignToken(params.foreignTokenID, params.name, params.symbol, params.decimals);
-    }
-
-    // @dev Mint foreign token from polkadot
-    function mintForeignToken(ChannelID channelID, bytes calldata data) external onlySelf {
-        MintForeignTokenParams memory params = abi.decode(data, (MintForeignTokenParams));
-        Assets.mintForeignToken(channelID, params.foreignTokenID, params.recipient, params.amount);
-    }
-
-    // @dev Transfer Ethereum native token back from polkadot
-    function transferNativeToken(bytes calldata data) external onlySelf {
-        TransferNativeTokenParams memory params = abi.decode(data, (TransferNativeTokenParams));
-        address agent = _ensureAgent(params.agentID);
-        Assets.transferNativeToken(AGENT_EXECUTOR, agent, params.token, params.recipient, params.amount);
-    }
-
-    function isTokenRegistered(address token) external view returns (bool) {
-        return Assets.isTokenRegistered(token);
-    }
-
-    function queryForeignTokenID(address token) external view returns (bytes32) {
-        return AssetsStorage.layout().tokenRegistry[token].foreignID;
-    }
-
-    // Total fee for registering a token
-    function quoteRegisterTokenFee() external view returns (uint256) {
-        return _calculateFee(Assets.registerTokenCosts());
-    }
-
-    // Register an Ethereum-native token in the gateway and on AssetHub
-    function registerToken(address token) external payable nonreentrant {
-        _submitOutbound(Assets.registerToken(token));
-    }
-
-    // Total fee for sending a token
-    function quoteSendTokenFee(address token, ParaID destinationChain, uint128 destinationFee)
-        external
-        view
-        returns (uint256)
-    {
-        return _calculateFee(Assets.sendTokenCosts(token, destinationChain, destinationFee, MAX_DESTINATION_FEE));
     }
 
     // Transfer ERC20 tokens to a Polkadot parachain
@@ -524,17 +326,71 @@
         uint128 destinationFee,
         uint128 amount
     ) external payable nonreentrant {
-        Ticket memory ticket = Assets.sendToken(
-            token, msg.sender, destinationChain, destinationAddress, destinationFee, MAX_DESTINATION_FEE, amount
+        CallsV1.sendToken(
+            token, msg.sender, destinationChain, destinationAddress, destinationFee, amount
         );
-
-        _submitOutbound(ticket);
->>>>>>> 4a0e8fd1
+    }
+
+    // @dev Get token address by tokenID
+    function tokenAddressOf(bytes32 tokenID) external view returns (address) {
+        return CallsV1.tokenAddressOf(tokenID);
+    }
+
+    /**
+     * APIv1 Inbound Message Handlers
+     */
+
+    // Execute code within an agent
+    function v1_handleAgentExecute(bytes calldata data) external onlySelf {
+        HandlersV1.agentExecute(AGENT_EXECUTOR, data);
+    }
+
+    /// @dev Create an agent for a consensus system on Polkadot
+    function v1_handleCreateAgent(bytes calldata data) external onlySelf {
+        HandlersV1.createAgent(data);
+    }
+
+    /// @dev Perform an upgrade of the gateway
+    function v1_handleUpgrade(bytes calldata data) external onlySelf {
+        HandlersV1.upgrade(data);
+    }
+
+    // @dev Set the operating mode of the gateway
+    function v1_handleSetOperatingMode(bytes calldata data) external onlySelf {
+        HandlersV1.setOperatingMode(data);
+    }
+
+    // @dev Transfer funds from an agent to a recipient account
+    function v1_handleTransferNativeFromAgent(bytes calldata data) external onlySelf {
+        HandlersV1.transferNativeFromAgent(AGENT_EXECUTOR, data);
+    }
+
+    // @dev Set token fees of the gateway
+    function v1_handleSetTokenTransferFees(bytes calldata data) external onlySelf {
+        HandlersV1.setTokenTransferFees(data);
+    }
+
+    // @dev Set pricing params of the gateway
+    function v1_handleSetPricingParameters(bytes calldata data) external onlySelf {
+        HandlersV1.setPricingParameters(data);
+    }
+
+    // @dev Transfer Ethereum native token back from polkadot
+    function v1_handleUnlockNativeToken(bytes calldata data) external onlySelf {
+        HandlersV1.unlockNativeToken(AGENT_EXECUTOR, data);
+    }
+
+    // @dev Register a new fungible Polkadot token for an agent
+    function v1_handleRegisterForeignToken(bytes calldata data) external onlySelf {
+        HandlersV1.registerForeignToken(data);
     }
 
     // @dev Mint foreign token from polkadot
-    function v1_handleMintForeignToken(bytes calldata data) external onlySelf {
-        HandlersV1.mintForeignToken(data);
+    function v1_handleMintForeignToken(ChannelID channelID, bytes calldata data)
+        external
+        onlySelf
+    {
+        HandlersV1.mintForeignToken(channelID, data);
     }
 
     /**
@@ -676,7 +532,6 @@
         CallsV2.sendMessage(xcm, assets, claimer, executionFee, relayerFee);
     }
 
-<<<<<<< HEAD
     // See docs for `IGateway.registerToken`
     function v2_registerToken(
         address token,
@@ -700,12 +555,6 @@
     // Set the operating mode of the gateway
     function v2_handleSetOperatingMode(bytes calldata data) external onlySelf {
         HandlersV2.setOperatingMode(data);
-=======
-    /// @dev Invoke some code within an agent
-    function _invokeOnAgent(address agent, bytes memory data) internal returns (bytes memory) {
-        (bool success, bytes memory returndata) = (Agent(payable(agent)).invoke(AGENT_EXECUTOR, data));
-        return Call.verifyResult(success, returndata);
->>>>>>> 4a0e8fd1
     }
 
     // Unlock Native token
@@ -737,110 +586,9 @@
      * Upgrades
      */
 
-<<<<<<< HEAD
     /// @dev Initialize storage in the gateway
     /// NOTE: This is not externally accessible as this function selector is overshadowed in the proxy
     function initialize(bytes calldata data) external virtual {
         Initializer.initialize(data);
-=======
-    // Initial configuration for bridge
-    struct Config {
-        OperatingMode mode;
-        /// @dev The fee charged to users for submitting outbound messages (DOT)
-        uint128 deliveryCost;
-        /// @dev The ETH/DOT exchange rate
-        UD60x18 exchangeRate;
-        ParaID assetHubParaID;
-        bytes32 assetHubAgentID;
-        /// @dev The extra fee charged for registering tokens (DOT)
-        uint128 assetHubCreateAssetFee;
-        /// @dev The extra fee charged for sending tokens (DOT)
-        uint128 assetHubReserveTransferFee;
-        /// @dev extra fee to discourage spamming
-        uint256 registerTokenFee;
-        /// @dev Fee multiplier
-        UD60x18 multiplier;
-        /// @dev Optional rescueOperator
-        address rescueOperator;
-    }
-
-    /// Initialize storage within the `GatewayProxy` contract using this initializer.
-    ///
-    /// This initializer cannot be called externally via the proxy as the function selector
-    /// is overshadowed in the proxy.
-    ///
-    /// This implementation is only intended to initialize storage for initial deployments
-    /// of the `GatewayProxy` contract to transient or long-lived testnets.
-    ///
-    /// The `GatewayProxy` deployed to Ethereum mainnet already has its storage initialized.
-    /// When its logic contract needs to upgraded, a new logic contract should be developed
-    /// that inherits from this base `Gateway` contract. Particularly, the `initialize` function
-    /// must be overriden to ensure selective initialization of storage fields relevant
-    /// to the upgrade.
-    ///
-    /// ```solidity
-    /// contract Gateway202508 is Gateway {
-    ///     function initialize(bytes calldata data) external override {
-    ///         if (ERC1967.load() == address(0)) {
-    ///             revert Unauthorized();
-    ///         }
-    ///         # Initialization routines here...
-    ///     }
-    /// }
-    /// ```
-    ///
-    function initialize(bytes calldata data) external virtual {
-        // Ensure that arbitrary users cannot initialize storage in this logic contract.
-        if (ERC1967.load() == address(0)) {
-            revert Unauthorized();
-        }
-
-        CoreStorage.Layout storage core = CoreStorage.layout();
-
-        Config memory config = abi.decode(data, (Config));
-
-        core.mode = config.mode;
-
-        // Initialize agent for BridgeHub
-        address bridgeHubAgent = address(new Agent(BRIDGE_HUB_AGENT_ID));
-        core.agents[BRIDGE_HUB_AGENT_ID] = bridgeHubAgent;
-        core.agentAddresses[bridgeHubAgent] = BRIDGE_HUB_AGENT_ID;
-
-        // Initialize channel for primary governance track
-        core.channels[PRIMARY_GOVERNANCE_CHANNEL_ID] =
-            Channel({mode: OperatingMode.Normal, agent: bridgeHubAgent, inboundNonce: 0, outboundNonce: 0});
-
-        // Initialize channel for secondary governance track
-        core.channels[SECONDARY_GOVERNANCE_CHANNEL_ID] =
-            Channel({mode: OperatingMode.Normal, agent: bridgeHubAgent, inboundNonce: 0, outboundNonce: 0});
-
-        // Initialize agent for for AssetHub
-        address assetHubAgent = address(new Agent(config.assetHubAgentID));
-        core.agents[config.assetHubAgentID] = assetHubAgent;
-        core.agentAddresses[assetHubAgent] = config.assetHubAgentID;
-
-        // Initialize channel for AssetHub
-        core.channels[config.assetHubParaID.into()] =
-            Channel({mode: OperatingMode.Normal, agent: assetHubAgent, inboundNonce: 0, outboundNonce: 0});
-
-        // Initialize pricing storage
-        PricingStorage.Layout storage pricing = PricingStorage.layout();
-        pricing.exchangeRate = config.exchangeRate;
-        pricing.deliveryCost = config.deliveryCost;
-        pricing.multiplier = config.multiplier;
-
-        // Initialize assets storage
-        AssetsStorage.Layout storage assets = AssetsStorage.layout();
-
-        assets.assetHubParaID = config.assetHubParaID;
-        assets.assetHubAgent = assetHubAgent;
-        assets.registerTokenFee = config.registerTokenFee;
-        assets.assetHubCreateAssetFee = config.assetHubCreateAssetFee;
-        assets.assetHubReserveTransferFee = config.assetHubReserveTransferFee;
-
-        // Initialize operator storage
-        OperatorStorage.Layout storage operatorStorage = OperatorStorage.layout();
-        operatorStorage.operator = config.rescueOperator;
->>>>>>> 4a0e8fd1
     }
 }