// SPDX-License-Identifier: Apache-2.0
// SPDX-FileCopyrightText: 2023 Snowfork <hello@snowfork.com>
pragma solidity 0.8.28;

import {MerkleProof} from "openzeppelin/utils/cryptography/MerkleProof.sol";
import {Verification} from "./Verification.sol";
import {Initializer} from "./Initializer.sol";
import {AgentExecutor} from "./AgentExecutor.sol";
import {Agent} from "./Agent.sol";
import {MultiAddress} from "./MultiAddress.sol";
import {IGatewayBase} from "./interfaces/IGatewayBase.sol";
import {
    OperatingMode,
    ParaID,
<<<<<<< HEAD
    TokenInfo,
    Channel,
    ChannelID,
    InboundMessageV1,
    CommandV1,
    InboundMessageV2,
    CommandV2,
    CommandKind,
    CallsV1,
    HandlersV1,
    CallsV2,
    HandlersV2,
    IGatewayV1,
    IGatewayV2
=======
    Command,
    MultiAddress,
    Ticket,
    TokenInfo,
    Costs,
    AgentExecuteCommand
>>>>>>> cb05e1f8
} from "./Types.sol";
import {Network} from "./v2/Types.sol";
import {Upgrade} from "./Upgrade.sol";
import {IInitializable} from "./interfaces/IInitializable.sol";
import {IUpgradable} from "./interfaces/IUpgradable.sol";
import {ERC1967} from "./utils/ERC1967.sol";
import {Address} from "./utils/Address.sol";
import {SafeNativeTransfer} from "./utils/SafeTransfer.sol";
import {Call} from "./utils/Call.sol";
import {Math} from "./utils/Math.sol";
import {ScaleCodec} from "./utils/ScaleCodec.sol";
<<<<<<< HEAD
import {Functions} from "./Functions.sol";
import {Constants} from "./Constants.sol";
=======

import {
    AgentExecuteParams,
    UpgradeParams,
    CreateAgentParams,
    CreateChannelParams,
    UpdateChannelParams,
    SetOperatingModeParams,
    SetTokenTransferFeesParams,
    SetPricingParametersParams,
    RegisterForeignTokenParams,
    MintForeignTokenParams,
    TransferNativeTokenParams
} from "./Params.sol";
>>>>>>> cb05e1f8

import {CoreStorage} from "./storage/CoreStorage.sol";
import {PricingStorage} from "./storage/PricingStorage.sol";
import {AssetsStorage} from "./storage/AssetsStorage.sol";
import {OperatorStorage} from "./storage/OperatorStorage.sol";

import {UD60x18, ud60x18, convert} from "prb/math/src/UD60x18.sol";

contract Gateway is IGatewayBase, IGatewayV1, IGatewayV2, IInitializable, IUpgradable {
    using Address for address;
    using SafeNativeTransfer for address payable;

    address public immutable AGENT_EXECUTOR;

    // Verification state
    address public immutable BEEFY_CLIENT;

    // BridgeHub
    ParaID internal immutable BRIDGE_HUB_PARA_ID;
    bytes4 internal immutable BRIDGE_HUB_PARA_ID_ENCODED;
    bytes32 internal immutable BRIDGE_HUB_AGENT_ID;

<<<<<<< HEAD
=======
    // ChannelIDs
    ChannelID internal constant PRIMARY_GOVERNANCE_CHANNEL_ID = ChannelID.wrap(bytes32(uint256(1)));
    ChannelID internal constant SECONDARY_GOVERNANCE_CHANNEL_ID = ChannelID.wrap(bytes32(uint256(2)));

    // Gas used for:
    // 1. Mapping a command id to an implementation function
    // 2. Calling implementation function
    uint256 constant DISPATCH_OVERHEAD_GAS = 10_000;

    // The maximum fee that can be sent to a destination parachain to pay for execution (DOT).
    // Has two functions:
    // * Reduces the ability of users to perform arbitrage using a favourable exchange rate
    // * Prevents users from mistakenly providing too much fees, which would drain AssetHub's
    //   sovereign account here on Ethereum.
    uint128 internal immutable MAX_DESTINATION_FEE;

    uint8 internal immutable FOREIGN_TOKEN_DECIMALS;

    error InvalidProof();
    error InvalidNonce();
    error NotEnoughGas();
    error InsufficientEther();
    error Unauthorized();
    error Disabled();
    error AgentAlreadyCreated();
    error AgentDoesNotExist();
    error ChannelAlreadyCreated();
    error ChannelDoesNotExist();
    error InvalidChannelUpdate();
    error InvalidAgentExecutionPayload();
    error InvalidConstructorParams();
    error TokenNotRegistered();

>>>>>>> cb05e1f8
    // Message handlers can only be dispatched by the gateway itself
    modifier onlySelf() {
        if (msg.sender != address(this)) {
            revert IGatewayBase.Unauthorized();
        }
        _;
    }

    modifier nonreentrant() {
        assembly {
            if tload(0) { revert(0, 0) }
            tstore(0, 1)
        }
        _;
        // Unlocks the guard, making the pattern composable.
        // After the function exits, it can be called again, even in the same transaction.
        assembly {
            tstore(0, 0)
        }
    }

    constructor(address beefyClient, address agentExecutor) {
        BEEFY_CLIENT = beefyClient;
        AGENT_EXECUTOR = agentExecutor;
    }

    /*
    *     _________
    *     \_   ___ \   ____    _____    _____    ____    ____
    *     /    \  \/  /  _ \  /     \  /     \  /  _ \  /    \
    *     \     \____(  <_> )|  Y Y  \|  Y Y  \(  <_> )|   |  \
    *      \______  / \____/ |__|_|  /|__|_|  / \____/ |___|  /
    *             \/               \/       \/              \/
    */

    // Verify that a message commitment is considered finalized by our BEEFY light client.
    function _verifyCommitment(bytes32 commitment, Verification.Proof calldata proof, bool isV2)
        internal
        view
        virtual
        returns (bool)
    {
        return Verification.verifyCommitment(
            BEEFY_CLIENT,
            ScaleCodec.encodeU32(uint32(ParaID.unwrap(Constants.BRIDGE_HUB_PARA_ID))),
            commitment,
            proof,
            isV2
        );
    }

    /*
    *     _____   __________ .___          ____
    *    /  _  \  \______   \|   | ___  __/_   |
    *   /  /_\  \  |     ___/|   | \  \/ / |   |
    *  /    |    \ |    |    |   |  \   /  |   |
    *  \____|__  / |____|    |___|   \_/   |___|
    *          \/
    */

    /**
     * APIv1 Constants
     */

    // Gas used for:
    // 1. Mapping a command id to an implementation function
    // 2. Calling implementation function
    uint256 DISPATCH_OVERHEAD_GAS_V1 = 10_000;

    /**
     * APIv1 External API
     */

    /// @dev Submit a message from Polkadot for verification and dispatch
    /// @param message A message produced by the OutboundQueue pallet on BridgeHub
    /// @param leafProof A message proof used to verify that the message is in the merkle tree committed by the OutboundQueue pallet
    /// @param headerProof A proof that the commitment is included in parachain header that was finalized by BEEFY.
    function submitV1(
        InboundMessageV1 calldata message,
        bytes32[] calldata leafProof,
        Verification.Proof calldata headerProof
    ) external nonreentrant {
        uint256 startGas = gasleft();

        Channel storage channel = Functions.ensureChannel(message.channelID);

        // Ensure this message is not being replayed
        if (message.nonce != channel.inboundNonce + 1) {
            revert IGatewayBase.InvalidNonce();
        }

        // Increment nonce for origin.
        // This also prevents the re-entrancy case in which a malicious party tries to re-enter by calling `submitInbound`
        // again with the same (message, leafProof, headerProof) arguments.
        channel.inboundNonce++;

        // Produce the commitment (message root) by applying the leaf proof to the message leaf
        bytes32 leafHash = keccak256(abi.encode(message));
        bytes32 commitment = MerkleProof.processProof(leafProof, leafHash);

        // Verify that the commitment is included in a parachain header finalized by BEEFY.
        if (!_verifyCommitment(commitment, headerProof, false)) {
            revert IGatewayBase.InvalidProof();
        }

        // Make sure relayers provide enough gas so that inner message dispatch
        // does not run out of gas.
        uint256 maxDispatchGas = message.maxDispatchGas;
        if (gasleft() < maxDispatchGas + DISPATCH_OVERHEAD_GAS_V1) {
            revert IGatewayBase.NotEnoughGas();
        }

        bool success = true;

        // Dispatch message to a handler
        if (message.command == CommandV1.AgentExecute) {
            try Gateway(this).v1_handleAgentExecute{gas: maxDispatchGas}(message.params) {}
            catch {
                success = false;
            }
        } else if (message.command == CommandV1.CreateAgent) {
            try Gateway(this).v1_handleCreateAgent{gas: maxDispatchGas}(message.params) {}
            catch {
                success = false;
            }
        } else if (message.command == CommandV1.CreateChannel) {
            success = false;
        } else if (message.command == CommandV1.UpdateChannel) {
            success = false;
        } else if (message.command == CommandV1.SetOperatingMode) {
            try Gateway(this).v1_handleSetOperatingMode{gas: maxDispatchGas}(message.params) {}
            catch {
                success = false;
            }
        } else if (message.command == CommandV1.TransferNativeFromAgent) {
            try Gateway(this).v1_handleTransferNativeFromAgent{gas: maxDispatchGas}(message.params)
            {} catch {
                success = false;
            }
        } else if (message.command == CommandV1.Upgrade) {
            try Gateway(this).v1_handleUpgrade{gas: maxDispatchGas}(message.params) {}
            catch {
                success = false;
            }
<<<<<<< HEAD
        } else if (message.command == CommandV1.SetTokenTransferFees) {
            try Gateway(this).v1_handleSetTokenTransferFees{gas: maxDispatchGas}(message.params) {}
            catch {
                success = false;
            }
        } else if (message.command == CommandV1.SetPricingParameters) {
            try Gateway(this).v1_handleSetPricingParameters{gas: maxDispatchGas}(message.params) {}
=======
        } else if (message.command == Command.TransferNativeFromAgent) {
            // DISABLED
            success = true;
        } else if (message.command == Command.Upgrade) {
            try Gateway(this).upgrade{gas: maxDispatchGas}(message.params) {}
>>>>>>> cb05e1f8
            catch {
                success = false;
            }
        } else if (message.command == CommandV1.UnlockNativeToken) {
            try Gateway(this).v1_handleUnlockNativeToken{gas: maxDispatchGas}(message.params) {}
            catch {
                success = false;
            }
        } else if (message.command == CommandV1.RegisterForeignToken) {
            try Gateway(this).v1_handleRegisterForeignToken{gas: maxDispatchGas}(message.params) {}
            catch {
                success = false;
            }
        } else if (message.command == CommandV1.MintForeignToken) {
            try Gateway(this).v1_handleMintForeignToken{gas: maxDispatchGas}(
                message.channelID, message.params
            ) {} catch {
                success = false;
            }
        }

        // Calculate a gas refund, capped to protect against huge spikes in `tx.gasprice`
        // that could drain funds unnecessarily. During these spikes, relayers should back off.
        uint256 gasUsed = v1_transactionBaseGas() + (startGas - gasleft());
        uint256 refund = gasUsed * Math.min(tx.gasprice, message.maxFeePerGas);

        // Add the reward to the refund amount. If the sum is more than the funds available
        // in the channel agent, then reduce the total amount
        uint256 amount = Math.min(refund + message.reward, address(this).balance);

<<<<<<< HEAD
        // Do the payment if there funds available in the agent
        if (amount > v1_dustThreshold()) {
            Functions.withdrawEther(AGENT_EXECUTOR, channel.agent, payable(msg.sender), amount);
=======
        // Do the payment if there funds available in the gateway
        if (amount > _dustThreshold()) {
            payable(msg.sender).safeNativeTransfer(amount);
>>>>>>> cb05e1f8
        }

        emit IGatewayV1.InboundMessageDispatched(
            message.channelID, message.nonce, message.id, success
        );
    }

    function operatingMode()
        external
        view
        override(IGatewayV1, IGatewayV2)
        returns (OperatingMode)
    {
        return CoreStorage.layout().mode;
    }

    function channelOperatingModeOf(ChannelID channelID) external view returns (OperatingMode) {
        return CallsV1.channelOperatingModeOf(channelID);
    }

    function channelNoncesOf(ChannelID channelID) external view returns (uint64, uint64) {
        return CallsV1.channelNoncesOf(channelID);
    }

    function agentOf(bytes32 agentID)
        external
        view
        override(IGatewayV1, IGatewayV2)
        returns (address)
    {
        return Functions.ensureAgent(agentID);
    }

    function pricingParameters() external view returns (UD60x18, uint128) {
        return CallsV1.pricingParameters();
    }

    function implementation() public view returns (address) {
        return ERC1967.load();
    }

<<<<<<< HEAD
    function isTokenRegistered(address token)
        external
        view
        override(IGatewayV1, IGatewayV2)
        returns (bool)
    {
        return CallsV1.isTokenRegistered(token);
=======
    /**
     * Fee management
     */
    function depositEther() external payable {
        emit Deposited(msg.sender, msg.value);
    }

    /**
     * Handlers
     */

    // Execute code within an agent
    function agentExecute(bytes calldata data) external onlySelf {
        AgentExecuteParams memory params = abi.decode(data, (AgentExecuteParams));

        address agent = _ensureAgent(params.agentID);

        if (params.payload.length == 0) {
            revert InvalidAgentExecutionPayload();
        }

        (AgentExecuteCommand command, bytes memory commandParams) =
            abi.decode(params.payload, (AgentExecuteCommand, bytes));
        if (command == AgentExecuteCommand.TransferToken) {
            (address token, address recipient, uint128 amount) = abi.decode(commandParams, (address, address, uint128));
            Assets.transferNativeToken(AGENT_EXECUTOR, agent, token, recipient, amount);
        }
>>>>>>> cb05e1f8
    }

    function queryForeignTokenID(address token) external view returns (bytes32) {
        return AssetsStorage.layout().tokenRegistry[token].foreignID;
    }

    // Total fee for registering a token
    function quoteRegisterTokenFee() external view returns (uint256) {
        return CallsV1.quoteRegisterTokenFee();
    }

    // Register an Ethereum-native token in the gateway and on AssetHub
    function registerToken(address token) external payable nonreentrant {
        CallsV1.registerToken(token);
    }

    // Total fee for sending a token
    function quoteSendTokenFee(address token, ParaID destinationChain, uint128 destinationFee)
        external
        view
        returns (uint256)
    {
        return CallsV1.quoteSendTokenFee(token, destinationChain, destinationFee);
    }

    // Transfer ERC20 tokens to a Polkadot parachain
    function sendToken(
        address token,
        ParaID destinationChain,
        MultiAddress calldata destinationAddress,
        uint128 destinationFee,
        uint128 amount
    ) external payable nonreentrant {
        CallsV1.sendToken(
            token, msg.sender, destinationChain, destinationAddress, destinationFee, amount
        );
    }

    // @dev Get token address by tokenID
    function tokenAddressOf(bytes32 tokenID) external view returns (address) {
        return CallsV1.tokenAddressOf(tokenID);
    }

    /**
     * APIv1 Inbound Message Handlers
     */

    // Execute code within an agent
    function v1_handleAgentExecute(bytes calldata data) external onlySelf {
        HandlersV1.agentExecute(AGENT_EXECUTOR, data);
    }

    /// @dev Create an agent for a consensus system on Polkadot
    function v1_handleCreateAgent(bytes calldata data) external onlySelf {
        HandlersV1.createAgent(data);
    }

    /// @dev Perform an upgrade of the gateway
    function v1_handleUpgrade(bytes calldata data) external onlySelf {
        HandlersV1.upgrade(data);
    }

    // @dev Set the operating mode of the gateway
    function v1_handleSetOperatingMode(bytes calldata data) external onlySelf {
        HandlersV1.setOperatingMode(data);
    }

<<<<<<< HEAD
    // @dev Transfer funds from an agent to a recipient account
    function v1_handleTransferNativeFromAgent(bytes calldata data) external onlySelf {
        HandlersV1.transferNativeFromAgent(AGENT_EXECUTOR, data);
    }

=======
>>>>>>> cb05e1f8
    // @dev Set token fees of the gateway
    function v1_handleSetTokenTransferFees(bytes calldata data) external onlySelf {
        HandlersV1.setTokenTransferFees(data);
    }

    // @dev Set pricing params of the gateway
    function v1_handleSetPricingParameters(bytes calldata data) external onlySelf {
        HandlersV1.setPricingParameters(data);
    }

    // @dev Transfer Ethereum native token back from polkadot
    function v1_handleUnlockNativeToken(bytes calldata data) external onlySelf {
        HandlersV1.unlockNativeToken(AGENT_EXECUTOR, data);
    }

    // @dev Register a new fungible Polkadot token for an agent
    function v1_handleRegisterForeignToken(bytes calldata data) external onlySelf {
        HandlersV1.registerForeignToken(data);
    }

    // @dev Mint foreign token from polkadot
    function v1_handleMintForeignToken(ChannelID channelID, bytes calldata data)
        external
        onlySelf
    {
        HandlersV1.mintForeignToken(channelID, data);
    }

    /**
     * APIv1 Internal functions
     */

    // Best-effort attempt at estimating the base gas use of `submitInbound` transaction, outside the block of
    // code that is metered.
    // This includes:
    // * Cost paid for every transaction: 21000 gas
    // * Cost of calldata: Zero byte = 4 gas, Non-zero byte = 16 gas
    // * Cost of code inside submitInitial that is not metered: 14_698
    //
    // The major cost of calldata are the merkle proofs, which should dominate anything else (including the message payload)
    // Since the merkle proofs are hashes, they are much more likely to be composed of more non-zero bytes than zero bytes.
    //
    // Reference: Ethereum Yellow Paper
    function v1_transactionBaseGas() internal pure returns (uint256) {
        return 21_000 + 14_698 + (msg.data.length * 16);
    }

    /// @dev Define the dust threshold as the minimum cost to transfer ether between accounts
    function v1_dustThreshold() internal view returns (uint256) {
        return 21_000 * tx.gasprice;
    }

    /*
    *     _____   __________ .___         ________
    *    /  _  \  \______   \|   | ___  __\_____  \
    *   /  /_\  \  |     ___/|   | \  \/ / /  ____/§
    *  /    |    \ |    |    |   |  \   / /       \
    *  \____|__  / |____|    |___|   \_/  \_______ \
    *          \/                                 \/
    */

    uint256 public constant DISPATCH_OVERHEAD_GAS_V2 = 32_000;

    /// @dev Submit a message from Polkadot for verification and dispatch
    /// @param message A message produced by the OutboundQueue pallet on BridgeHub
    /// @param leafProof A message proof used to verify that the message is in the merkle tree committed by the OutboundQueue pallet
    /// @param headerProof A proof that the commitment is included in parachain header that was finalized by BEEFY.
    /// @param rewardAddress Account on BH to credit delivery rewards
    function v2_submit(
        InboundMessageV2 calldata message,
        bytes32[] calldata leafProof,
        Verification.Proof calldata headerProof,
        bytes32 rewardAddress
    ) external nonreentrant {
        CoreStorage.Layout storage $ = CoreStorage.layout();

        bytes32 leafHash = keccak256(abi.encode(message));

<<<<<<< HEAD
        if ($.inboundNonce.get(message.nonce)) {
            revert IGatewayBase.InvalidNonce();
=======
        // Ensure the user has provided enough ether for this message to be accepted.
        // This includes:
        // 1. The bridging fee, which is collected in this gateway contract
        // 2. The ether value being bridged over to Polkadot, which is locked into the AssetHub
        //    agent contract.
        uint256 totalEther = fee + ticket.value;
        if (msg.value < totalEther) {
            revert InsufficientEther();
        }
        if (ticket.value > 0) {
            payable(AssetsStorage.layout().assetHubAgent).safeNativeTransfer(ticket.value);
>>>>>>> cb05e1f8
        }

        $.inboundNonce.set(message.nonce);

<<<<<<< HEAD
        // Produce the commitment (message root) by applying the leaf proof to the message leaf
        bytes32 commitment = MerkleProof.processProof(leafProof, leafHash);

        // Verify that the commitment is included in a parachain header finalized by BEEFY.
        if (!_verifyCommitment(commitment, headerProof, true)) {
            revert IGatewayBase.InvalidProof();
=======
        // The fee is already collected into the gateway contract
        // Reimburse excess fee payment
        uint256 excessFee = msg.value - totalEther;
        if (excessFee > _dustThreshold()) {
            payable(msg.sender).safeNativeTransfer(excessFee);
>>>>>>> cb05e1f8
        }

        bool success = v2_dispatch(message);

        emit IGatewayV2.InboundMessageDispatched(message.nonce, success, rewardAddress);
    }

    function v2_dispatch(InboundMessageV2 calldata message) internal returns (bool) {
        for (uint256 i = 0; i < message.commands.length; i++) {
            if (gasleft() * 63 / 64 < message.commands[i].gas + DISPATCH_OVERHEAD_GAS_V2) {
                assembly {
                    invalid()
                }
            }
            if (message.commands[i].kind == CommandKind.Upgrade) {
                try Gateway(this).v2_handleUpgrade{gas: message.commands[i].gas}(
                    message.commands[i].payload
                ) {} catch {
                    return false;
                }
            } else if (message.commands[i].kind == CommandKind.SetOperatingMode) {
                try Gateway(this).v2_handleSetOperatingMode{gas: message.commands[i].gas}(
                    message.commands[i].payload
                ) {} catch {
                    return false;
                }
            } else if (message.commands[i].kind == CommandKind.UnlockNativeToken) {
                try Gateway(this).v2_handleUnlockNativeToken{gas: message.commands[i].gas}(
                    message.commands[i].payload
                ) {} catch {
                    return false;
                }
            } else if (message.commands[i].kind == CommandKind.RegisterForeignToken) {
                try Gateway(this).v2_handleRegisterForeignToken{gas: message.commands[i].gas}(
                    message.commands[i].payload
                ) {} catch {
                    return false;
                }
            } else if (message.commands[i].kind == CommandKind.MintForeignToken) {
                try Gateway(this).v2_handleMintForeignToken{gas: message.commands[i].gas}(
                    message.commands[i].payload
                ) {} catch {
                    return false;
                }
            } else if (message.commands[i].kind == CommandKind.CreateAgent) {
                try Gateway(this).v2_handleCreateAgent{gas: message.commands[i].gas}(
                    message.origin
                ) {} catch {
                    return false;
                }
            } else if (message.commands[i].kind == CommandKind.CallContract) {
                try Gateway(this).v2_handleCallContract{gas: message.commands[i].gas}(
                    message.origin, message.commands[i].payload
                ) {} catch {
                    return false;
                }
            }
        }
        return true;
    }

    function v2_isDispatched(uint64 nonce) external view returns (bool) {
        CoreStorage.Layout storage $ = CoreStorage.layout();
        return $.inboundNonce.get(nonce);
    }

<<<<<<< HEAD
    // See docs for `IGateway.sendMessage`
    function v2_sendMessage(
        bytes calldata xcm,
        bytes[] calldata assets,
        bytes calldata claimer,
        uint128 executionFee,
        uint128 relayerFee
    ) external payable nonreentrant {
        CallsV2.sendMessage(xcm, assets, claimer, executionFee, relayerFee);
    }

    // See docs for `IGateway.registerToken`
    function v2_registerToken(
        address token,
        uint8 network,
        uint128 executionFee,
        uint128 relayerFee
    ) external payable nonreentrant {
        require(network <= uint8(Network.Kusama), IGatewayV2.InvalidNetwork());
        CallsV2.registerToken(token, Network(network), executionFee, relayerFee);
=======
    /// @dev Define the dust threshold as the minimum cost to transfer ether between accounts
    function _dustThreshold() internal view returns (uint256) {
        return 21000 * tx.gasprice;
>>>>>>> cb05e1f8
    }

    /**
     * APIv2 Message Handlers
     */

    //  Perform an upgrade of the gateway
    function v2_handleUpgrade(bytes calldata data) external onlySelf {
        HandlersV2.upgrade(data);
    }

    // Set the operating mode of the gateway
    function v2_handleSetOperatingMode(bytes calldata data) external onlySelf {
        HandlersV2.setOperatingMode(data);
    }

    // Unlock Native token
    function v2_handleUnlockNativeToken(bytes calldata data) external onlySelf {
        HandlersV2.unlockNativeToken(AGENT_EXECUTOR, data);
    }

    // Mint foreign token from polkadot
    function v2_handleRegisterForeignToken(bytes calldata data) external onlySelf {
        HandlersV2.registerForeignToken(data);
    }

    // Mint foreign token from polkadot
    function v2_handleMintForeignToken(bytes calldata data) external onlySelf {
        HandlersV2.mintForeignToken(data);
    }

    // Create an agent for a Polkadot origin
    function v2_handleCreateAgent(bytes32 origin) external onlySelf {
        HandlersV2.createAgent(origin);
    }

    // Call an arbitrary contract function
    function v2_handleCallContract(bytes32 origin, bytes calldata data) external onlySelf {
        HandlersV2.callContract(origin, AGENT_EXECUTOR, data);
    }

    /**
     * Upgrades
     */

<<<<<<< HEAD
    /// @dev Initialize storage in the gateway
    /// NOTE: This is not externally accessible as this function selector is overshadowed in the proxy
    function initialize(bytes calldata data) external virtual {
        Initializer.initialize(data);
=======
        // Register native Ether
        TokenInfo storage etherTokenInfo = assets.tokenRegistry[address(0)];
        etherTokenInfo.isRegistered = true;

        // Initialize operator storage
        OperatorStorage.Layout storage operatorStorage = OperatorStorage.layout();
        operatorStorage.operator = config.rescueOperator;
>>>>>>> cb05e1f8
    }
}<|MERGE_RESOLUTION|>--- conflicted
+++ resolved
@@ -12,7 +12,6 @@
 import {
     OperatingMode,
     ParaID,
-<<<<<<< HEAD
     TokenInfo,
     Channel,
     ChannelID,
@@ -27,14 +26,6 @@
     HandlersV2,
     IGatewayV1,
     IGatewayV2
-=======
-    Command,
-    MultiAddress,
-    Ticket,
-    TokenInfo,
-    Costs,
-    AgentExecuteCommand
->>>>>>> cb05e1f8
 } from "./Types.sol";
 import {Network} from "./v2/Types.sol";
 import {Upgrade} from "./Upgrade.sol";
@@ -46,25 +37,8 @@
 import {Call} from "./utils/Call.sol";
 import {Math} from "./utils/Math.sol";
 import {ScaleCodec} from "./utils/ScaleCodec.sol";
-<<<<<<< HEAD
 import {Functions} from "./Functions.sol";
 import {Constants} from "./Constants.sol";
-=======
-
-import {
-    AgentExecuteParams,
-    UpgradeParams,
-    CreateAgentParams,
-    CreateChannelParams,
-    UpdateChannelParams,
-    SetOperatingModeParams,
-    SetTokenTransferFeesParams,
-    SetPricingParametersParams,
-    RegisterForeignTokenParams,
-    MintForeignTokenParams,
-    TransferNativeTokenParams
-} from "./Params.sol";
->>>>>>> cb05e1f8
 
 import {CoreStorage} from "./storage/CoreStorage.sol";
 import {PricingStorage} from "./storage/PricingStorage.sol";
@@ -87,42 +61,6 @@
     bytes4 internal immutable BRIDGE_HUB_PARA_ID_ENCODED;
     bytes32 internal immutable BRIDGE_HUB_AGENT_ID;
 
-<<<<<<< HEAD
-=======
-    // ChannelIDs
-    ChannelID internal constant PRIMARY_GOVERNANCE_CHANNEL_ID = ChannelID.wrap(bytes32(uint256(1)));
-    ChannelID internal constant SECONDARY_GOVERNANCE_CHANNEL_ID = ChannelID.wrap(bytes32(uint256(2)));
-
-    // Gas used for:
-    // 1. Mapping a command id to an implementation function
-    // 2. Calling implementation function
-    uint256 constant DISPATCH_OVERHEAD_GAS = 10_000;
-
-    // The maximum fee that can be sent to a destination parachain to pay for execution (DOT).
-    // Has two functions:
-    // * Reduces the ability of users to perform arbitrage using a favourable exchange rate
-    // * Prevents users from mistakenly providing too much fees, which would drain AssetHub's
-    //   sovereign account here on Ethereum.
-    uint128 internal immutable MAX_DESTINATION_FEE;
-
-    uint8 internal immutable FOREIGN_TOKEN_DECIMALS;
-
-    error InvalidProof();
-    error InvalidNonce();
-    error NotEnoughGas();
-    error InsufficientEther();
-    error Unauthorized();
-    error Disabled();
-    error AgentAlreadyCreated();
-    error AgentDoesNotExist();
-    error ChannelAlreadyCreated();
-    error ChannelDoesNotExist();
-    error InvalidChannelUpdate();
-    error InvalidAgentExecutionPayload();
-    error InvalidConstructorParams();
-    error TokenNotRegistered();
-
->>>>>>> cb05e1f8
     // Message handlers can only be dispatched by the gateway itself
     modifier onlySelf() {
         if (msg.sender != address(this)) {
@@ -258,16 +196,13 @@
                 success = false;
             }
         } else if (message.command == CommandV1.TransferNativeFromAgent) {
-            try Gateway(this).v1_handleTransferNativeFromAgent{gas: maxDispatchGas}(message.params)
-            {} catch {
-                success = false;
-            }
+            // DISABLED
+            success = true;
         } else if (message.command == CommandV1.Upgrade) {
             try Gateway(this).v1_handleUpgrade{gas: maxDispatchGas}(message.params) {}
             catch {
                 success = false;
             }
-<<<<<<< HEAD
         } else if (message.command == CommandV1.SetTokenTransferFees) {
             try Gateway(this).v1_handleSetTokenTransferFees{gas: maxDispatchGas}(message.params) {}
             catch {
@@ -275,13 +210,6 @@
             }
         } else if (message.command == CommandV1.SetPricingParameters) {
             try Gateway(this).v1_handleSetPricingParameters{gas: maxDispatchGas}(message.params) {}
-=======
-        } else if (message.command == Command.TransferNativeFromAgent) {
-            // DISABLED
-            success = true;
-        } else if (message.command == Command.Upgrade) {
-            try Gateway(this).upgrade{gas: maxDispatchGas}(message.params) {}
->>>>>>> cb05e1f8
             catch {
                 success = false;
             }
@@ -312,15 +240,9 @@
         // in the channel agent, then reduce the total amount
         uint256 amount = Math.min(refund + message.reward, address(this).balance);
 
-<<<<<<< HEAD
-        // Do the payment if there funds available in the agent
-        if (amount > v1_dustThreshold()) {
-            Functions.withdrawEther(AGENT_EXECUTOR, channel.agent, payable(msg.sender), amount);
-=======
         // Do the payment if there funds available in the gateway
-        if (amount > _dustThreshold()) {
+        if (amount > Functions.dustThreshold()) {
             payable(msg.sender).safeNativeTransfer(amount);
->>>>>>> cb05e1f8
         }
 
         emit IGatewayV1.InboundMessageDispatched(
@@ -362,7 +284,6 @@
         return ERC1967.load();
     }
 
-<<<<<<< HEAD
     function isTokenRegistered(address token)
         external
         view
@@ -370,35 +291,10 @@
         returns (bool)
     {
         return CallsV1.isTokenRegistered(token);
-=======
-    /**
-     * Fee management
-     */
+    }
+
     function depositEther() external payable {
         emit Deposited(msg.sender, msg.value);
-    }
-
-    /**
-     * Handlers
-     */
-
-    // Execute code within an agent
-    function agentExecute(bytes calldata data) external onlySelf {
-        AgentExecuteParams memory params = abi.decode(data, (AgentExecuteParams));
-
-        address agent = _ensureAgent(params.agentID);
-
-        if (params.payload.length == 0) {
-            revert InvalidAgentExecutionPayload();
-        }
-
-        (AgentExecuteCommand command, bytes memory commandParams) =
-            abi.decode(params.payload, (AgentExecuteCommand, bytes));
-        if (command == AgentExecuteCommand.TransferToken) {
-            (address token, address recipient, uint128 amount) = abi.decode(commandParams, (address, address, uint128));
-            Assets.transferNativeToken(AGENT_EXECUTOR, agent, token, recipient, amount);
-        }
->>>>>>> cb05e1f8
     }
 
     function queryForeignTokenID(address token) external view returns (bytes32) {
@@ -466,14 +362,11 @@
         HandlersV1.setOperatingMode(data);
     }
 
-<<<<<<< HEAD
     // @dev Transfer funds from an agent to a recipient account
     function v1_handleTransferNativeFromAgent(bytes calldata data) external onlySelf {
         HandlersV1.transferNativeFromAgent(AGENT_EXECUTOR, data);
     }
 
-=======
->>>>>>> cb05e1f8
     // @dev Set token fees of the gateway
     function v1_handleSetTokenTransferFees(bytes calldata data) external onlySelf {
         HandlersV1.setTokenTransferFees(data);
@@ -521,11 +414,6 @@
         return 21_000 + 14_698 + (msg.data.length * 16);
     }
 
-    /// @dev Define the dust threshold as the minimum cost to transfer ether between accounts
-    function v1_dustThreshold() internal view returns (uint256) {
-        return 21_000 * tx.gasprice;
-    }
-
     /*
     *     _____   __________ .___         ________
     *    /  _  \  \______   \|   | ___  __\_____  \
@@ -552,40 +440,18 @@
 
         bytes32 leafHash = keccak256(abi.encode(message));
 
-<<<<<<< HEAD
         if ($.inboundNonce.get(message.nonce)) {
             revert IGatewayBase.InvalidNonce();
-=======
-        // Ensure the user has provided enough ether for this message to be accepted.
-        // This includes:
-        // 1. The bridging fee, which is collected in this gateway contract
-        // 2. The ether value being bridged over to Polkadot, which is locked into the AssetHub
-        //    agent contract.
-        uint256 totalEther = fee + ticket.value;
-        if (msg.value < totalEther) {
-            revert InsufficientEther();
-        }
-        if (ticket.value > 0) {
-            payable(AssetsStorage.layout().assetHubAgent).safeNativeTransfer(ticket.value);
->>>>>>> cb05e1f8
         }
 
         $.inboundNonce.set(message.nonce);
 
-<<<<<<< HEAD
         // Produce the commitment (message root) by applying the leaf proof to the message leaf
         bytes32 commitment = MerkleProof.processProof(leafProof, leafHash);
 
         // Verify that the commitment is included in a parachain header finalized by BEEFY.
         if (!_verifyCommitment(commitment, headerProof, true)) {
             revert IGatewayBase.InvalidProof();
-=======
-        // The fee is already collected into the gateway contract
-        // Reimburse excess fee payment
-        uint256 excessFee = msg.value - totalEther;
-        if (excessFee > _dustThreshold()) {
-            payable(msg.sender).safeNativeTransfer(excessFee);
->>>>>>> cb05e1f8
         }
 
         bool success = v2_dispatch(message);
@@ -652,7 +518,6 @@
         return $.inboundNonce.get(nonce);
     }
 
-<<<<<<< HEAD
     // See docs for `IGateway.sendMessage`
     function v2_sendMessage(
         bytes calldata xcm,
@@ -673,11 +538,6 @@
     ) external payable nonreentrant {
         require(network <= uint8(Network.Kusama), IGatewayV2.InvalidNetwork());
         CallsV2.registerToken(token, Network(network), executionFee, relayerFee);
-=======
-    /// @dev Define the dust threshold as the minimum cost to transfer ether between accounts
-    function _dustThreshold() internal view returns (uint256) {
-        return 21000 * tx.gasprice;
->>>>>>> cb05e1f8
     }
 
     /**
@@ -723,19 +583,9 @@
      * Upgrades
      */
 
-<<<<<<< HEAD
     /// @dev Initialize storage in the gateway
     /// NOTE: This is not externally accessible as this function selector is overshadowed in the proxy
     function initialize(bytes calldata data) external virtual {
         Initializer.initialize(data);
-=======
-        // Register native Ether
-        TokenInfo storage etherTokenInfo = assets.tokenRegistry[address(0)];
-        etherTokenInfo.isRegistered = true;
-
-        // Initialize operator storage
-        OperatorStorage.Layout storage operatorStorage = OperatorStorage.layout();
-        operatorStorage.operator = config.rescueOperator;
->>>>>>> cb05e1f8
     }
 }