--- conflicted
+++ resolved
@@ -89,11 +89,7 @@
     error InvalidAgentExecutionPayload();
     error InvalidCodeHash();
     error InvalidConstructorParams();
-<<<<<<< HEAD
-    error InvalidTransact();
-=======
     error AlreadyInitialized();
->>>>>>> cba0fe1d
 
     // handler functions are privileged
     modifier onlySelf() {
