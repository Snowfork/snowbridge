--- conflicted
+++ resolved
@@ -468,7 +468,6 @@
         uint128 destinationFee,
         uint128 amount
     ) external payable {
-<<<<<<< HEAD
         AssetsStorage.Layout storage $ = AssetsStorage.layout();
 
         TokenInfo storage tokenInfo = $.tokenRegistry[token];
@@ -501,13 +500,6 @@
     // @dev Get token address by tokenID
     function tokenAddressOf(bytes32 tokenID) external view returns (address) {
         return Assets.tokenAddressOf(tokenID);
-=======
-        _submitOutbound(
-            Assets.sendToken(
-                token, msg.sender, destinationChain, destinationAddress, destinationFee, MAX_DESTINATION_FEE, amount
-            )
-        );
->>>>>>> 1ae70145
     }
 
     /**
