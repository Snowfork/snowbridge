// SPDX-License-Identifier: Apache-2.0
// SPDX-FileCopyrightText: 2023 Snowfork <hello@snowfork.com>
pragma solidity 0.8.28;

import {MerkleProof} from "openzeppelin/utils/cryptography/MerkleProof.sol";
import {Verification} from "./Verification.sol";
import {Initializer} from "./Initializer.sol";
import {AgentExecutor} from "./AgentExecutor.sol";
import {Agent} from "./Agent.sol";
import {MultiAddress} from "./MultiAddress.sol";
import {IGatewayBase} from "./interfaces/IGatewayBase.sol";
import {
    OperatingMode,
    ParaID,
    TokenInfo,
    Channel,
    ChannelID,
    InboundMessageV1,
    CommandV1,
    InboundMessageV2,
    CommandV2,
    CommandKind,
    CallsV1,
    HandlersV1,
    CallsV2,
    HandlersV2,
    IGatewayV1,
    IGatewayV2
} from "./Types.sol";
import {Network} from "./v2/Types.sol";
import {Upgrade} from "./Upgrade.sol";
import {IInitializable} from "./interfaces/IInitializable.sol";
import {IUpgradable} from "./interfaces/IUpgradable.sol";
import {ERC1967} from "./utils/ERC1967.sol";
import {Address} from "./utils/Address.sol";
import {SafeNativeTransfer} from "./utils/SafeTransfer.sol";
import {Call} from "./utils/Call.sol";
import {Math} from "./utils/Math.sol";
import {ScaleCodec} from "./utils/ScaleCodec.sol";
import {Functions} from "./Functions.sol";
import {Constants} from "./Constants.sol";

import {CoreStorage} from "./storage/CoreStorage.sol";
import {PricingStorage} from "./storage/PricingStorage.sol";
import {AssetsStorage} from "./storage/AssetsStorage.sol";
import {OperatorStorage} from "./storage/OperatorStorage.sol";

import {UD60x18, ud60x18, convert} from "prb/math/src/UD60x18.sol";

contract Gateway is IGatewayBase, IGatewayV1, IGatewayV2, IInitializable, IUpgradable {
    using Address for address;
    using SafeNativeTransfer for address payable;

    address public immutable AGENT_EXECUTOR;

    // Verification state
    address public immutable BEEFY_CLIENT;

    // BridgeHub
    ParaID internal immutable BRIDGE_HUB_PARA_ID;
    bytes4 internal immutable BRIDGE_HUB_PARA_ID_ENCODED;
    bytes32 internal immutable BRIDGE_HUB_AGENT_ID;

    // Message handlers can only be dispatched by the gateway itself
    modifier onlySelf() {
        if (msg.sender != address(this)) {
            revert IGatewayBase.Unauthorized();
        }
        _;
    }

    modifier nonreentrant() {
        assembly {
            if tload(0) { revert(0, 0) }
            tstore(0, 1)
        }
        _;
        // Unlocks the guard, making the pattern composable.
        // After the function exits, it can be called again, even in the same transaction.
        assembly {
            tstore(0, 0)
        }
    }

    constructor(address beefyClient, address agentExecutor) {
        BEEFY_CLIENT = beefyClient;
        AGENT_EXECUTOR = agentExecutor;
    }

    /*
    *     _________
    *     \_   ___ \   ____    _____    _____    ____    ____
    *     /    \  \/  /  _ \  /     \  /     \  /  _ \  /    \
    *     \     \____(  <_> )|  Y Y  \|  Y Y  \(  <_> )|   |  \
    *      \______  / \____/ |__|_|  /|__|_|  / \____/ |___|  /
    *             \/               \/       \/              \/
    */

    // Verify that a message commitment is considered finalized by our BEEFY light client.
    function _verifyCommitment(bytes32 commitment, Verification.Proof calldata proof, bool isV2)
        internal
        view
        virtual
        returns (bool)
    {
        return Verification.verifyCommitment(
            BEEFY_CLIENT,
            ScaleCodec.encodeU32(uint32(ParaID.unwrap(Constants.BRIDGE_HUB_PARA_ID))),
            commitment,
            proof,
            isV2
        );
    }

    /*
    *     _____   __________ .___          ____
    *    /  _  \  \______   \|   | ___  __/_   |
    *   /  /_\  \  |     ___/|   | \  \/ / |   |
    *  /    |    \ |    |    |   |  \   /  |   |
    *  \____|__  / |____|    |___|   \_/   |___|
    *          \/
    */

    /**
     * APIv1 Constants
     */

    // Gas used for:
    // 1. Mapping a command id to an implementation function
    // 2. Calling implementation function
    uint256 DISPATCH_OVERHEAD_GAS_V1 = 10_000;

    /**
     * APIv1 External API
     */

    /// @dev Submit a message from Polkadot for verification and dispatch
    /// @param message A message produced by the OutboundQueue pallet on BridgeHub
    /// @param leafProof A message proof used to verify that the message is in the merkle tree committed by the OutboundQueue pallet
    /// @param headerProof A proof that the commitment is included in parachain header that was finalized by BEEFY.
    function submitV1(
        InboundMessageV1 calldata message,
        bytes32[] calldata leafProof,
        Verification.Proof calldata headerProof
    ) external nonreentrant {
        uint256 startGas = gasleft();

        Channel storage channel = Functions.ensureChannel(message.channelID);

        // Ensure this message is not being replayed
        if (message.nonce != channel.inboundNonce + 1) {
            revert IGatewayBase.InvalidNonce();
        }

        // Increment nonce for origin.
        // This also prevents the re-entrancy case in which a malicious party tries to re-enter by calling `submitInbound`
        // again with the same (message, leafProof, headerProof) arguments.
        channel.inboundNonce++;

        // Produce the commitment (message root) by applying the leaf proof to the message leaf
        bytes32 leafHash = keccak256(abi.encode(message));
        bytes32 commitment = MerkleProof.processProof(leafProof, leafHash);

        // Verify that the commitment is included in a parachain header finalized by BEEFY.
        if (!_verifyCommitment(commitment, headerProof, false)) {
            revert IGatewayBase.InvalidProof();
        }

        // Make sure relayers provide enough gas so that inner message dispatch
        // does not run out of gas.
        uint256 maxDispatchGas = message.maxDispatchGas;
        if (gasleft() < maxDispatchGas + DISPATCH_OVERHEAD_GAS_V1) {
            revert IGatewayBase.NotEnoughGas();
        }

        bool success = true;

        // Dispatch message to a handler
        if (message.command == CommandV1.AgentExecute) {
            try Gateway(this).v1_handleAgentExecute{gas: maxDispatchGas}(message.params) {}
<<<<<<< HEAD
            catch {
                success = false;
            }
        } else if (message.command == CommandV1.CreateAgent) {
            try Gateway(this).v1_handleCreateAgent{gas: maxDispatchGas}(message.params) {}
            catch {
                success = false;
            }
        } else if (message.command == CommandV1.CreateChannel) {
            success = false;
        } else if (message.command == CommandV1.UpdateChannel) {
            success = false;
        } else if (message.command == CommandV1.SetOperatingMode) {
            try Gateway(this).v1_handleSetOperatingMode{gas: maxDispatchGas}(message.params) {}
            catch {
                success = false;
            }
        } else if (message.command == CommandV1.TransferNativeFromAgent) {
            try Gateway(this).v1_handleTransferNativeFromAgent{gas: maxDispatchGas}(message.params)
            {} catch {
                success = false;
            }
        } else if (message.command == CommandV1.Upgrade) {
            try Gateway(this).v1_handleUpgrade{gas: maxDispatchGas}(message.params) {}
            catch {
                success = false;
            }
        } else if (message.command == CommandV1.SetTokenTransferFees) {
            try Gateway(this).v1_handleSetTokenTransferFees{gas: maxDispatchGas}(message.params) {}
            catch {
                success = false;
            }
        } else if (message.command == CommandV1.SetPricingParameters) {
            try Gateway(this).v1_handleSetPricingParameters{gas: maxDispatchGas}(message.params) {}
            catch {
                success = false;
            }
        } else if (message.command == CommandV1.UnlockNativeToken) {
            try Gateway(this).v1_handleUnlockNativeToken{gas: maxDispatchGas}(message.params) {}
            catch {
                success = false;
            }
        } else if (message.command == CommandV1.RegisterForeignToken) {
            try Gateway(this).v1_handleRegisterForeignToken{gas: maxDispatchGas}(message.params) {}
            catch {
                success = false;
            }
        } else if (message.command == CommandV1.MintForeignToken) {
            try Gateway(this).v1_handleMintForeignToken{gas: maxDispatchGas}(message.params) {}
            catch {
=======
            catch {
                success = false;
            }
        } else if (message.command == CommandV1.CreateAgent) {
            try Gateway(this).v1_handleCreateAgent{gas: maxDispatchGas}(message.params) {}
            catch {
                success = false;
            }
        } else if (message.command == CommandV1.CreateChannel) {
            success = false;
        } else if (message.command == CommandV1.UpdateChannel) {
            success = false;
        } else if (message.command == CommandV1.SetOperatingMode) {
            try Gateway(this).v1_handleSetOperatingMode{gas: maxDispatchGas}(message.params) {}
            catch {
                success = false;
            }
        } else if (message.command == CommandV1.TransferNativeFromAgent) {
            // DISABLED
            success = true;
        } else if (message.command == CommandV1.Upgrade) {
            try Gateway(this).v1_handleUpgrade{gas: maxDispatchGas}(message.params) {}
            catch {
                success = false;
            }
        } else if (message.command == CommandV1.SetTokenTransferFees) {
            try Gateway(this).v1_handleSetTokenTransferFees{gas: maxDispatchGas}(message.params) {}
            catch {
                success = false;
            }
        } else if (message.command == CommandV1.SetPricingParameters) {
            try Gateway(this).v1_handleSetPricingParameters{gas: maxDispatchGas}(message.params) {}
            catch {
                success = false;
            }
        } else if (message.command == CommandV1.UnlockNativeToken) {
            try Gateway(this).v1_handleUnlockNativeToken{gas: maxDispatchGas}(message.params) {}
            catch {
                success = false;
            }
        } else if (message.command == CommandV1.RegisterForeignToken) {
            try Gateway(this).v1_handleRegisterForeignToken{gas: maxDispatchGas}(message.params) {}
            catch {
                success = false;
            }
        } else if (message.command == CommandV1.MintForeignToken) {
            try Gateway(this).v1_handleMintForeignToken{gas: maxDispatchGas}(
                message.channelID, message.params
            ) {} catch {
>>>>>>> e20a0057
                success = false;
            }
        }

        // Calculate a gas refund, capped to protect against huge spikes in `tx.gasprice`
        // that could drain funds unnecessarily. During these spikes, relayers should back off.
        uint256 gasUsed = v1_transactionBaseGas() + (startGas - gasleft());
        uint256 refund = gasUsed * Math.min(tx.gasprice, message.maxFeePerGas);

        // Add the reward to the refund amount. If the sum is more than the funds available
        // in the channel agent, then reduce the total amount
        uint256 amount = Math.min(refund + message.reward, address(this).balance);

<<<<<<< HEAD
        // Do the payment if there funds available in the agent
        if (amount > v1_dustThreshold()) {
            Functions.withdrawEther(AGENT_EXECUTOR, channel.agent, payable(msg.sender), amount);
=======
        // Do the payment if there funds available in the gateway
        if (amount > Functions.dustThreshold()) {
            payable(msg.sender).safeNativeTransfer(amount);
>>>>>>> e20a0057
        }

        emit IGatewayV1.InboundMessageDispatched(
            message.channelID, message.nonce, message.id, success
        );
    }

    function operatingMode()
        external
        view
        override(IGatewayV1, IGatewayV2)
        returns (OperatingMode)
    {
        return CoreStorage.layout().mode;
    }

    function channelOperatingModeOf(ChannelID channelID) external view returns (OperatingMode) {
        return CallsV1.channelOperatingModeOf(channelID);
    }

    function channelNoncesOf(ChannelID channelID) external view returns (uint64, uint64) {
        return CallsV1.channelNoncesOf(channelID);
    }

    function agentOf(bytes32 agentID)
        external
        view
        override(IGatewayV1, IGatewayV2)
        returns (address)
    {
        return Functions.ensureAgent(agentID);
    }

    function pricingParameters() external view returns (UD60x18, uint128) {
        return CallsV1.pricingParameters();
    }

    function implementation() public view returns (address) {
        return ERC1967.load();
    }

    function isTokenRegistered(address token)
        external
        view
        override(IGatewayV1, IGatewayV2)
        returns (bool)
    {
        return CallsV1.isTokenRegistered(token);
    }

<<<<<<< HEAD
    // Total fee for registering a token
    function quoteRegisterTokenFee() external view returns (uint256) {
        return CallsV1.quoteRegisterTokenFee();
    }

    // Register an Ethereum-native token in the gateway and on AssetHub
    function registerToken(address token) external payable {
=======
    function depositEther() external payable {
        emit Deposited(msg.sender, msg.value);
    }

    function queryForeignTokenID(address token) external view returns (bytes32) {
        return AssetsStorage.layout().tokenRegistry[token].foreignID;
    }

    // Total fee for registering a token
    function quoteRegisterTokenFee() external view returns (uint256) {
        return CallsV1.quoteRegisterTokenFee();
    }

    // Register an Ethereum-native token in the gateway and on AssetHub
    function registerToken(address token) external payable nonreentrant {
>>>>>>> e20a0057
        CallsV1.registerToken(token);
    }

    // Total fee for sending a token
    function quoteSendTokenFee(address token, ParaID destinationChain, uint128 destinationFee)
        external
        view
        returns (uint256)
    {
        return CallsV1.quoteSendTokenFee(token, destinationChain, destinationFee);
    }

    // Transfer ERC20 tokens to a Polkadot parachain
    function sendToken(
        address token,
        ParaID destinationChain,
        MultiAddress calldata destinationAddress,
        uint128 destinationFee,
        uint128 amount
<<<<<<< HEAD
    ) external payable {
=======
    ) external payable nonreentrant {
>>>>>>> e20a0057
        CallsV1.sendToken(
            token, msg.sender, destinationChain, destinationAddress, destinationFee, amount
        );
    }

    // @dev Get token address by tokenID
    function tokenAddressOf(bytes32 tokenID) external view returns (address) {
        return CallsV1.tokenAddressOf(tokenID);
    }

    /**
     * APIv1 Inbound Message Handlers
     */

    // Execute code within an agent
    function v1_handleAgentExecute(bytes calldata data) external onlySelf {
        HandlersV1.agentExecute(AGENT_EXECUTOR, data);
    }

    /// @dev Create an agent for a consensus system on Polkadot
    function v1_handleCreateAgent(bytes calldata data) external onlySelf {
        HandlersV1.createAgent(data);
    }

    /// @dev Perform an upgrade of the gateway
    function v1_handleUpgrade(bytes calldata data) external onlySelf {
        HandlersV1.upgrade(data);
    }

    // @dev Set the operating mode of the gateway
    function v1_handleSetOperatingMode(bytes calldata data) external onlySelf {
        HandlersV1.setOperatingMode(data);
    }

    // @dev Transfer funds from an agent to a recipient account
    function v1_handleTransferNativeFromAgent(bytes calldata data) external onlySelf {
        HandlersV1.transferNativeFromAgent(AGENT_EXECUTOR, data);
    }

    // @dev Set token fees of the gateway
    function v1_handleSetTokenTransferFees(bytes calldata data) external onlySelf {
        HandlersV1.setTokenTransferFees(data);
    }

    // @dev Set pricing params of the gateway
    function v1_handleSetPricingParameters(bytes calldata data) external onlySelf {
        HandlersV1.setPricingParameters(data);
    }

    // @dev Transfer Ethereum native token back from polkadot
    function v1_handleUnlockNativeToken(bytes calldata data) external onlySelf {
        HandlersV1.unlockNativeToken(AGENT_EXECUTOR, data);
    }

    // @dev Register a new fungible Polkadot token for an agent
    function v1_handleRegisterForeignToken(bytes calldata data) external onlySelf {
        HandlersV1.registerForeignToken(data);
    }

    // @dev Mint foreign token from polkadot
<<<<<<< HEAD
    function v1_handleMintForeignToken(bytes calldata data) external onlySelf {
        HandlersV1.mintForeignToken(data);
=======
    function v1_handleMintForeignToken(ChannelID channelID, bytes calldata data)
        external
        onlySelf
    {
        HandlersV1.mintForeignToken(channelID, data);
>>>>>>> e20a0057
    }

    /**
     * APIv1 Internal functions
     */

    // Best-effort attempt at estimating the base gas use of `submitInbound` transaction, outside the block of
    // code that is metered.
    // This includes:
    // * Cost paid for every transaction: 21000 gas
    // * Cost of calldata: Zero byte = 4 gas, Non-zero byte = 16 gas
    // * Cost of code inside submitInitial that is not metered: 14_698
    //
    // The major cost of calldata are the merkle proofs, which should dominate anything else (including the message payload)
    // Since the merkle proofs are hashes, they are much more likely to be composed of more non-zero bytes than zero bytes.
    //
    // Reference: Ethereum Yellow Paper
    function v1_transactionBaseGas() internal pure returns (uint256) {
        return 21_000 + 14_698 + (msg.data.length * 16);
    }

<<<<<<< HEAD
    /// @dev Define the dust threshold as the minimum cost to transfer ether between accounts
    function v1_dustThreshold() internal view returns (uint256) {
        return 21_000 * tx.gasprice;
    }

    /*
    *     _____   __________ .___         ________
    *    /  _  \  \______   \|   | ___  __\_____  \
    *   /  /_\  \  |     ___/|   | \  \/ / /  ____/§
    *  /    |    \ |    |    |   |  \   / /       \
    *  \____|__  / |____|    |___|   \_/  \_______ \
    *          \/                                 \/
    */

    uint256 public constant DISPATCH_OVERHEAD_GAS_V2 = 32_000;

    /// @dev Submit a message from Polkadot for verification and dispatch
    /// @param message A message produced by the OutboundQueue pallet on BridgeHub
    /// @param leafProof A message proof used to verify that the message is in the merkle tree committed by the OutboundQueue pallet
    /// @param headerProof A proof that the commitment is included in parachain header that was finalized by BEEFY.
    /// @param rewardAddress Account on BH to credit delivery rewards
    function v2_submit(
        InboundMessageV2 calldata message,
        bytes32[] calldata leafProof,
        Verification.Proof calldata headerProof,
        bytes32 rewardAddress
    ) external nonreentrant {
        CoreStorage.Layout storage $ = CoreStorage.layout();

        bytes32 leafHash = keccak256(abi.encode(message));

        if ($.inboundNonce.get(message.nonce)) {
            revert IGatewayBase.InvalidNonce();
        }

        $.inboundNonce.set(message.nonce);

        // Produce the commitment (message root) by applying the leaf proof to the message leaf
        bytes32 commitment = MerkleProof.processProof(leafProof, leafHash);

        // Verify that the commitment is included in a parachain header finalized by BEEFY.
        if (!_verifyCommitment(commitment, headerProof, true)) {
            revert IGatewayBase.InvalidProof();
=======
    /*
    *     _____   __________ .___         ________
    *    /  _  \  \______   \|   | ___  __\_____  \
    *   /  /_\  \  |     ___/|   | \  \/ / /  ____/§
    *  /    |    \ |    |    |   |  \   / /       \
    *  \____|__  / |____|    |___|   \_/  \_______ \
    *          \/                                 \/
    */

    uint256 public constant DISPATCH_OVERHEAD_GAS_V2 = 32_000;

    /// @dev Submit a message from Polkadot for verification and dispatch
    /// @param message A message produced by the OutboundQueue pallet on BridgeHub
    /// @param leafProof A message proof used to verify that the message is in the merkle tree committed by the OutboundQueue pallet
    /// @param headerProof A proof that the commitment is included in parachain header that was finalized by BEEFY.
    /// @param rewardAddress Account on BH to credit delivery rewards
    function v2_submit(
        InboundMessageV2 calldata message,
        bytes32[] calldata leafProof,
        Verification.Proof calldata headerProof,
        bytes32 rewardAddress
    ) external nonreentrant {
        CoreStorage.Layout storage $ = CoreStorage.layout();

        bytes32 leafHash = keccak256(abi.encode(message));

        if ($.inboundNonce.get(message.nonce)) {
            revert IGatewayBase.InvalidNonce();
        }

        $.inboundNonce.set(message.nonce);

        // Produce the commitment (message root) by applying the leaf proof to the message leaf
        bytes32 commitment = MerkleProof.processProof(leafProof, leafHash);

        // Verify that the commitment is included in a parachain header finalized by BEEFY.
        if (!_verifyCommitment(commitment, headerProof, true)) {
            revert IGatewayBase.InvalidProof();
        }

        bool success = v2_dispatch(message);

        emit IGatewayV2.InboundMessageDispatched(message.nonce, success, rewardAddress);
    }

    function v2_dispatch(InboundMessageV2 calldata message) internal returns (bool) {
        for (uint256 i = 0; i < message.commands.length; i++) {
            if (gasleft() * 63 / 64 < message.commands[i].gas + DISPATCH_OVERHEAD_GAS_V2) {
                assembly {
                    invalid()
                }
            }
            if (message.commands[i].kind == CommandKind.Upgrade) {
                try Gateway(this).v2_handleUpgrade{gas: message.commands[i].gas}(
                    message.commands[i].payload
                ) {} catch {
                    return false;
                }
            } else if (message.commands[i].kind == CommandKind.SetOperatingMode) {
                try Gateway(this).v2_handleSetOperatingMode{gas: message.commands[i].gas}(
                    message.commands[i].payload
                ) {} catch {
                    return false;
                }
            } else if (message.commands[i].kind == CommandKind.UnlockNativeToken) {
                try Gateway(this).v2_handleUnlockNativeToken{gas: message.commands[i].gas}(
                    message.commands[i].payload
                ) {} catch {
                    return false;
                }
            } else if (message.commands[i].kind == CommandKind.RegisterForeignToken) {
                try Gateway(this).v2_handleRegisterForeignToken{gas: message.commands[i].gas}(
                    message.commands[i].payload
                ) {} catch {
                    return false;
                }
            } else if (message.commands[i].kind == CommandKind.MintForeignToken) {
                try Gateway(this).v2_handleMintForeignToken{gas: message.commands[i].gas}(
                    message.commands[i].payload
                ) {} catch {
                    return false;
                }
            } else if (message.commands[i].kind == CommandKind.CreateAgent) {
                try Gateway(this).v2_handleCreateAgent{gas: message.commands[i].gas}(
                    message.origin
                ) {} catch {
                    return false;
                }
            } else if (message.commands[i].kind == CommandKind.CallContract) {
                try Gateway(this).v2_handleCallContract{gas: message.commands[i].gas}(
                    message.origin, message.commands[i].payload
                ) {} catch {
                    return false;
                }
            }
>>>>>>> e20a0057
        }
        return true;
    }

<<<<<<< HEAD
        bool success = v2_dispatch(message);

        emit IGatewayV2.InboundMessageDispatched(message.nonce, success, rewardAddress);
    }

    function v2_dispatch(InboundMessageV2 calldata message) internal returns (bool) {
        for (uint256 i = 0; i < message.commands.length; i++) {
            if (gasleft() * 63 / 64 < message.commands[i].gas + DISPATCH_OVERHEAD_GAS_V2) {
                assembly {
                    invalid()
                }
            }
            if (message.commands[i].kind == CommandKind.Upgrade) {
                try Gateway(this).v2_handleUpgrade{gas: message.commands[i].gas}(
                    message.commands[i].payload
                ) {} catch {
                    return false;
                }
            } else if (message.commands[i].kind == CommandKind.SetOperatingMode) {
                try Gateway(this).v2_handleSetOperatingMode{gas: message.commands[i].gas}(
                    message.commands[i].payload
                ) {} catch {
                    return false;
                }
            } else if (message.commands[i].kind == CommandKind.UnlockNativeToken) {
                try Gateway(this).v2_handleUnlockNativeToken{gas: message.commands[i].gas}(
                    message.commands[i].payload
                ) {} catch {
                    return false;
                }
            } else if (message.commands[i].kind == CommandKind.RegisterForeignToken) {
                try Gateway(this).v2_handleRegisterForeignToken{gas: message.commands[i].gas}(
                    message.commands[i].payload
                ) {} catch {
                    return false;
                }
            } else if (message.commands[i].kind == CommandKind.MintForeignToken) {
                try Gateway(this).v2_handleMintForeignToken{gas: message.commands[i].gas}(
                    message.commands[i].payload
                ) {} catch {
                    return false;
                }
            } else if (message.commands[i].kind == CommandKind.CreateAgent) {
                try Gateway(this).v2_handleCreateAgent{gas: message.commands[i].gas}(
                    message.origin
                ) {} catch {
                    return false;
                }
            } else if (message.commands[i].kind == CommandKind.CallContract) {
                try Gateway(this).v2_handleCallContract{gas: message.commands[i].gas}(
                    message.origin, message.commands[i].payload
                ) {} catch {
                    return false;
                }
            }
        }
        return true;
    }

    function v2_isDispatched(uint64 nonce) external view returns (bool) {
        CoreStorage.Layout storage $ = CoreStorage.layout();
        return $.inboundNonce.get(nonce);
    }

    // See docs for `IGateway.sendMessage`
    function v2_sendMessage(
        bytes calldata xcm,
        bytes[] calldata assets,
        bytes calldata claimer,
        uint128 executionFee,
        uint128 relayerFee
    ) external payable nonreentrant {
        CallsV2.sendMessage(xcm, assets, claimer, executionFee, relayerFee);
    }

    // See docs for `IGateway.registerToken`
    function v2_registerToken(
        address token,
        uint8 network,
        uint128 executionFee,
        uint128 relayerFee
    ) external payable nonreentrant {
        require(network <= uint8(Network.Kusama), IGatewayV2.InvalidNetwork());
        CallsV2.registerToken(token, Network(network), executionFee, relayerFee);
    }

    /**
     * APIv2 Message Handlers
     */

    //  Perform an upgrade of the gateway
    function v2_handleUpgrade(bytes calldata data) external onlySelf {
        HandlersV2.upgrade(data);
    }

    // Set the operating mode of the gateway
    function v2_handleSetOperatingMode(bytes calldata data) external onlySelf {
        HandlersV2.setOperatingMode(data);
    }

    // Unlock Native token
    function v2_handleUnlockNativeToken(bytes calldata data) external onlySelf {
        HandlersV2.unlockNativeToken(AGENT_EXECUTOR, data);
    }

    // Mint foreign token from polkadot
    function v2_handleRegisterForeignToken(bytes calldata data) external onlySelf {
        HandlersV2.registerForeignToken(data);
    }

    // Mint foreign token from polkadot
    function v2_handleMintForeignToken(bytes calldata data) external onlySelf {
        HandlersV2.mintForeignToken(data);
    }

    // Create an agent for a Polkadot origin
    function v2_handleCreateAgent(bytes32 origin) external onlySelf {
        HandlersV2.createAgent(origin);
    }

=======
    function v2_isDispatched(uint64 nonce) external view returns (bool) {
        CoreStorage.Layout storage $ = CoreStorage.layout();
        return $.inboundNonce.get(nonce);
    }

    // See docs for `IGateway.sendMessage`
    function v2_sendMessage(
        bytes calldata xcm,
        bytes[] calldata assets,
        bytes calldata claimer,
        uint128 executionFee,
        uint128 relayerFee
    ) external payable nonreentrant {
        CallsV2.sendMessage(xcm, assets, claimer, executionFee, relayerFee);
    }

    // See docs for `IGateway.registerToken`
    function v2_registerToken(
        address token,
        uint8 network,
        uint128 executionFee,
        uint128 relayerFee
    ) external payable nonreentrant {
        require(network <= uint8(Network.Kusama), IGatewayV2.InvalidNetwork());
        CallsV2.registerToken(token, Network(network), executionFee, relayerFee);
    }

    /**
     * APIv2 Message Handlers
     */

    //  Perform an upgrade of the gateway
    function v2_handleUpgrade(bytes calldata data) external onlySelf {
        HandlersV2.upgrade(data);
    }

    // Set the operating mode of the gateway
    function v2_handleSetOperatingMode(bytes calldata data) external onlySelf {
        HandlersV2.setOperatingMode(data);
    }

    // Unlock Native token
    function v2_handleUnlockNativeToken(bytes calldata data) external onlySelf {
        HandlersV2.unlockNativeToken(AGENT_EXECUTOR, data);
    }

    // Mint foreign token from polkadot
    function v2_handleRegisterForeignToken(bytes calldata data) external onlySelf {
        HandlersV2.registerForeignToken(data);
    }

    // Mint foreign token from polkadot
    function v2_handleMintForeignToken(bytes calldata data) external onlySelf {
        HandlersV2.mintForeignToken(data);
    }

    // Create an agent for a Polkadot origin
    function v2_handleCreateAgent(bytes32 origin) external onlySelf {
        HandlersV2.createAgent(origin);
    }

>>>>>>> e20a0057
    // Call an arbitrary contract function
    function v2_handleCallContract(bytes32 origin, bytes calldata data) external onlySelf {
        HandlersV2.callContract(origin, AGENT_EXECUTOR, data);
    }

    /**
     * Upgrades
     */

    /// @dev Initialize storage in the gateway
    /// NOTE: This is not externally accessible as this function selector is overshadowed in the proxy
    function initialize(bytes calldata data) external virtual {
        Initializer.initialize(data);
    }
}<|MERGE_RESOLUTION|>--- conflicted
+++ resolved
@@ -178,7 +178,6 @@
         // Dispatch message to a handler
         if (message.command == CommandV1.AgentExecute) {
             try Gateway(this).v1_handleAgentExecute{gas: maxDispatchGas}(message.params) {}
-<<<<<<< HEAD
             catch {
                 success = false;
             }
@@ -197,57 +196,6 @@
                 success = false;
             }
         } else if (message.command == CommandV1.TransferNativeFromAgent) {
-            try Gateway(this).v1_handleTransferNativeFromAgent{gas: maxDispatchGas}(message.params)
-            {} catch {
-                success = false;
-            }
-        } else if (message.command == CommandV1.Upgrade) {
-            try Gateway(this).v1_handleUpgrade{gas: maxDispatchGas}(message.params) {}
-            catch {
-                success = false;
-            }
-        } else if (message.command == CommandV1.SetTokenTransferFees) {
-            try Gateway(this).v1_handleSetTokenTransferFees{gas: maxDispatchGas}(message.params) {}
-            catch {
-                success = false;
-            }
-        } else if (message.command == CommandV1.SetPricingParameters) {
-            try Gateway(this).v1_handleSetPricingParameters{gas: maxDispatchGas}(message.params) {}
-            catch {
-                success = false;
-            }
-        } else if (message.command == CommandV1.UnlockNativeToken) {
-            try Gateway(this).v1_handleUnlockNativeToken{gas: maxDispatchGas}(message.params) {}
-            catch {
-                success = false;
-            }
-        } else if (message.command == CommandV1.RegisterForeignToken) {
-            try Gateway(this).v1_handleRegisterForeignToken{gas: maxDispatchGas}(message.params) {}
-            catch {
-                success = false;
-            }
-        } else if (message.command == CommandV1.MintForeignToken) {
-            try Gateway(this).v1_handleMintForeignToken{gas: maxDispatchGas}(message.params) {}
-            catch {
-=======
-            catch {
-                success = false;
-            }
-        } else if (message.command == CommandV1.CreateAgent) {
-            try Gateway(this).v1_handleCreateAgent{gas: maxDispatchGas}(message.params) {}
-            catch {
-                success = false;
-            }
-        } else if (message.command == CommandV1.CreateChannel) {
-            success = false;
-        } else if (message.command == CommandV1.UpdateChannel) {
-            success = false;
-        } else if (message.command == CommandV1.SetOperatingMode) {
-            try Gateway(this).v1_handleSetOperatingMode{gas: maxDispatchGas}(message.params) {}
-            catch {
-                success = false;
-            }
-        } else if (message.command == CommandV1.TransferNativeFromAgent) {
             // DISABLED
             success = true;
         } else if (message.command == CommandV1.Upgrade) {
@@ -279,7 +227,6 @@
             try Gateway(this).v1_handleMintForeignToken{gas: maxDispatchGas}(
                 message.channelID, message.params
             ) {} catch {
->>>>>>> e20a0057
                 success = false;
             }
         }
@@ -293,15 +240,9 @@
         // in the channel agent, then reduce the total amount
         uint256 amount = Math.min(refund + message.reward, address(this).balance);
 
-<<<<<<< HEAD
-        // Do the payment if there funds available in the agent
-        if (amount > v1_dustThreshold()) {
-            Functions.withdrawEther(AGENT_EXECUTOR, channel.agent, payable(msg.sender), amount);
-=======
         // Do the payment if there funds available in the gateway
         if (amount > Functions.dustThreshold()) {
             payable(msg.sender).safeNativeTransfer(amount);
->>>>>>> e20a0057
         }
 
         emit IGatewayV1.InboundMessageDispatched(
@@ -335,6 +276,14 @@
         return Functions.ensureAgent(agentID);
     }
 
+    function outboundNonce()
+        external
+        view
+        returns (uint64)
+    {
+        return CallsV2.outboundNonce();
+    }
+
     function pricingParameters() external view returns (UD60x18, uint128) {
         return CallsV1.pricingParameters();
     }
@@ -352,31 +301,21 @@
         return CallsV1.isTokenRegistered(token);
     }
 
-<<<<<<< HEAD
+    function depositEther() external payable {
+        emit Deposited(msg.sender, msg.value);
+    }
+
+    function queryForeignTokenID(address token) external view returns (bytes32) {
+        return AssetsStorage.layout().tokenRegistry[token].foreignID;
+    }
+
     // Total fee for registering a token
     function quoteRegisterTokenFee() external view returns (uint256) {
         return CallsV1.quoteRegisterTokenFee();
     }
 
     // Register an Ethereum-native token in the gateway and on AssetHub
-    function registerToken(address token) external payable {
-=======
-    function depositEther() external payable {
-        emit Deposited(msg.sender, msg.value);
-    }
-
-    function queryForeignTokenID(address token) external view returns (bytes32) {
-        return AssetsStorage.layout().tokenRegistry[token].foreignID;
-    }
-
-    // Total fee for registering a token
-    function quoteRegisterTokenFee() external view returns (uint256) {
-        return CallsV1.quoteRegisterTokenFee();
-    }
-
-    // Register an Ethereum-native token in the gateway and on AssetHub
     function registerToken(address token) external payable nonreentrant {
->>>>>>> e20a0057
         CallsV1.registerToken(token);
     }
 
@@ -396,11 +335,7 @@
         MultiAddress calldata destinationAddress,
         uint128 destinationFee,
         uint128 amount
-<<<<<<< HEAD
-    ) external payable {
-=======
     ) external payable nonreentrant {
->>>>>>> e20a0057
         CallsV1.sendToken(
             token, msg.sender, destinationChain, destinationAddress, destinationFee, amount
         );
@@ -461,16 +396,11 @@
     }
 
     // @dev Mint foreign token from polkadot
-<<<<<<< HEAD
-    function v1_handleMintForeignToken(bytes calldata data) external onlySelf {
-        HandlersV1.mintForeignToken(data);
-=======
     function v1_handleMintForeignToken(ChannelID channelID, bytes calldata data)
         external
         onlySelf
     {
         HandlersV1.mintForeignToken(channelID, data);
->>>>>>> e20a0057
     }
 
     /**
@@ -492,12 +422,6 @@
         return 21_000 + 14_698 + (msg.data.length * 16);
     }
 
-<<<<<<< HEAD
-    /// @dev Define the dust threshold as the minimum cost to transfer ether between accounts
-    function v1_dustThreshold() internal view returns (uint256) {
-        return 21_000 * tx.gasprice;
-    }
-
     /*
     *     _____   __________ .___         ________
     *    /  _  \  \______   \|   | ___  __\_____  \
@@ -536,108 +460,8 @@
         // Verify that the commitment is included in a parachain header finalized by BEEFY.
         if (!_verifyCommitment(commitment, headerProof, true)) {
             revert IGatewayBase.InvalidProof();
-=======
-    /*
-    *     _____   __________ .___         ________
-    *    /  _  \  \______   \|   | ___  __\_____  \
-    *   /  /_\  \  |     ___/|   | \  \/ / /  ____/§
-    *  /    |    \ |    |    |   |  \   / /       \
-    *  \____|__  / |____|    |___|   \_/  \_______ \
-    *          \/                                 \/
-    */
-
-    uint256 public constant DISPATCH_OVERHEAD_GAS_V2 = 32_000;
-
-    /// @dev Submit a message from Polkadot for verification and dispatch
-    /// @param message A message produced by the OutboundQueue pallet on BridgeHub
-    /// @param leafProof A message proof used to verify that the message is in the merkle tree committed by the OutboundQueue pallet
-    /// @param headerProof A proof that the commitment is included in parachain header that was finalized by BEEFY.
-    /// @param rewardAddress Account on BH to credit delivery rewards
-    function v2_submit(
-        InboundMessageV2 calldata message,
-        bytes32[] calldata leafProof,
-        Verification.Proof calldata headerProof,
-        bytes32 rewardAddress
-    ) external nonreentrant {
-        CoreStorage.Layout storage $ = CoreStorage.layout();
-
-        bytes32 leafHash = keccak256(abi.encode(message));
-
-        if ($.inboundNonce.get(message.nonce)) {
-            revert IGatewayBase.InvalidNonce();
-        }
-
-        $.inboundNonce.set(message.nonce);
-
-        // Produce the commitment (message root) by applying the leaf proof to the message leaf
-        bytes32 commitment = MerkleProof.processProof(leafProof, leafHash);
-
-        // Verify that the commitment is included in a parachain header finalized by BEEFY.
-        if (!_verifyCommitment(commitment, headerProof, true)) {
-            revert IGatewayBase.InvalidProof();
-        }
-
-        bool success = v2_dispatch(message);
-
-        emit IGatewayV2.InboundMessageDispatched(message.nonce, success, rewardAddress);
-    }
-
-    function v2_dispatch(InboundMessageV2 calldata message) internal returns (bool) {
-        for (uint256 i = 0; i < message.commands.length; i++) {
-            if (gasleft() * 63 / 64 < message.commands[i].gas + DISPATCH_OVERHEAD_GAS_V2) {
-                assembly {
-                    invalid()
-                }
-            }
-            if (message.commands[i].kind == CommandKind.Upgrade) {
-                try Gateway(this).v2_handleUpgrade{gas: message.commands[i].gas}(
-                    message.commands[i].payload
-                ) {} catch {
-                    return false;
-                }
-            } else if (message.commands[i].kind == CommandKind.SetOperatingMode) {
-                try Gateway(this).v2_handleSetOperatingMode{gas: message.commands[i].gas}(
-                    message.commands[i].payload
-                ) {} catch {
-                    return false;
-                }
-            } else if (message.commands[i].kind == CommandKind.UnlockNativeToken) {
-                try Gateway(this).v2_handleUnlockNativeToken{gas: message.commands[i].gas}(
-                    message.commands[i].payload
-                ) {} catch {
-                    return false;
-                }
-            } else if (message.commands[i].kind == CommandKind.RegisterForeignToken) {
-                try Gateway(this).v2_handleRegisterForeignToken{gas: message.commands[i].gas}(
-                    message.commands[i].payload
-                ) {} catch {
-                    return false;
-                }
-            } else if (message.commands[i].kind == CommandKind.MintForeignToken) {
-                try Gateway(this).v2_handleMintForeignToken{gas: message.commands[i].gas}(
-                    message.commands[i].payload
-                ) {} catch {
-                    return false;
-                }
-            } else if (message.commands[i].kind == CommandKind.CreateAgent) {
-                try Gateway(this).v2_handleCreateAgent{gas: message.commands[i].gas}(
-                    message.origin
-                ) {} catch {
-                    return false;
-                }
-            } else if (message.commands[i].kind == CommandKind.CallContract) {
-                try Gateway(this).v2_handleCallContract{gas: message.commands[i].gas}(
-                    message.origin, message.commands[i].payload
-                ) {} catch {
-                    return false;
-                }
-            }
->>>>>>> e20a0057
-        }
-        return true;
-    }
-
-<<<<<<< HEAD
+        }
+
         bool success = v2_dispatch(message);
 
         emit IGatewayV2.InboundMessageDispatched(message.nonce, success, rewardAddress);
@@ -758,69 +582,6 @@
         HandlersV2.createAgent(origin);
     }
 
-=======
-    function v2_isDispatched(uint64 nonce) external view returns (bool) {
-        CoreStorage.Layout storage $ = CoreStorage.layout();
-        return $.inboundNonce.get(nonce);
-    }
-
-    // See docs for `IGateway.sendMessage`
-    function v2_sendMessage(
-        bytes calldata xcm,
-        bytes[] calldata assets,
-        bytes calldata claimer,
-        uint128 executionFee,
-        uint128 relayerFee
-    ) external payable nonreentrant {
-        CallsV2.sendMessage(xcm, assets, claimer, executionFee, relayerFee);
-    }
-
-    // See docs for `IGateway.registerToken`
-    function v2_registerToken(
-        address token,
-        uint8 network,
-        uint128 executionFee,
-        uint128 relayerFee
-    ) external payable nonreentrant {
-        require(network <= uint8(Network.Kusama), IGatewayV2.InvalidNetwork());
-        CallsV2.registerToken(token, Network(network), executionFee, relayerFee);
-    }
-
-    /**
-     * APIv2 Message Handlers
-     */
-
-    //  Perform an upgrade of the gateway
-    function v2_handleUpgrade(bytes calldata data) external onlySelf {
-        HandlersV2.upgrade(data);
-    }
-
-    // Set the operating mode of the gateway
-    function v2_handleSetOperatingMode(bytes calldata data) external onlySelf {
-        HandlersV2.setOperatingMode(data);
-    }
-
-    // Unlock Native token
-    function v2_handleUnlockNativeToken(bytes calldata data) external onlySelf {
-        HandlersV2.unlockNativeToken(AGENT_EXECUTOR, data);
-    }
-
-    // Mint foreign token from polkadot
-    function v2_handleRegisterForeignToken(bytes calldata data) external onlySelf {
-        HandlersV2.registerForeignToken(data);
-    }
-
-    // Mint foreign token from polkadot
-    function v2_handleMintForeignToken(bytes calldata data) external onlySelf {
-        HandlersV2.mintForeignToken(data);
-    }
-
-    // Create an agent for a Polkadot origin
-    function v2_handleCreateAgent(bytes32 origin) external onlySelf {
-        HandlersV2.createAgent(origin);
-    }
-
->>>>>>> e20a0057
     // Call an arbitrary contract function
     function v2_handleCallContract(bytes32 origin, bytes calldata data) external onlySelf {
         HandlersV2.callContract(origin, AGENT_EXECUTOR, data);
