// SPDX-License-Identifier: Apache-2.0
// SPDX-FileCopyrightText: 2023 Snowfork <hello@snowfork.com>
pragma solidity 0.8.28;

import {ParaID} from "./Types.sol";
import {SubstrateTypes} from "./SubstrateTypes.sol";

import {IERC20} from "./interfaces/IERC20.sol";
import {SafeTokenTransfer, SafeNativeTransfer} from "./utils/SafeTransfer.sol";
import {Call} from "./utils/Call.sol";

/// @title Code which will run within an `Agent` using `delegatecall`.
/// @dev This is a singleton contract, meaning that all agents will execute the same code.
contract AgentExecutor {
    using SafeTokenTransfer for IERC20;
    using SafeNativeTransfer for address payable;

<<<<<<< HEAD
    /// @dev Transfer ether to `recipient`. Unlike `_transferToken` This logic is not nested within `execute`,
    /// as the gateway needs to control an agent's ether balance directly.
    ///
=======
    // Transfer ether to `recipient`.
>>>>>>> e20a0057
    function transferEther(address payable recipient, uint256 amount) external {
        recipient.safeNativeTransfer(amount);
    }

    // Transfer ERC20 to `recipient`.
    function transferToken(address token, address recipient, uint128 amount) external {
        IERC20(token).safeTransfer(recipient, amount);
    }

<<<<<<< HEAD
    /// @dev Call contract with Ether value. Only callable via `execute`.
=======
    // Call contract with Ether value
>>>>>>> e20a0057
    function callContract(address target, bytes memory data, uint256 value) external {
        bool success = Call.safeCall(target, data, value);
        if (!success) {
            revert();
        }
    }

    function deposit() external payable {}
}<|MERGE_RESOLUTION|>--- conflicted
+++ resolved
@@ -15,13 +15,7 @@
     using SafeTokenTransfer for IERC20;
     using SafeNativeTransfer for address payable;
 
-<<<<<<< HEAD
-    /// @dev Transfer ether to `recipient`. Unlike `_transferToken` This logic is not nested within `execute`,
-    /// as the gateway needs to control an agent's ether balance directly.
-    ///
-=======
     // Transfer ether to `recipient`.
->>>>>>> e20a0057
     function transferEther(address payable recipient, uint256 amount) external {
         recipient.safeNativeTransfer(amount);
     }
@@ -31,11 +25,7 @@
         IERC20(token).safeTransfer(recipient, amount);
     }
 
-<<<<<<< HEAD
-    /// @dev Call contract with Ether value. Only callable via `execute`.
-=======
     // Call contract with Ether value
->>>>>>> e20a0057
     function callContract(address target, bytes memory data, uint256 value) external {
         bool success = Call.safeCall(target, data, value);
         if (!success) {
