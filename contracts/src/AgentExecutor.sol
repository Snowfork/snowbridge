// SPDX-License-Identifier: Apache-2.0
// SPDX-FileCopyrightText: 2023 Snowfork <hello@snowfork.com>
pragma solidity 0.8.28;

import {ParaID} from "./Types.sol";
import {SubstrateTypes} from "./SubstrateTypes.sol";

import {IERC20} from "./interfaces/IERC20.sol";
import {IGateway} from "./interfaces/IGateway.sol";
import {SafeTokenTransfer, SafeNativeTransfer} from "./utils/SafeTransfer.sol";
import {Call} from "./utils/Call.sol";

/// @title Code which will run within an `Agent` using `delegatecall`.
/// @dev This is a singleton contract, meaning that all agents will execute the same code.
contract AgentExecutor {
    using SafeTokenTransfer for IERC20;
    using SafeNativeTransfer for address payable;

<<<<<<< HEAD
    /// @dev Transfer ether to `recipient`. Unlike `_transferToken` This logic is not nested within `execute`,
    /// as the gateway needs to control an agent's ether balance directly.
    ///
=======
    /// @dev Transfer ether to `recipient`.
>>>>>>> cb05e1f8
    function transferEther(address payable recipient, uint256 amount) external {
        recipient.safeNativeTransfer(amount);
    }

    /// @dev Transfer ERC20 to `recipient`.
    function transferToken(address token, address recipient, uint128 amount) external {
        IERC20(token).safeTransfer(recipient, amount);
<<<<<<< HEAD
    }

    /// @dev Call contract with Ether value. Only callable via `execute`.
    function callContract(address target, bytes memory data, uint256 value) external {
        bool success = Call.safeCall(target, data, value);
        if (!success) {
            revert();
        }
=======
>>>>>>> cb05e1f8
    }

    function deposit() external payable {}
}<|MERGE_RESOLUTION|>--- conflicted
+++ resolved
@@ -6,7 +6,6 @@
 import {SubstrateTypes} from "./SubstrateTypes.sol";
 
 import {IERC20} from "./interfaces/IERC20.sol";
-import {IGateway} from "./interfaces/IGateway.sol";
 import {SafeTokenTransfer, SafeNativeTransfer} from "./utils/SafeTransfer.sol";
 import {Call} from "./utils/Call.sol";
 
@@ -16,31 +15,22 @@
     using SafeTokenTransfer for IERC20;
     using SafeNativeTransfer for address payable;
 
-<<<<<<< HEAD
-    /// @dev Transfer ether to `recipient`. Unlike `_transferToken` This logic is not nested within `execute`,
-    /// as the gateway needs to control an agent's ether balance directly.
-    ///
-=======
-    /// @dev Transfer ether to `recipient`.
->>>>>>> cb05e1f8
+    // Transfer ether to `recipient`.
     function transferEther(address payable recipient, uint256 amount) external {
         recipient.safeNativeTransfer(amount);
     }
 
-    /// @dev Transfer ERC20 to `recipient`.
+    // Transfer ERC20 to `recipient`.
     function transferToken(address token, address recipient, uint128 amount) external {
         IERC20(token).safeTransfer(recipient, amount);
-<<<<<<< HEAD
     }
 
-    /// @dev Call contract with Ether value. Only callable via `execute`.
+    // Call contract with Ether value
     function callContract(address target, bytes memory data, uint256 value) external {
         bool success = Call.safeCall(target, data, value);
         if (!success) {
             revert();
         }
-=======
->>>>>>> cb05e1f8
     }
 
     function deposit() external payable {}
