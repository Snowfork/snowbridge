// SPDX-License-Identifier: Apache-2.0
// SPDX-FileCopyrightText: 2023 Snowfork <hello@snowfork.com>
pragma solidity 0.8.28;

import {WETH9} from "canonical-weth/WETH9.sol";
import {ParaID} from "./Types.sol";
import {SubstrateTypes} from "./SubstrateTypes.sol";

import {IERC20} from "./interfaces/IERC20.sol";
import {SafeTokenTransfer, SafeNativeTransfer} from "./utils/SafeTransfer.sol";
<<<<<<< HEAD
import {Call} from "./utils/Call.sol";
import {Gateway} from "./Gateway.sol";
=======
>>>>>>> 4a0e8fd1

/// @title Code which will run within an `Agent` using `delegatecall`.
/// @dev This is a singleton contract, meaning that all agents will execute the same code.
contract AgentExecutor {
    using SafeTokenTransfer for IERC20;
    using SafeNativeTransfer for address payable;

    /// @dev Transfer ether to `recipient`. Unlike `_transferToken` This logic is not nested within `execute`,
    /// as the gateway needs to control an agent's ether balance directly.
    ///
    function transferNative(address payable recipient, uint256 amount) external {
        recipient.safeNativeTransfer(amount);
    }

    /// @dev Transfer ERC20 to `recipient`. Only callable via `execute`.
    function transferToken(address token, address recipient, uint128 amount) external {
        _transferToken(token, recipient, amount);
    }

    /// @dev Call contract with Ether value. Only callable via `execute`.
    function callContract(address target, bytes memory data, uint256 value) external {
        bool success = Call.safeCall(target, data, value);
        if (!success) {
            revert();
        }
    }

    /// @dev Transfer WETH to `recipient`. Only callable via `execute`.
    function transferWeth(address weth, address recipient, uint128 amount) external {
        WETH9(payable(weth)).withdraw(amount);
        payable(recipient).safeNativeTransfer(amount);
    }

    function deposit() external payable {}

    function _transferToken(address token, address recipient, uint128 amount) internal {
        IERC20(token).safeTransfer(recipient, amount);
    }
}<|MERGE_RESOLUTION|>--- conflicted
+++ resolved
@@ -2,17 +2,12 @@
 // SPDX-FileCopyrightText: 2023 Snowfork <hello@snowfork.com>
 pragma solidity 0.8.28;
 
-import {WETH9} from "canonical-weth/WETH9.sol";
 import {ParaID} from "./Types.sol";
 import {SubstrateTypes} from "./SubstrateTypes.sol";
 
 import {IERC20} from "./interfaces/IERC20.sol";
 import {SafeTokenTransfer, SafeNativeTransfer} from "./utils/SafeTransfer.sol";
-<<<<<<< HEAD
 import {Call} from "./utils/Call.sol";
-import {Gateway} from "./Gateway.sol";
-=======
->>>>>>> 4a0e8fd1
 
 /// @title Code which will run within an `Agent` using `delegatecall`.
 /// @dev This is a singleton contract, meaning that all agents will execute the same code.
@@ -23,13 +18,13 @@
     /// @dev Transfer ether to `recipient`. Unlike `_transferToken` This logic is not nested within `execute`,
     /// as the gateway needs to control an agent's ether balance directly.
     ///
-    function transferNative(address payable recipient, uint256 amount) external {
+    function transferEther(address payable recipient, uint256 amount) external {
         recipient.safeNativeTransfer(amount);
     }
 
     /// @dev Transfer ERC20 to `recipient`. Only callable via `execute`.
     function transferToken(address token, address recipient, uint128 amount) external {
-        _transferToken(token, recipient, amount);
+        IERC20(token).safeTransfer(recipient, amount);
     }
 
     /// @dev Call contract with Ether value. Only callable via `execute`.
@@ -40,15 +35,5 @@
         }
     }
 
-    /// @dev Transfer WETH to `recipient`. Only callable via `execute`.
-    function transferWeth(address weth, address recipient, uint128 amount) external {
-        WETH9(payable(weth)).withdraw(amount);
-        payable(recipient).safeNativeTransfer(amount);
-    }
-
     function deposit() external payable {}
-
-    function _transferToken(address token, address recipient, uint128 amount) internal {
-        IERC20(token).safeTransfer(recipient, amount);
-    }
 }