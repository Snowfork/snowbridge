// SPDX-License-Identifier: Apache-2.0
// SPDX-FileCopyrightText: 2023 Snowfork <hello@snowfork.com>
pragma solidity 0.8.23;

import {AgentExecutor} from "./AgentExecutor.sol";
import {Gateway} from "./Gateway.sol";
import {ParaID} from "./Types.sol";
import {Script} from "forge-std/Script.sol";
import {stdJson} from "forge-std/StdJson.sol";

contract DeployGatewayLogic is Script {
    using stdJson for string;

    function setUp() public {}

    function run() public {
        uint256 privateKey = vm.envUint("PRIVATE_KEY");
        address deployer = vm.rememberKey(privateKey);
        vm.startBroadcast(deployer);

        address beefyClient = vm.envAddress("BEEFY_CLIENT_CONTRACT_ADDRESS");

        ParaID bridgeHubParaID = ParaID.wrap(uint32(vm.envUint("BRIDGE_HUB_PARAID")));
        bytes32 bridgeHubAgentID = vm.envBytes32("BRIDGE_HUB_AGENT_ID");

        uint8 foreignTokenDecimals = uint8(vm.envUint("FOREIGN_TOKEN_DECIMALS"));
        uint128 destinationMaxTransferFee = uint128(vm.envUint("RESERVE_TRANSFER_MAX_DESTINATION_FEE"));

        AgentExecutor executor = new AgentExecutor();
<<<<<<< HEAD
        new Gateway(
            address(beefyClient),
            address(executor),
            bridgeHubParaID,
            bridgeHubAgentID,
            foreignTokenDecimals,
            destinationMaxTransferFee
        );
=======
        new Gateway(beefyClient, address(executor), bridgeHubParaID, bridgeHubAgentID, foreignTokenDecimals);
>>>>>>> e266aab1

        vm.stopBroadcast();
    }
}<|MERGE_RESOLUTION|>--- conflicted
+++ resolved
@@ -27,7 +27,7 @@
         uint128 destinationMaxTransferFee = uint128(vm.envUint("RESERVE_TRANSFER_MAX_DESTINATION_FEE"));
 
         AgentExecutor executor = new AgentExecutor();
-<<<<<<< HEAD
+
         new Gateway(
             address(beefyClient),
             address(executor),
@@ -36,9 +36,6 @@
             foreignTokenDecimals,
             destinationMaxTransferFee
         );
-=======
-        new Gateway(beefyClient, address(executor), bridgeHubParaID, bridgeHubAgentID, foreignTokenDecimals);
->>>>>>> e266aab1
 
         vm.stopBroadcast();
     }
