--- conflicted
+++ resolved
@@ -34,17 +34,6 @@
     // Emitted when funds are withdrawn from an agent
     event AgentFundsWithdrawn(bytes32 indexed agentID, address indexed recipient, uint256 amount);
 
-<<<<<<< HEAD
-=======
-    // Emitted when the fees updated
-    event TokenTransferFeesChanged(uint256 register, uint256 send);
-    /// @dev Emitted once the funds are locked and a message is successfully queued.
-    event TokenSent(
-        address indexed token, address indexed sender, ParaID destinationChain, bytes destinationAddress, uint128 amount
-    );
-    event TokenRegistrationSent(address token);
-
->>>>>>> 654f2425
     /**
      * Getters
      */
@@ -70,14 +59,20 @@
     /**
      * Token Transfers
      */
-    function tokenTransferFees() external view returns (uint256, uint256);
 
-    /// @dev Emitted once the funds are locked and a message is successfully queued.
+    // @dev Emitted when the fees updated
+    event TokenTransferFeesChanged(uint256 register, uint256 send);
+
+    /// @dev Emitted once the funds are locked and an outbound message is successfully queued.
     event TokenSent(
         address indexed token, address indexed sender, ParaID destinationChain, bytes destinationAddress, uint128 amount
     );
 
+    /// @dev Emitted when a command is sent to register a new wrapped token on AssetHub
     event TokenRegistrationSent(address token);
+
+    // @dev Fees in Ether for registering and sending tokens respectively
+    function tokenTransferFees() external view returns (uint256, uint256);
 
     /// @dev Send a message to the AssetHub parachain to register a new fungible asset
     ///      in the `ForeignAssets` pallet.
