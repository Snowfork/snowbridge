// SPDX-License-Identifier: Apache-2.0
// SPDX-FileCopyrightText: 2025 Snowfork <hello@snowfork.com>

pragma solidity 0.8.28;

import {IERC20} from "./interfaces/IERC20.sol";
import {IERC20Metadata} from "./interfaces/IERC20Metadata.sol";
import {IERC20Permit} from "./interfaces/IERC20Permit.sol";
import {TokenLib} from "./TokenLib.sol";

/**
 * @dev Implementation of the {IERC20} interface.
 */
contract Token is IERC20, IERC20Metadata, IERC20Permit {
    using TokenLib for TokenLib.Token;

<<<<<<< HEAD
    address public immutable AGENT_OWNER;
    bytes32 public immutable DOMAIN_SEPARATOR;
=======
    address public immutable gateway;
>>>>>>> 6993ef43
    uint8 public immutable decimals;

    string public name;
    string public symbol;

    TokenLib.Token internal token;

    error Unauthorized();

    /**
     * @dev Sets the values for {name}, {symbol}, and {decimals}.
     */
    constructor(address agentOwner, string memory _name, string memory _symbol, uint8 _decimals) {
        name = _name;
        symbol = _symbol;
        decimals = _decimals;
<<<<<<< HEAD
        AGENT_OWNER = agentOwner;
        DOMAIN_SEPARATOR = keccak256(
            abi.encode(
                TokenLib.DOMAIN_TYPE_SIGNATURE_HASH,
                keccak256(bytes(_name)),
                keccak256(bytes("1")),
                block.chainid,
                address(this)
            )
        );
    }

    modifier onlyAgentOwner() {
        if (msg.sender != AGENT_OWNER) {
=======
        gateway = msg.sender;
    }

    modifier onlyGateway() {
        if (msg.sender != gateway) {
>>>>>>> 6993ef43
            revert Unauthorized();
        }
        _;
    }

<<<<<<< HEAD
    /**
     * @dev Creates `amount` tokens and assigns them to `account`, increasing
     * the total supply. Can only be called by the owner.
     *
     * Emits a {Transfer} event with `from` set to the zero address.
     *
     * Requirements:
     *
     * - `account` cannot be the zero address.
     */
    function mint(address account, uint256 amount) external onlyAgentOwner {
        token.mint(account, amount);
    }

    /**
     * @dev Destroys `amount` tokens from the account.
     */
    function burn(address account, uint256 amount) external onlyAgentOwner {
=======
    function mint(address account, uint256 amount) external onlyGateway {
        token.mint(account, amount);
    }

    function burn(address account, uint256 amount) external onlyGateway {
>>>>>>> 6993ef43
        token.burn(account, amount);
    }

    function transfer(address recipient, uint256 amount) external returns (bool) {
        return token.transfer(recipient, amount);
    }

    function approve(address spender, uint256 amount) external returns (bool) {
        return token.approve(spender, amount);
    }

    function transferFrom(address sender, address recipient, uint256 amount)
        external
        returns (bool)
    {
        return token.transferFrom(sender, recipient, amount);
    }

    function balanceOf(address account) external view returns (uint256) {
        return token.balance[account];
    }

    function totalSupply() external view returns (uint256) {
        return token.totalSupply;
    }

    function allowance(address _owner, address spender) external view returns (uint256) {
        return token.allowance[_owner][spender];
    }

    // IERC20Permit

    function DOMAIN_SEPARATOR() external view returns (bytes32) {
        return TokenLib.domainSeparator(name);
    }

    function permit(
        address issuer,
        address spender,
        uint256 value,
        uint256 deadline,
        uint8 v,
        bytes32 r,
        bytes32 s
    ) external {
        token.permit(name, issuer, spender, value, deadline, v, r, s);
    }

    function nonces(address account) external view returns (uint256) {
        return token.nonces[account];
    }
}<|MERGE_RESOLUTION|>--- conflicted
+++ resolved
@@ -14,12 +14,7 @@
 contract Token is IERC20, IERC20Metadata, IERC20Permit {
     using TokenLib for TokenLib.Token;
 
-<<<<<<< HEAD
-    address public immutable AGENT_OWNER;
-    bytes32 public immutable DOMAIN_SEPARATOR;
-=======
     address public immutable gateway;
->>>>>>> 6993ef43
     uint8 public immutable decimals;
 
     string public name;
@@ -36,59 +31,21 @@
         name = _name;
         symbol = _symbol;
         decimals = _decimals;
-<<<<<<< HEAD
-        AGENT_OWNER = agentOwner;
-        DOMAIN_SEPARATOR = keccak256(
-            abi.encode(
-                TokenLib.DOMAIN_TYPE_SIGNATURE_HASH,
-                keccak256(bytes(_name)),
-                keccak256(bytes("1")),
-                block.chainid,
-                address(this)
-            )
-        );
-    }
-
-    modifier onlyAgentOwner() {
-        if (msg.sender != AGENT_OWNER) {
-=======
         gateway = msg.sender;
     }
 
     modifier onlyGateway() {
         if (msg.sender != gateway) {
->>>>>>> 6993ef43
             revert Unauthorized();
         }
         _;
     }
 
-<<<<<<< HEAD
-    /**
-     * @dev Creates `amount` tokens and assigns them to `account`, increasing
-     * the total supply. Can only be called by the owner.
-     *
-     * Emits a {Transfer} event with `from` set to the zero address.
-     *
-     * Requirements:
-     *
-     * - `account` cannot be the zero address.
-     */
-    function mint(address account, uint256 amount) external onlyAgentOwner {
-        token.mint(account, amount);
-    }
-
-    /**
-     * @dev Destroys `amount` tokens from the account.
-     */
-    function burn(address account, uint256 amount) external onlyAgentOwner {
-=======
     function mint(address account, uint256 amount) external onlyGateway {
         token.mint(account, amount);
     }
 
     function burn(address account, uint256 amount) external onlyGateway {
->>>>>>> 6993ef43
         token.burn(account, amount);
     }
 
