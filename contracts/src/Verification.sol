// SPDX-License-Identifier: Apache-2.0
// SPDX-FileCopyrightText: 2023 Snowfork <hello@snowfork.com>
pragma solidity 0.8.28;

import {SubstrateMerkleProof} from "./utils/SubstrateMerkleProof.sol";
import {BeefyClient} from "./BeefyClient.sol";
import {ScaleCodec} from "./utils/ScaleCodec.sol";
import {SubstrateTypes} from "./SubstrateTypes.sol";

library Verification {
    /// @dev Merkle proof for parachain header finalized by BEEFY
    /// Reference: https://github.com/paritytech/polkadot/blob/09b61286da11921a3dda0a8e4015ceb9ef9cffca/runtime/rococo/src/lib.rs#L1312
    struct HeadProof {
        // The leaf index of the parachain being proven
        uint256 pos;
        // The number of leaves in the merkle tree
        uint256 width;
        // The proof items
        bytes32[] proof;
    }

    /// @dev An MMRLeaf without the `leaf_extra` field.
    /// Reference: https://github.com/paritytech/substrate/blob/14e0a0b628f9154c5a2c870062c3aac7df8983ed/primitives/consensus/beefy/src/mmr.rs#L52
    struct MMRLeafPartial {
        uint8 version;
        uint32 parentNumber;
        bytes32 parentHash;
        uint64 nextAuthoritySetID;
        uint32 nextAuthoritySetLen;
        bytes32 nextAuthoritySetRoot;
    }

    /// @dev Parachain header
    /// References:
    /// * https://paritytech.github.io/substrate/master/sp_runtime/generic/struct.Header.html
    /// * https://github.com/paritytech/substrate/blob/14e0a0b628f9154c5a2c870062c3aac7df8983ed/primitives/runtime/src/generic/header.rs#L41
    struct ParachainHeader {
        bytes32 parentHash;
        uint256 number;
        bytes32 stateRoot;
        bytes32 extrinsicsRoot;
        DigestItem[] digestItems;
    }

    /// @dev Represents a digest item within a parachain header.
    /// References:
    /// * https://paritytech.github.io/substrate/master/sp_runtime/generic/enum.DigestItem.html
    /// * https://github.com/paritytech/substrate/blob/14e0a0b628f9154c5a2c870062c3aac7df8983ed/primitives/runtime/src/generic/digest.rs#L75
    struct DigestItem {
        uint256 kind;
        bytes4 consensusEngineID;
        bytes data;
    }

    /// @dev A chain of proofs
    struct Proof {
        // The parachain header containing the message commitment as a digest item
        ParachainHeader header;
        // The proof used to generate a merkle root of parachain heads
        HeadProof headProof;
        // The MMR leaf to be proven
        MMRLeafPartial leafPartial;
        // The MMR leaf prove
        bytes32[] leafProof;
        // The order in which proof items should be combined
        uint256 leafProofOrder;
    }

    error InvalidParachainHeader();

    /// @dev IDs of enum variants of DigestItem
    /// Reference: https://github.com/paritytech/substrate/blob/14e0a0b628f9154c5a2c870062c3aac7df8983ed/primitives/runtime/src/generic/digest.rs#L201
    uint256 public constant DIGEST_ITEM_OTHER = 0;
    uint256 public constant DIGEST_ITEM_CONSENSUS = 4;
    uint256 public constant DIGEST_ITEM_SEAL = 5;
    uint256 public constant DIGEST_ITEM_PRERUNTIME = 6;
    uint256 public constant DIGEST_ITEM_RUNTIME_ENVIRONMENT_UPDATED = 8;

    /// @dev Enum variant ID for CustomDigestItem::Snowbridge
    bytes1 public constant DIGEST_ITEM_OTHER_SNOWBRIDGE = 0x00;

    /// @dev Enum variant ID for CustomDigestItem::SnowbridgeV2
    bytes1 public constant DIGEST_ITEM_OTHER_SNOWBRIDGE_V2 = 0x01;

    /// @dev Verify the message commitment by applying several proofs
    ///
    /// 1. First check that the commitment is included in the digest items of the parachain header
    /// 2. Generate the root of the parachain heads merkle tree
    /// 3. Construct an MMR leaf containing the parachain heads root.
    /// 4. Verify that the MMR leaf is included in the MMR maintained by the BEEFY light client.
    ///
    /// Background info:
    ///
    /// In the Polkadot relay chain, for every block:
    /// 1. A merkle root of finalized parachain headers is constructed:
    ///    https://github.com/paritytech/polkadot/blob/09b61286da11921a3dda0a8e4015ceb9ef9cffca/runtime/rococo/src/lib.rs#L1312.
    /// 2. An MMR leaf is produced, containing this parachain headers root, and is then inserted into the
    ///    MMR maintained by the `merkle-mountain-range` pallet:
    ///    https://github.com/paritytech/substrate/tree/master/frame/merkle-mountain-range
    ///
    /// @param beefyClient The address of the BEEFY light client
    /// @param encodedParaID The SCALE-encoded parachain ID of BridgeHub
    /// @param commitment The message commitment root expected to be contained within the
    ///                   digest of BridgeHub parachain header.
    /// @param proof The chain of proofs described above
<<<<<<< HEAD
    function verifyCommitment(address beefyClient, bytes4 encodedParaID, bytes32 commitment, Proof calldata proof, bool isV2)
        external
        view
        returns (bool)
    {
=======
    function verifyCommitment(
        address beefyClient,
        bytes4 encodedParaID,
        bytes32 commitment,
        Proof calldata proof
    ) external view returns (bool) {
>>>>>>> 4e17456e
        // Verify that parachain header contains the commitment
        if (!isCommitmentInHeaderDigest(commitment, proof.header, isV2)) {
            return false;
        }

        // Compute the merkle leaf hash of our parachain
        bytes32 parachainHeadHash = createParachainHeaderMerkleLeaf(encodedParaID, proof.header);

        if (proof.headProof.pos >= proof.headProof.width) {
            return false;
        }

        // Compute the merkle root hash of all parachain heads
        bytes32 parachainHeadsRoot = SubstrateMerkleProof.computeRoot(
            parachainHeadHash, proof.headProof.pos, proof.headProof.width, proof.headProof.proof
        );

        bytes32 leafHash = createMMRLeaf(proof.leafPartial, parachainHeadsRoot);

        // Verify that the MMR leaf is part of the MMR maintained by the BEEFY light client
        return BeefyClient(beefyClient).verifyMMRLeafProof(
            leafHash, proof.leafProof, proof.leafProofOrder
        );
    }

    // Verify that a message commitment is in the header digest
    function isCommitmentInHeaderDigest(bytes32 commitment, ParachainHeader calldata header, bool isV2)
        internal
        pure
        returns (bool)
    {
        for (uint256 i = 0; i < header.digestItems.length; i++) {
            if (
<<<<<<< HEAD
                !isV2 && header.digestItems[i].kind == DIGEST_ITEM_OTHER && header.digestItems[i].data.length == 33
=======
                header.digestItems[i].kind == DIGEST_ITEM_OTHER
                    && header.digestItems[i].data.length == 33
>>>>>>> 4e17456e
                    && header.digestItems[i].data[0] == DIGEST_ITEM_OTHER_SNOWBRIDGE
                    && commitment == bytes32(header.digestItems[i].data[1:])
            ) {
                return true;
            }
            if (
                isV2 && header.digestItems[i].kind == DIGEST_ITEM_OTHER && header.digestItems[i].data.length == 33
                    && header.digestItems[i].data[0] == DIGEST_ITEM_OTHER_SNOWBRIDGE_V2
                    && commitment == bytes32(header.digestItems[i].data[1:])
            ) {
                return true;
            }
        }
        return false;
    }

    // SCALE-Encodes: Vec<DigestItem>
    // Reference: https://github.com/paritytech/substrate/blob/14e0a0b628f9154c5a2c870062c3aac7df8983ed/primitives/runtime/src/generic/digest.rs#L40
    function encodeDigestItems(DigestItem[] calldata digestItems)
        internal
        pure
        returns (bytes memory)
    {
        // encode all digest items into a buffer
        bytes memory accum = hex"";
        for (uint256 i = 0; i < digestItems.length; i++) {
            accum = bytes.concat(accum, encodeDigestItem(digestItems[i]));
        }
        // Encode number of digest items, followed by encoded digest items
        return bytes.concat(ScaleCodec.checkedEncodeCompactU32(digestItems.length), accum);
    }

    function encodeDigestItem(DigestItem calldata digestItem)
        internal
        pure
        returns (bytes memory)
    {
        if (
            digestItem.kind == DIGEST_ITEM_PRERUNTIME || digestItem.kind == DIGEST_ITEM_CONSENSUS
                || digestItem.kind == DIGEST_ITEM_SEAL
        ) {
            return bytes.concat(
                bytes1(uint8(digestItem.kind)),
                digestItem.consensusEngineID,
                ScaleCodec.checkedEncodeCompactU32(digestItem.data.length),
                digestItem.data
            );
        } else if (digestItem.kind == DIGEST_ITEM_OTHER) {
            return bytes.concat(
                bytes1(uint8(DIGEST_ITEM_OTHER)),
                ScaleCodec.checkedEncodeCompactU32(digestItem.data.length),
                digestItem.data
            );
        } else if (digestItem.kind == DIGEST_ITEM_RUNTIME_ENVIRONMENT_UPDATED) {
            return bytes.concat(bytes1(uint8(DIGEST_ITEM_RUNTIME_ENVIRONMENT_UPDATED)));
        } else {
            revert InvalidParachainHeader();
        }
    }

    // Creates a keccak hash of a SCALE-encoded parachain header
    function createParachainHeaderMerkleLeaf(bytes4 encodedParaID, ParachainHeader calldata header)
        internal
        pure
        returns (bytes32)
    {
        // Hash of encoded parachain header merkle leaf
        return keccak256(createParachainHeader(encodedParaID, header));
    }

    function createParachainHeader(bytes4 encodedParaID, ParachainHeader calldata header)
        internal
        pure
        returns (bytes memory)
    {
        bytes memory encodedHeader = bytes.concat(
            // H256
            header.parentHash,
            // Compact unsigned int
            ScaleCodec.checkedEncodeCompactU32(header.number),
            // H256
            header.stateRoot,
            // H256
            header.extrinsicsRoot,
            // Vec<DigestItem>
            encodeDigestItems(header.digestItems)
        );

        return bytes.concat(
            // u32
            encodedParaID,
            // length of encoded header
            ScaleCodec.checkedEncodeCompactU32(encodedHeader.length),
            encodedHeader
        );
    }

    // SCALE-encode: MMRLeaf
    // Reference: https://github.com/paritytech/substrate/blob/14e0a0b628f9154c5a2c870062c3aac7df8983ed/primitives/consensus/beefy/src/mmr.rs#L52
    function createMMRLeaf(MMRLeafPartial memory leaf, bytes32 parachainHeadsRoot)
        internal
        pure
        returns (bytes32)
    {
        bytes memory encodedLeaf = bytes.concat(
            ScaleCodec.encodeU8(leaf.version),
            ScaleCodec.encodeU32(leaf.parentNumber),
            leaf.parentHash,
            ScaleCodec.encodeU64(leaf.nextAuthoritySetID),
            ScaleCodec.encodeU32(leaf.nextAuthoritySetLen),
            leaf.nextAuthoritySetRoot,
            parachainHeadsRoot
        );
        return keccak256(encodedLeaf);
    }
}<|MERGE_RESOLUTION|>--- conflicted
+++ resolved
@@ -103,20 +103,13 @@
     /// @param commitment The message commitment root expected to be contained within the
     ///                   digest of BridgeHub parachain header.
     /// @param proof The chain of proofs described above
-<<<<<<< HEAD
-    function verifyCommitment(address beefyClient, bytes4 encodedParaID, bytes32 commitment, Proof calldata proof, bool isV2)
-        external
-        view
-        returns (bool)
-    {
-=======
     function verifyCommitment(
         address beefyClient,
         bytes4 encodedParaID,
         bytes32 commitment,
-        Proof calldata proof
+        Proof calldata proof,
+        bool isV2
     ) external view returns (bool) {
->>>>>>> 4e17456e
         // Verify that parachain header contains the commitment
         if (!isCommitmentInHeaderDigest(commitment, proof.header, isV2)) {
             return false;
@@ -150,12 +143,8 @@
     {
         for (uint256 i = 0; i < header.digestItems.length; i++) {
             if (
-<<<<<<< HEAD
-                !isV2 && header.digestItems[i].kind == DIGEST_ITEM_OTHER && header.digestItems[i].data.length == 33
-=======
                 header.digestItems[i].kind == DIGEST_ITEM_OTHER
                     && header.digestItems[i].data.length == 33
->>>>>>> 4e17456e
                     && header.digestItems[i].data[0] == DIGEST_ITEM_OTHER_SNOWBRIDGE
                     && commitment == bytes32(header.digestItems[i].data[1:])
             ) {
