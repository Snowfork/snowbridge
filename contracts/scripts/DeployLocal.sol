// SPDX-License-Identifier: Apache-2.0
// SPDX-FileCopyrightText: 2023 Snowfork <hello@snowfork.com>
pragma solidity 0.8.28;

import {Script} from "forge-std/Script.sol";
import {stdJson} from "forge-std/StdJson.sol";
import {BeefyClient} from "../src/BeefyClient.sol";
import {console2} from "forge-std/console2.sol";
import {GatewayProxy} from "../src/GatewayProxy.sol";
import {Gateway} from "../src/Gateway.sol";
import {AgentExecutor} from "../src/AgentExecutor.sol";
import {OperatingMode} from "../src/Types.sol";
import {HelperConfig} from "./HelperConfig.sol";
import {WETH9} from "canonical-weth/WETH9.sol";
import {IGateway} from "../src/interfaces/IGateway.sol";

contract DeployLocal is Script {
    using stdJson for string;

    function setUp() public {}

    function run() public {
        HelperConfig helperConfig = new HelperConfig("");
        _deploy(helperConfig);
    }

    function run(string calldata testnet) public {
        HelperConfig helperConfig = new HelperConfig(testnet);
        _deploy(helperConfig);
    }

    function _deploy(HelperConfig helperConfig) public {
        HelperConfig.GatewayConfig memory gatewayConfig = helperConfig.getGatewayConfig();
        HelperConfig.GatewayInitConfig memory gatewayInitConfig = helperConfig.getGatewayInitConfig();
        HelperConfig.BeefyClientConfig memory beefyClientConfig = helperConfig.getBeefyClientConfig();
        vm.startBroadcast();

        BeefyClient beefyClient;
        // BeefyClient
        // Seems `fs_permissions` explicitly configured as absolute path does not work and only allowed from project root
        {
            string memory root = vm.projectRoot();
            string memory beefyCheckpointFile = string.concat(root, "/beefy-state.json");
            string memory beefyCheckpointRaw = vm.readFile(beefyCheckpointFile);
            uint64 startBlock = uint64(beefyCheckpointRaw.readUint(".startBlock"));

            BeefyClient.ValidatorSet memory current = BeefyClient.ValidatorSet(
                uint128(beefyCheckpointRaw.readUint(".current.id")),
                uint128(beefyCheckpointRaw.readUint(".current.length")),
                beefyCheckpointRaw.readBytes32(".current.root")
            );
            BeefyClient.ValidatorSet memory next = BeefyClient.ValidatorSet(
                uint128(beefyCheckpointRaw.readUint(".next.id")),
                uint128(beefyCheckpointRaw.readUint(".next.length")),
                beefyCheckpointRaw.readBytes32(".next.root")
            );

            beefyClient = new BeefyClient(
                beefyClientConfig.randaoCommitDelay,
                beefyClientConfig.randaoCommitExpiration,
                beefyClientConfig.minimumSignatures,
                startBlock,
                current,
                next
            );
        }

        AgentExecutor executor = new AgentExecutor();
        Gateway gatewayLogic = new Gateway(
            address(beefyClient),
            address(executor),
            gatewayConfig.bridgeHubParaID,
            gatewayConfig.bridgeHubAgentID,
            gatewayConfig.foreignTokenDecimals,
            gatewayConfig.maxDestinationFee
        );

        OperatingMode defaultOperatingMode;
        if (gatewayInitConfig.rejectOutboundMessages) {
            defaultOperatingMode = OperatingMode.RejectingOutboundMessages;
        } else {
            defaultOperatingMode = OperatingMode.Normal;
        }

        Gateway.Config memory config = Gateway.Config({
            mode: defaultOperatingMode,
            deliveryCost: gatewayInitConfig.deliveryCost,
            registerTokenFee: gatewayInitConfig.registerTokenFee,
            assetHubParaID: gatewayInitConfig.assetHubParaID,
            assetHubAgentID: gatewayInitConfig.assetHubAgentID,
            assetHubCreateAssetFee: gatewayInitConfig.assetHubCreateAssetFee,
            assetHubReserveTransferFee: gatewayInitConfig.assetHubReserveTransferFee,
            exchangeRate: gatewayInitConfig.exchangeRate,
            multiplier: gatewayInitConfig.multiplier,
            rescueOperator: address(0)
        });

        GatewayProxy gateway = new GatewayProxy(address(gatewayLogic), abi.encode(config));
        console2.log("BeefyClient: ", address(beefyClient));
        console2.log("Gateway impl: ", address(gatewayLogic));
        console2.log("gateway address: ", address(gateway));

        // Deploy WETH for testing
        new WETH9();

<<<<<<< HEAD
        // Fund the gateway proxy contract. Used to reward relayers.
        uint256 initialDeposit = vm.envUint("GATEWAY_PROXY_INITIAL_DEPOSIT");
=======
        // Fund the gateway proxy contract. Used to reward relayers
        // of messages originating from BridgeHub
        uint256 initialDeposit = vm.envUint("GATEWAY_PROXY_INITIAL_DEPOSIT");

        IGateway(address(gateway)).depositEther{value: initialDeposit}();
>>>>>>> cb05e1f8

        IGateway(address(gateway)).depositEther{value: initialDeposit}();

        vm.stopBroadcast();
    }
}<|MERGE_RESOLUTION|>--- conflicted
+++ resolved
@@ -103,16 +103,8 @@
         // Deploy WETH for testing
         new WETH9();
 
-<<<<<<< HEAD
         // Fund the gateway proxy contract. Used to reward relayers.
         uint256 initialDeposit = vm.envUint("GATEWAY_PROXY_INITIAL_DEPOSIT");
-=======
-        // Fund the gateway proxy contract. Used to reward relayers
-        // of messages originating from BridgeHub
-        uint256 initialDeposit = vm.envUint("GATEWAY_PROXY_INITIAL_DEPOSIT");
-
-        IGateway(address(gateway)).depositEther{value: initialDeposit}();
->>>>>>> cb05e1f8
 
         IGateway(address(gateway)).depositEther{value: initialDeposit}();
 
