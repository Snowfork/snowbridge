--- conflicted
+++ resolved
@@ -1,157 +1,4 @@
 const rlp = require("rlp");
-<<<<<<< HEAD
-const { ethers } = require("ethers");
-
-const assert = require('chai').assert;
-
-const MockFeeSource = artifacts.require("MockFeeSource");
-
-const channelContracts = {
-  basic: {
-    inbound: artifacts.require("BasicInboundChannel"),
-    outbound: artifacts.require("BasicOutboundChannel"),
-  },
-  incentivized: {
-    inbound: artifacts.require("IncentivizedInboundChannel"),
-    outbound: artifacts.require("IncentivizedOutboundChannel"),
-  },
-};
-
-const confirmBasicChannelSend = (channelEvent, channelAddress, sendingAppAddress, expectedNonce = 0, expectedPayload) => {
-  var abi = ["event Message(address source, uint64 nonce, bytes payload)"];
-  var iface = new ethers.utils.Interface(abi);
-  let decodedEvent = iface.decodeEventLog('Message(address,uint64,bytes)', channelEvent.data, channelEvent.topics);
-
-  channelEvent.address.should.be.equal(channelAddress);
-  decodedEvent.source.should.be.equal(sendingAppAddress);
-
-  assert(decodedEvent.nonce.eq(ethers.BigNumber.from(expectedNonce)));
-  if (expectedPayload) {
-    decodedEvent.payload.should.be.equal(expectedPayload);
-  }
-};
-
-const confirmIncentivizedChannelSend = (channelEvent, channelAddress, sendingAppAddress, expectedNonce = 0, expectedPayload) => {
-  var abi = ["event Message(address source, uint64 nonce, uint256 fee, bytes payload)"];
-  var iface = new ethers.utils.Interface(abi);
-  let decodedEvent = iface.decodeEventLog('Message(address,uint64,uint256,bytes)', channelEvent.data, channelEvent.topics);
-
-  channelEvent.address.should.be.equal(channelAddress);
-  decodedEvent.source.should.be.equal(sendingAppAddress);
-
-  assert(decodedEvent.nonce.eq(ethers.BigNumber.from(expectedNonce)));
-  if (expectedPayload) {
-    decodedEvent.payload.should.be.equal(expectedPayload);
-  }
-};
-
-
-const confirmUnlock = (rawEvent, ethAppAddress, expectedRecipient, expectedAmount) => {
-  unlockLogFields = [
-    {
-      type: 'bytes32',
-      name: 'sender'
-    },
-    {
-      type: 'address',
-      name: 'recipient'
-    },
-    {
-      type: 'uint256',
-      name: 'amount'
-    }
-  ];
-
-  const decodedEvent = web3.eth.abi.decodeLog(unlockLogFields, rawEvent.data, rawEvent.topics);
-
-  rawEvent.address.should.be.equal(ethAppAddress);
-  decodedEvent.recipient.should.be.equal(expectedRecipient);
-  decodedEvent.amount.should.be.bignumber.equal(expectedAmount);
-};
-
-const confirmUnlockTokens = (rawEvent, erc20AppAddress, expectedRecipient, expectedValue) => {
-  unlockLogFields = [
-    {
-      type: 'address',
-      name: 'token'
-    },
-    {
-      type: 'bytes32',
-      name: 'sender'
-    },
-    {
-      type: 'address',
-      name: 'recipient'
-    },
-    {
-      type: 'uint256',
-      name: 'value'
-    }
-  ];
-
-  const decodedEvent = web3.eth.abi.decodeLog(unlockLogFields, rawEvent.data, rawEvent.topics);
-
-  rawEvent.address.should.be.equal(erc20AppAddress);
-  decodedEvent.recipient.should.be.equal(expectedRecipient);
-  decodedEvent.value.should.be.bignumber.equal(expectedValue);
-};
-
-const confirmMessageDispatched = (rawEvent, expectedNonce, expectedResult) => {
-  messageDispatchedLogFields = [{
-    type: 'uint64',
-    name: 'nonce'
-  }, {
-    type: 'bool',
-    name: 'result'
-  }];
-
-  const decodedEvent = web3.eth.abi.decodeLog(messageDispatchedLogFields, rawEvent.data, rawEvent.topics);
-
-  parseFloat(decodedEvent.nonce).should.be.equal(expectedNonce);
-  decodedEvent.result.should.be.equal(expectedResult);
-};
-
-const buildCommitment = (messages) => {
-  const byteSize = 32;
-  const msgsLength = messages.length * byteSize;
-  let headEncoding = ethers.utils.defaultAbiCoder.encode(
-      [ 'uint256', 'uint256', 'uint256'],
-      [ byteSize, messages.length, msgsLength ], // offset of first param, message count, messages length
-  )
-  let encodedMessages = headEncoding + buildMessagesHead(messages, msgsLength);
-
-  for(message of messages) {
-    const encodedMessage = encodeMessage(message);
-    encodedMessages += encodedMessage.slice(2, encodedMessage.length);
-  }
-
-  return ethers.utils.solidityKeccak256(
-      [ 'bytes'],
-      [ encodedMessages ]
-  );
-}
-
-const buildMessagesHead = (messages, msgsLength) => {
-  let messagesHead = "";
-  for(var i = 1; i < messages.length; i++) {
-    // Encode padded byte count integer
-    let encodedNum = ethers.utils.defaultAbiCoder.encode(
-      [ 'uint256'],
-      [ msgsLength ],
-    )
-    let formattedNum = encodedNum.slice(2, encodedNum.length);
-
-    // Count zeros to determine insert index
-    let z = 0;
-    while(formattedNum.charAt(z) == "0") {
-      z++;
-    }
-    let insertAt = (formattedNum.length - (64-z));
-
-    // Splice message index number just before padded byte count
-    let finalizedStr = formattedNum.substr(0, insertAt-1) + i + formattedNum.substr(insertAt, formattedNum.length);
-    messagesHead += finalizedStr;
-=======
 const { keccakFromHexString, keccak } = require("ethereumjs-util");
 const MerkleTree = require("merkletreejs").MerkleTree;
 
@@ -168,7 +15,6 @@
 const lazyInit = async _ => {
   if (lazyInitComplete) {
     return
->>>>>>> fb5362c8
   }
   const merkleProof = await MerkleProof.new();
   ValidatorRegistry.link(merkleProof);
