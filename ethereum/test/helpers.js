--- conflicted
+++ resolved
@@ -1,229 +1,4 @@
 const rlp = require("rlp");
-<<<<<<< HEAD
-const { ethers } = require("ethers");
-const { keccakFromHexString, keccak } = require("ethereumjs-util");
-const MerkleTree = require("merkletreejs").MerkleTree;
-
-const assert = require('chai').assert;
-const { web3 } = require('@openzeppelin/test-helpers/src/setup');
-
-const MockFeeSource = artifacts.require("MockFeeSource");
-const LightClientBridge = artifacts.require("LightClientBridge");
-const ValidatorRegistry = artifacts.require("ValidatorRegistry");
-const MMRVerification = artifacts.require("MMRVerification");
-const Blake2b = artifacts.require("Blake2b");
-
-const channelContracts = {
-  basic: {
-    inbound: artifacts.require("BasicInboundChannel"),
-    outbound: artifacts.require("BasicOutboundChannel"),
-  },
-  incentivized: {
-    inbound: artifacts.require("IncentivizedInboundChannel"),
-    outbound: artifacts.require("IncentivizedOutboundChannel"),
-  },
-};
-
-const confirmBasicChannelSend = (channelEvent, channelAddress, sendingAppAddress, expectedNonce = 0, expectedPayload) => {
-  var abi = ["event Message(address source, uint64 nonce, bytes payload)"];
-  var iface = new ethers.utils.Interface(abi);
-  let decodedEvent = iface.decodeEventLog('Message(address,uint64,bytes)', channelEvent.data, channelEvent.topics);
-
-  channelEvent.address.should.be.equal(channelAddress);
-  decodedEvent.source.should.be.equal(sendingAppAddress);
-
-  assert(decodedEvent.nonce.eq(ethers.BigNumber.from(expectedNonce)));
-  if (expectedPayload) {
-    decodedEvent.payload.should.be.equal(expectedPayload);
-  }
-};
-
-const confirmIncentivizedChannelSend = (channelEvent, channelAddress, sendingAppAddress, expectedNonce = 0, expectedPayload) => {
-  var abi = ["event Message(address source, uint64 nonce, uint256 fee, bytes payload)"];
-  var iface = new ethers.utils.Interface(abi);
-  let decodedEvent = iface.decodeEventLog('Message(address,uint64,uint256,bytes)', channelEvent.data, channelEvent.topics);
-
-  channelEvent.address.should.be.equal(channelAddress);
-  decodedEvent.source.should.be.equal(sendingAppAddress);
-
-  assert(decodedEvent.nonce.eq(ethers.BigNumber.from(expectedNonce)));
-  if (expectedPayload) {
-    decodedEvent.payload.should.be.equal(expectedPayload);
-  }
-};
-
-
-const confirmUnlock = (rawEvent, ethAppAddress, expectedRecipient, expectedAmount) => {
-  unlockLogFields = [
-    {
-      type: 'bytes32',
-      name: 'sender'
-    },
-    {
-      type: 'address',
-      name: 'recipient'
-    },
-    {
-      type: 'uint256',
-      name: 'amount'
-    }
-  ];
-
-  const decodedEvent = web3.eth.abi.decodeLog(unlockLogFields, rawEvent.data, rawEvent.topics);
-
-  rawEvent.address.should.be.equal(ethAppAddress);
-  decodedEvent.recipient.should.be.equal(expectedRecipient);
-  decodedEvent.amount.should.be.bignumber.equal(expectedAmount);
-};
-
-const confirmUnlockTokens = (rawEvent, erc20AppAddress, expectedRecipient, expectedAmount) => {
-  unlockLogFields = [
-    {
-      type: 'address',
-      name: 'token'
-    },
-    {
-      type: 'bytes32',
-      name: 'sender'
-    },
-    {
-      type: 'address',
-      name: 'recipient'
-    },
-    {
-      type: 'uint256',
-      name: 'amount'
-    }
-  ];
-
-  const decodedEvent = web3.eth.abi.decodeLog(unlockLogFields, rawEvent.data, rawEvent.topics);
-
-  rawEvent.address.should.be.equal(erc20AppAddress);
-  decodedEvent.recipient.should.be.equal(expectedRecipient);
-  decodedEvent.amount.should.be.bignumber.equal(expectedAmount);
-};
-
-const confirmMessageDispatched = (rawEvent, expectedNonce, expectedResult) => {
-  messageDispatchedLogFields = [{
-    type: 'uint64',
-    name: 'nonce'
-  }, {
-    type: 'bool',
-    name: 'result'
-  }];
-
-  const decodedEvent = web3.eth.abi.decodeLog(messageDispatchedLogFields, rawEvent.data, rawEvent.topics);
-
-  parseFloat(decodedEvent.nonce).should.be.equal(expectedNonce);
-  decodedEvent.result.should.be.equal(expectedResult);
-};
-
-const buildCommitment = (messages) => {
-  const byteSize = 32;
-  const msgsLength = messages.length * byteSize;
-  let headEncoding = ethers.utils.defaultAbiCoder.encode(
-      [ 'uint256', 'uint256', 'uint256'],
-      [ byteSize, messages.length, msgsLength ], // offset of first param, message count, messages length
-  )
-  let encodedMessages = headEncoding + buildMessagesHead(messages, msgsLength);
-
-  for(message of messages) {
-    const encodedMessage = encodeMessage(message);
-    encodedMessages += encodedMessage.slice(2, encodedMessage.length);
-  }
-
-  return ethers.utils.solidityKeccak256(
-      [ 'bytes'],
-      [ encodedMessages ]
-  );
-}
-
-const buildMessagesHead = (messages, msgsLength) => {
-  let messagesHead = "";
-  for(var i = 1; i < messages.length; i++) {
-    // Encode padded byte count integer
-    let encodedNum = ethers.utils.defaultAbiCoder.encode(
-      [ 'uint256'],
-      [ msgsLength ],
-    )
-    let formattedNum = encodedNum.slice(2, encodedNum.length);
-
-    // Count zeros to determine insert index
-    let z = 0;
-    while(formattedNum.charAt(z) == "0") {
-      z++;
-    }
-    let insertAt = (formattedNum.length - (64-z));
-
-    // Splice message index number just before padded byte count
-    let finalizedStr = formattedNum.substr(0, insertAt-1) + i + formattedNum.substr(insertAt, formattedNum.length);
-    messagesHead += finalizedStr;
-  }
-
-  return messagesHead;
-}
-
-const encodeMessage = (message) => {
-  return ethers.utils.defaultAbiCoder.encode(
-    [ 'address', 'uint64', 'bytes' ],
-    [ message.target, message.nonce, message.payload ]
-  );
-}
-
-const deployChannels = async (deployer, inbound_args) => {
-
-  const defaults = {
-    from: deployer
-  };
-
-  const channels = {
-    basic: {
-      inbound: await channelContracts.basic.inbound.new(inbound_args, defaults),
-      outbound: await channelContracts.basic.outbound.new(defaults),
-    },
-    incentivized: {
-      inbound: await channelContracts.incentivized.inbound.new(inbound_args, defaults),
-      outbound: await channelContracts.incentivized.outbound.new(defaults),
-    },
-  };
-
-  return channels;
-}
-
-// Do post-construction initialization of incentivized outbound channel
-const initializeChannels = async (channels, app, deployer) => {
-  const feeSource = await MockFeeSource.new();
-  await channels.incentivized.outbound.initialize(deployer, feeSource.address, [app.address]);
-}
-
-const deployDOTAppWithChannels = async (deployer, appContract, ...appContractArgs) => {
-  let channels = await deployChannels(deployer)
-
-  const app = await appContract.new(
-    ...appContractArgs,
-    channels.incentivized.outbound.address,
-    {
-      inbound: channels.basic.inbound.address,
-      outbound: channels.basic.outbound.address,
-    },
-    {
-      inbound: channels.incentivized.inbound.address,
-      outbound: channels.incentivized.outbound.address,
-    },
-    {
-      from: deployer,
-    }
-  );
-
-  await initializeChannels(channels, app, deployer);
-
-  return [channels, app];
-}
-
-const deployGenericAppWithChannels = async (deployer, inbound_args, appContract, ...appContractArgs) => {
-  let channels = await deployChannels(deployer, inbound_args);
-=======
->>>>>>> ceea5878
 
 const deployAppWithMockChannels = async (deployer, channels, appContract, ...appContractArgs) => {
   const app = await appContract.new(
@@ -276,13 +51,13 @@
 }
 
 async function mine(n) {
-  for (let i=0; i < n; i++) {
+  for (let i = 0; i < n; i++) {
     web3.currentProvider.send({
       jsonrpc: '2.0',
       method: 'evm_mine',
       params: [],
       id: new Date().getTime()
-    }, (err, res) => {});
+    }, (err, res) => { });
   }
 }
 
@@ -309,23 +84,7 @@
 }
 
 module.exports = {
-<<<<<<< HEAD
-  confirmBasicChannelSend,
-  confirmIncentivizedChannelSend,
-  confirmUnlock,
-  confirmUnlockTokens,
-  confirmMessageDispatched,
-  deployDOTAppWithChannels,
-  deployGenericAppWithChannels,
-  deployLightClientBridge,
-  deployChannels,
-  signatureSubstrateToEthereum,
-  createMerkleTree,
-  mine,
-  lockupFunds,
-=======
   deployAppWithMockChannels,
->>>>>>> ceea5878
   addressBytes,
   ChannelId,
   encodeLog,
