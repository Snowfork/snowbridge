--- conflicted
+++ resolved
@@ -13,14 +13,10 @@
 const {
   deployBeefyClient, createValidatorFixture, runBeefyClientFlow
 } = require("./helpers");
-<<<<<<< HEAD
-const fixture = require('./fixtures/full-flow-basic.json');
 const { expect } = require('chai');
-=======
 
 const fixture = require('./fixtures/beefy-relay-basic.json')
 const submitInput = require('./fixtures/parachain-relay-basic.json')
->>>>>>> 2e26aa47
 
 describe("BasicInboundChannel", function () {
   // accounts
@@ -29,9 +25,7 @@
   const interface = new ethers.utils.Interface(BasicInboundChannel.abi)
 
   before(async function () {
-<<<<<<< HEAD
     [owner, userOne] = await web3.eth.getAccounts();
-=======
     const numberOfSignatures = 8;
     const numberOfValidators = 24;
     const validatorFixture = await createValidatorFixture(fixture.params.commitment.validatorSetID-1, numberOfValidators)
@@ -41,7 +35,6 @@
       validatorFixture.validatorSetLength,
     );
 
->>>>>>> 2e26aa47
     const merkleProof = await MerkleProof.new();
     const scaleCodec = await ScaleCodec.new();
     await ParachainClient.link(merkleProof);
@@ -92,18 +85,18 @@
 
   describe("upgradeability", function () {
     beforeEach(async function () {
-      this.channel = await BasicInboundChannel.new(this.beefyLightClient.address);
+      this.channel = await BasicInboundChannel.new(this.parachainClient.address);
       const abi = ["event RoleGranted(bytes32 indexed role, address indexed account, address indexed sender)"];
       this.newBeefy = ethers.Wallet.createRandom().address;
       this.iface = new ethers.utils.Interface(abi);
     });
-    
+
     it("should revert when called by non-admin", async function () {
       await this.channel.upgrade(
         this.newBeefy,
         {from: userOne}).should.be.rejectedWith(/AccessControl/);
     });
-    
+
     it("should revert once BEEFY_UPGRADE_ROLE has been renounced", async function () {
       await this.channel.renounceRole(web3.utils.soliditySha3("BEEFY_UPGRADE_ROLE"), owner, {from: owner});
       await this.channel.upgrade(
@@ -113,12 +106,12 @@
     })
 
     it("should succeed when called by BEEFY_UPGRADE_ROLE", async function () {
-      const oldBeefy = await this.channel.beefyLightClient();
+      const oldBeefy = await this.channel.parachainClient();
       await this.channel.upgrade(
         this.newBeefy,
         {from: owner}
       );
-      const newBeefy = await this.channel.beefyLightClient();
+      const newBeefy = await this.channel.parachainClient();
       expect(newBeefy !== oldBeefy).to.be.true;
       expect(newBeefy === this.newBeefy).to.be.true;
     });
