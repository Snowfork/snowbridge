const BigNumber = require('bignumber.js');
const { ethers } = require("ethers");
require("chai")
  .use(require("chai-as-promised"))
  .use(require("chai-bignumber")(BigNumber))
  .should();

const IncentivizedInboundChannel = artifacts.require("IncentivizedInboundChannel");
const MerkleProof = artifacts.require("MerkleProof");
const ScaleCodec = artifacts.require("ScaleCodec");
const ParachainClient = artifacts.require("ParachainClient");

const MockRewardSource = artifacts.require("MockRewardSource");
const {
  deployBeefyClient, printTxPromiseGas, createValidatorFixture, runBeefyClientFlow,
} = require("./helpers");

const fixture = require('./fixtures/beefy-relay-incentivized.json')
const submitInput = require('./fixtures/parachain-relay-incentivized.json')

describe("IncentivizedInboundChannel", function () {
  let owner, userOne;
  const interface = new ethers.utils.Interface(IncentivizedInboundChannel.abi)

  before(async function () {
<<<<<<< HEAD
    [owner, userOne] = await web3.eth.getAccounts();
=======
    const numberOfSignatures = 8;
    const numberOfValidators = 24;
    const validatorFixture = await createValidatorFixture(fixture.params.commitment.validatorSetID, numberOfValidators)
    this.beefyClient = await deployBeefyClient(
      validatorFixture.validatorSetID,
      validatorFixture.validatorSetRoot,
      validatorFixture.validatorSetLength,
    );

>>>>>>> 2e26aa47
    const merkleProof = await MerkleProof.new();
    const scaleCodec = await ScaleCodec.new();
    await ParachainClient.link(merkleProof);
    await ParachainClient.link(scaleCodec);
    this.parachainClient = await ParachainClient.new(this.beefyClient.address, 1000);

    await runBeefyClientFlow(fixture, this.beefyClient, validatorFixture, numberOfSignatures, numberOfValidators)
  });

  describe("submit", function () {
    beforeEach(async function () {
      const accounts = await web3.eth.getAccounts();
      const rewardSource = await MockRewardSource.new();
      this.channel = await IncentivizedInboundChannel.new(this.parachainClient.address,
        { from: accounts[0] }
      );
      await this.channel.initialize(accounts[0], rewardSource.address);
    });

    it("should accept a valid commitment and dispatch messages", async function () {
      const nonceBeforeSubmit = BigNumber(await this.channel.nonce());

      // Send commitment
      const tx = this.channel.submit(
        submitInput.params.bundle,
        submitInput.params.proof,
      ).should.be.fulfilled
      const { receipt } = await tx;

      const nonceAfterSubmit = BigNumber(await this.channel.nonce());
      nonceAfterSubmit.minus(nonceBeforeSubmit).should.be.bignumber.equal(1);

      let event;

      event = interface.decodeEventLog(
        'MessageDispatched(uint64,bool)',
        receipt.rawLogs[0].data,
        receipt.rawLogs[0].topics
      );
      event.id.eq(ethers.BigNumber.from(0)).should.be.true;
    });

    it("should refuse to replay commitments", async function () {
      // Submit messages
      await this.channel.submit(
        submitInput.params.bundle,
        submitInput.params.proof,
      ).should.be.fulfilled;

      // Submit messages again - should revert
      await this.channel.submit(
        submitInput.params.bundle,
        submitInput.params.proof,
      ).should.not.be.fulfilled;
    });

  });

  describe("upgradeability", function () {
    beforeEach(async function () {
      const rewardSource = await MockRewardSource.new();
      this.channel = await IncentivizedInboundChannel.new(
        this.beefyLightClient.address,
        { from: owner }
      );
      await this.channel.initialize(owner, rewardSource.address);
      const abi = ["event RoleGranted(bytes32 indexed role, address indexed account, address indexed sender)"];
      this.newBeefy = ethers.Wallet.createRandom().address;
      this.iface = new ethers.utils.Interface(abi);
    });
    
    it("should revert when called by non-admin", async function () {
      await this.channel.upgrade(
        this.newBeefy,
        {from: userOne}).should.be.rejectedWith(/AccessControl/);
    });
    
    it("should revert once BEEFY_UPGRADE_ROLE has been renounced", async function () {
      await this.channel.renounceRole(web3.utils.soliditySha3("BEEFY_UPGRADE_ROLE"), owner, {from: owner});
      await this.channel.upgrade(
        this.newBeefy,
        {from: owner}
      ).should.be.rejectedWith(/AccessControl/)
    })

    it("should succeed when called by BEEFY_UPGRADE_ROLE", async function () {
      const oldBeefy = await this.channel.beefyLightClient();
      await this.channel.upgrade(
        this.newBeefy,
        {from: owner}
      );
      const newBeefy = await this.channel.beefyLightClient();
      expect(newBeefy !== oldBeefy).to.be.true;
      expect(newBeefy === this.newBeefy).to.be.true;
    });

    it("BEEFY_UPGRADE_ROLE can change BEEFY_UPGRADE_ROLE", async function () {
      const newUpgrader = ethers.Wallet.createRandom().address;
      const tx = await this.channel.grantRole(web3.utils.soliditySha3("BEEFY_UPGRADE_ROLE"), newUpgrader);
      const event = this.iface.decodeEventLog('RoleGranted', tx.receipt.rawLogs[0].data, tx.receipt.rawLogs[0].topics);
      expect(event.account).to.equal(newUpgrader);
    });

    it("reverts when non-upgrader attempts to change BEEFY_UPGRADE_ROLE", async function () {
      const newUpgrader = ethers.Wallet.createRandom().address;
      await this.channel.grantRole(
        web3.utils.soliditySha3("BEEFY_UPGRADE_ROLE"),
        newUpgrader,
        {from: userOne}
      ).should.be.rejectedWith(/AccessControl/);
    })
  });
});<|MERGE_RESOLUTION|>--- conflicted
+++ resolved
@@ -23,9 +23,7 @@
   const interface = new ethers.utils.Interface(IncentivizedInboundChannel.abi)
 
   before(async function () {
-<<<<<<< HEAD
     [owner, userOne] = await web3.eth.getAccounts();
-=======
     const numberOfSignatures = 8;
     const numberOfValidators = 24;
     const validatorFixture = await createValidatorFixture(fixture.params.commitment.validatorSetID, numberOfValidators)
@@ -35,7 +33,6 @@
       validatorFixture.validatorSetLength,
     );
 
->>>>>>> 2e26aa47
     const merkleProof = await MerkleProof.new();
     const scaleCodec = await ScaleCodec.new();
     await ParachainClient.link(merkleProof);
@@ -98,7 +95,7 @@
     beforeEach(async function () {
       const rewardSource = await MockRewardSource.new();
       this.channel = await IncentivizedInboundChannel.new(
-        this.beefyLightClient.address,
+        this.parachainClient.address,
         { from: owner }
       );
       await this.channel.initialize(owner, rewardSource.address);
@@ -106,13 +103,13 @@
       this.newBeefy = ethers.Wallet.createRandom().address;
       this.iface = new ethers.utils.Interface(abi);
     });
-    
+
     it("should revert when called by non-admin", async function () {
       await this.channel.upgrade(
         this.newBeefy,
         {from: userOne}).should.be.rejectedWith(/AccessControl/);
     });
-    
+
     it("should revert once BEEFY_UPGRADE_ROLE has been renounced", async function () {
       await this.channel.renounceRole(web3.utils.soliditySha3("BEEFY_UPGRADE_ROLE"), owner, {from: owner});
       await this.channel.upgrade(
@@ -122,12 +119,12 @@
     })
 
     it("should succeed when called by BEEFY_UPGRADE_ROLE", async function () {
-      const oldBeefy = await this.channel.beefyLightClient();
+      const oldBeefy = await this.channel.parachainClient();
       await this.channel.upgrade(
         this.newBeefy,
         {from: owner}
       );
-      const newBeefy = await this.channel.beefyLightClient();
+      const newBeefy = await this.channel.parachainClient();
       expect(newBeefy !== oldBeefy).to.be.true;
       expect(newBeefy === this.newBeefy).to.be.true;
     });
