--- conflicted
+++ resolved
@@ -16,9 +16,6 @@
 const ETHApp = artifacts.require("ETHApp");
 const ScaleCodec = artifacts.require("ScaleCodec");
 
-<<<<<<< HEAD
-contract("ETHApp", function (accounts) {
-=======
 const lockupFunds = (contract, sender, recipient, amount, channel) => {
   return contract.lock(
     addressBytes(recipient),
@@ -31,7 +28,6 @@
 }
 
 describe("ETHApp", function () {
->>>>>>> ceea5878
   // Accounts
   let accounts;
   let owner;
@@ -41,7 +37,7 @@
   // Constants
   const POLKADOT_ADDRESS = "0xd43593c715fdd31c61141abd04a99fd6822c8558854ccde39a5684e7a56da27d"
 
-  before(async function() {
+  before(async function () {
     const codec = await ScaleCodec.new();
     ETHApp.link(codec);
     accounts = await web3.eth.getAccounts();
