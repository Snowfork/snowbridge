<<<<<<< HEAD
const ETHApp = artifacts.require("ETHApp");
const BasicSendChannel = artifacts.require("BasicSendChannel");
const IncentivizedSendChannel = artifacts.require("IncentivizedSendChannel");

const Web3Utils = require("web3-utils");
const ethers = require("ethers");
const BigNumber = web3.BigNumber;
=======
const BigNumber = require('bignumber.js');
const {
  confirmChannelSend,
  confirmUnlock,
  deployContracts,
  addressBytes,
  ChannelId
} = require("./helpers");
>>>>>>> d52bb2b0

const { confirmChannelSend } = require("./helpers");

require("chai")
  .use(require("chai-as-promised"))
  .use(require("chai-bignumber")(BigNumber))
  .should();

const ETHApp = artifacts.require("ETHApp");

const channelContracts = {
  basic: {
    inbound: artifacts.require("BasicInboundChannel"),
    outbound: artifacts.require("BasicOutboundChannel"),
  },
  incentivized: {
    inbound: artifacts.require("IncentivizedInboundChannel"),
    outbound: artifacts.require("IncentivizedOutboundChannel"),
  },
};

const lockupFunds = (contract, sender, recipient, amount, channel) => {
  return contract.lock(
    addressBytes(recipient),
    channel,
    {
      from: sender,
      value: amount.toString(),
    }
  )
}

contract("ETHApp", function (accounts) {
  // Accounts
  const owner = accounts[0];
  const userOne = accounts[1];

  // Constants
<<<<<<< HEAD
  const POLKADOT_ADDRESS = "38j4dG5GzsL1bw2U2AVgeyAk6QTxq43V7zPbdXAmbVLjvDCK"
  const BYTES32_LENGTH = 64;

  describe("deployment and initialization", function () {
    beforeEach(async function () {
      const basicSendChannel = await BasicSendChannel.new();
      const incentivizedSendChannel = await IncentivizedSendChannel.new();
      this.ethApp = await ETHApp.new(basicSendChannel.address, incentivizedSendChannel.address);
    });

    it("should deploy and initialize the ETHApp contract", async function () {
      this.ethApp.should.exist;
    });
  });

  describe("deposits", function () {
    beforeEach(async function () {
      this.basicSendChannel = await BasicSendChannel.new();
      this.incentivizedSendChannel = await IncentivizedSendChannel.new();
      this.ethApp = await ETHApp.new(this.basicSendChannel.address, this.incentivizedSendChannel.address);
=======
  const POLKADOT_ADDRESS = "0xd43593c715fdd31c61141abd04a99fd6822c8558854ccde39a5684e7a56da27d"

  describe("deposits", function () {
    beforeEach(async function () {
      [this.channels, this.app] = await deployContracts(channelContracts, ETHApp);
>>>>>>> d52bb2b0
    });

    it("should lock funds", async function () {
      const beforeBalance = BigNumber(await this.app.balance());
      const amount = BigNumber(web3.utils.toWei("0.25", "ether"));

<<<<<<< HEAD
      // Deposit Ethereum to the contract and get the logs of the transaction
      const tx = await this.ethApp.sendETH(
        recipient,
        true,
        { from: userOne, value: weiAmount }
      ).should.be.fulfilled;
=======
      const tx = await lockupFunds(this.app, userOne, POLKADOT_ADDRESS, amount, ChannelId.Basic)
        .should.be.fulfilled;
>>>>>>> d52bb2b0

      const logs = tx.logs;

      // Confirm app event emitted with expected values
<<<<<<< HEAD
      const appEvent = logs.find(
=======
      const event = tx.logs.find(
>>>>>>> d52bb2b0
        e => e.event === "Locked"
      );

      event.args.sender.should.be.equal(userOne);
      event.args.recipient.should.be.equal(POLKADOT_ADDRESS);
      BigNumber(event.args.amount).should.be.bignumber.equal(amount);

      // Confirm contract's balance has increased
      const afterBalance = await web3.eth.getBalance(this.app.address);
      afterBalance.should.be.bignumber.equal(amount);

<<<<<<< HEAD
      // Confirm contract's locked Ethereum counter has increased by amount locked
      const afterTotalETH = await this.ethApp.totalETH();
      Number(afterTotalETH).should.be.bignumber.equal(beforeTotalETH + Number(weiAmount));
    });

    it("should send lock payload to the correct channels", async function () {
      // Prepare transaction parameters
      const recipient = Buffer.from(POLKADOT_ADDRESS, "hex");
      const weiAmount = web3.utils.toWei("0.25", "ether");
      const expectedPayload = web3.eth.abi.encodeParameters(['address', 'bytes32', 'uint256'], [userOne, ethers.utils.formatBytes32String(recipient.toString()), weiAmount]);

      // Deposit Ethereum to the contract via incentivized channel
      const tx_incentivized = await this.ethApp.sendETH(
        recipient,
        true,
        { from: userOne, value: weiAmount }
      ).should.be.fulfilled;


      // Confirm payload submitted to incentivized channel
      confirmChannelSend(tx_incentivized.receipt.rawLogs[1], this.incentivizedSendChannel.address, this.ethApp.address, "eth-app", expectedPayload)

      // Deposit Ethereum to the contract via basic channel
      const tx_basic = await this.ethApp.sendETH(
        recipient,
        false,
        { from: userOne, value: weiAmount }
      ).should.be.fulfilled;

      // Confirm payload submitted to basic channel
      confirmChannelSend(tx_basic.receipt.rawLogs[1], this.basicSendChannel.address, this.ethApp.address, "eth-app", expectedPayload)
=======
      // Confirm contract's locked balance state has increased by amount locked
      const afterBalanceState = BigNumber(await this.app.balance());
      afterBalanceState.should.be.bignumber.equal(beforeBalance.plus(amount));
>>>>>>> d52bb2b0
    });

    it("should send payload to the basic outbound channel", async function () {
      const amount = BigNumber(web3.utils.toWei("0.25", "ether"));

      const tx = await lockupFunds(this.app, userOne, POLKADOT_ADDRESS, amount, ChannelId.Basic)
        .should.be.fulfilled;

<<<<<<< HEAD
  describe("send ETH correctly (for unlocks)", function () {

    before(async function () {

      const basicSendChannel = await BasicSendChannel.new();
      const incentivizedSendChannel = await IncentivizedSendChannel.new();
      this.ethApp = await ETHApp.new(basicSendChannel.address, incentivizedSendChannel.address);

      await this.ethApp.register(owner);

      // Prepare transaction parameters
      const lockAmountWei = 5000;
      const substrateRecipient = Buffer.from(POLKADOT_ADDRESS, "hex");

      // Send to a substrate recipient to load contract with unlockable ETH
      await this.ethApp.sendETH(
        substrateRecipient,
        true,
        {
          from: userOne,
          value: lockAmountWei
        }
      ).should.be.fulfilled;
    });

    it("should support ETH unlocks", async function () {
      const polkadotSender = "0xd43593c715fdd31c61141abd04a99fd6822c8558854ccde39a5684e7a56da27d";
      const recipient = "0xCfFEAAf7681c89285D65CfbE808b80e502696573";
      const amount = 4660;

      // Load initial state
      const beforeTotalETH = Number(await this.ethApp.totalETH());
      const beforeContractBalanceWei = await web3.eth.getBalance(this.ethApp.address);
      const beforeUserBalanceWei = await web3.eth.getBalance(recipient);

      const { logs } = await this.ethApp.unlockETH(
        polkadotSender,
        recipient,
        amount
      ).should.be.fulfilled;

      // Confirm unlock event emitted with expected values
      const unlockedEvent = logs.find(
        e => e.event === "Unlocked"
      );

      unlockedEvent.args._polkadotSender.should.be.equal(polkadotSender);
      unlockedEvent.args._recipient.should.be.equal(recipient);
      Number(unlockedEvent.args._amount).should.be.bignumber.equal(amount);

      // Get the user and ETHApp's Ethereum balance after unlock
      const afterContractBalanceWei = await web3.eth.getBalance(this.ethApp.address);
      const afterUserBalanceWei = await web3.eth.getBalance(recipient);

      // Confirm user's balance increased and contract's Ethereum balance has decreased
      afterUserBalanceWei.should.be.bignumber.equal(parseInt(beforeUserBalanceWei) + amount);
      afterContractBalanceWei.should.be.bignumber.equal(beforeContractBalanceWei - amount);

      // Confirm contract's locked Ethereum counter has decreased by amount unlocked
      const afterTotalETH = await this.ethApp.totalETH();
      Number(afterTotalETH).should.be.bignumber.equal(beforeTotalETH - Number(amount));
=======
      confirmChannelSend(tx.receipt.rawLogs[1], this.channels.basic.outbound.address, this.app.address, 0)
    });

    it("should send payload to the incentivized outbound channel", async function () {
      const amount = BigNumber(web3.utils.toWei("0.25", "ether"));

      const tx = await lockupFunds(this.app, userOne, POLKADOT_ADDRESS, amount, ChannelId.Incentivized)
        .should.be.fulfilled;

      confirmChannelSend(tx.receipt.rawLogs[1], this.channels.incentivized.outbound.address, this.app.address, 0)
    });

  })

  describe("withdrawals", function () {

    beforeEach(async function () {
      [this.channels, this.app] = await deployContracts(channelContracts, ETHApp);
    });

    it("should unlock via the basic inbound channel", async function () {
      // Lockup funds in app
      const lockupAmount = BigNumber(web3.utils.toWei("2", "ether"));
      await lockupFunds(this.app, userOne, POLKADOT_ADDRESS, lockupAmount, ChannelId.Basic)
        .should.be.fulfilled;

      // recipient on the ethereum side
      const recipient = "0xcCb3C82493AC988CEBE552779E7195A3a9DC651f";

      // expected amount to unlock
      const amount = BigNumber(web3.utils.toWei("1", "ether"));

      const beforeBalance = BigNumber(await this.app.balance());
      const beforeRecipientBalance = BigNumber(await web3.eth.getBalance(recipient));

      // Commitment payload generated using:
      //   cd parachain/pallets/eth-app
      //   cargo test test_outbound_payload_encode -- --nocapture
      const commitment = [
        {
          target: this.app.address,
          nonce: 0,
          payload: "0x6dea30e71aabf8593d9d109b6288149afa35690314f0b798289f8c5c466838dd218a4d50000000000000000000000000ccb3c82493ac988cebe552779e7195a3a9dc651f0000000000000000000000000000000000000000000000000de0b6b3a7640000"
        }
      ]

      tx = await this.channels.basic.inbound.submit(commitment).should.be.fulfilled;

      confirmUnlock(
        tx.receipt.rawLogs[0],
        this.app.address,
        recipient,
        amount,
      );

      const afterBalance = BigNumber(await this.app.balance());
      const afterRecipientBalance = BigNumber(await web3.eth.getBalance(recipient));

      afterBalance.should.be.bignumber.equal(beforeBalance.minus(amount));
      afterRecipientBalance.minus(beforeRecipientBalance).should.be.bignumber.equal(amount);

    });

    it("should unlock via the incentivized inbound channel", async function () {
      // Lockup funds in app
      const lockupAmount = BigNumber(web3.utils.toWei("2", "ether"));
      await lockupFunds(this.app, userOne, POLKADOT_ADDRESS, lockupAmount, ChannelId.Incentivized)
        .should.be.fulfilled;

      // recipient on the ethereum side
      const recipient = "0xcCb3C82493AC988CEBE552779E7195A3a9DC651f";

      // expected amount to unlock
      const amount = BigNumber(web3.utils.toWei("1", "ether"));

      const beforeBalance = BigNumber(await this.app.balance());
      const beforeRecipientBalance = BigNumber(await web3.eth.getBalance(recipient));

      // Commitment payload generated using:
      //   cd parachain/pallets/eth-app
      //   cargo test test_outbound_payload_encode -- --nocapture
      const commitment = [
        {
          target: this.app.address,
          nonce: 0,
          payload: "0x6dea30e71aabf8593d9d109b6288149afa35690314f0b798289f8c5c466838dd218a4d50000000000000000000000000ccb3c82493ac988cebe552779e7195a3a9dc651f0000000000000000000000000000000000000000000000000de0b6b3a7640000"
        }
      ]

      tx = await this.channels.incentivized.inbound.submit(commitment).should.be.fulfilled;

      confirmUnlock(
        tx.receipt.rawLogs[0],
        this.app.address,
        recipient,
        amount,
      );

      const afterBalance = BigNumber(await this.app.balance());
      const afterRecipientBalance = BigNumber(await web3.eth.getBalance(recipient));

      afterBalance.should.be.bignumber.equal(beforeBalance.minus(amount));
      afterRecipientBalance.minus(beforeRecipientBalance).should.be.bignumber.equal(amount);
>>>>>>> d52bb2b0
    });
  });
});<|MERGE_RESOLUTION|>--- conflicted
+++ resolved
@@ -1,12 +1,3 @@
-<<<<<<< HEAD
-const ETHApp = artifacts.require("ETHApp");
-const BasicSendChannel = artifacts.require("BasicSendChannel");
-const IncentivizedSendChannel = artifacts.require("IncentivizedSendChannel");
-
-const Web3Utils = require("web3-utils");
-const ethers = require("ethers");
-const BigNumber = web3.BigNumber;
-=======
 const BigNumber = require('bignumber.js');
 const {
   confirmChannelSend,
@@ -15,7 +6,6 @@
   addressBytes,
   ChannelId
 } = require("./helpers");
->>>>>>> d52bb2b0
 
 const { confirmChannelSend } = require("./helpers");
 
@@ -54,60 +44,24 @@
   const userOne = accounts[1];
 
   // Constants
-<<<<<<< HEAD
-  const POLKADOT_ADDRESS = "38j4dG5GzsL1bw2U2AVgeyAk6QTxq43V7zPbdXAmbVLjvDCK"
-  const BYTES32_LENGTH = 64;
-
-  describe("deployment and initialization", function () {
-    beforeEach(async function () {
-      const basicSendChannel = await BasicSendChannel.new();
-      const incentivizedSendChannel = await IncentivizedSendChannel.new();
-      this.ethApp = await ETHApp.new(basicSendChannel.address, incentivizedSendChannel.address);
-    });
-
-    it("should deploy and initialize the ETHApp contract", async function () {
-      this.ethApp.should.exist;
-    });
-  });
-
-  describe("deposits", function () {
-    beforeEach(async function () {
-      this.basicSendChannel = await BasicSendChannel.new();
-      this.incentivizedSendChannel = await IncentivizedSendChannel.new();
-      this.ethApp = await ETHApp.new(this.basicSendChannel.address, this.incentivizedSendChannel.address);
-=======
   const POLKADOT_ADDRESS = "0xd43593c715fdd31c61141abd04a99fd6822c8558854ccde39a5684e7a56da27d"
 
   describe("deposits", function () {
     beforeEach(async function () {
       [this.channels, this.app] = await deployContracts(channelContracts, ETHApp);
->>>>>>> d52bb2b0
     });
 
     it("should lock funds", async function () {
       const beforeBalance = BigNumber(await this.app.balance());
       const amount = BigNumber(web3.utils.toWei("0.25", "ether"));
 
-<<<<<<< HEAD
-      // Deposit Ethereum to the contract and get the logs of the transaction
-      const tx = await this.ethApp.sendETH(
-        recipient,
-        true,
-        { from: userOne, value: weiAmount }
-      ).should.be.fulfilled;
-=======
       const tx = await lockupFunds(this.app, userOne, POLKADOT_ADDRESS, amount, ChannelId.Basic)
         .should.be.fulfilled;
->>>>>>> d52bb2b0
 
       const logs = tx.logs;
 
       // Confirm app event emitted with expected values
-<<<<<<< HEAD
-      const appEvent = logs.find(
-=======
       const event = tx.logs.find(
->>>>>>> d52bb2b0
         e => e.event === "Locked"
       );
 
@@ -119,43 +73,9 @@
       const afterBalance = await web3.eth.getBalance(this.app.address);
       afterBalance.should.be.bignumber.equal(amount);
 
-<<<<<<< HEAD
-      // Confirm contract's locked Ethereum counter has increased by amount locked
-      const afterTotalETH = await this.ethApp.totalETH();
-      Number(afterTotalETH).should.be.bignumber.equal(beforeTotalETH + Number(weiAmount));
-    });
-
-    it("should send lock payload to the correct channels", async function () {
-      // Prepare transaction parameters
-      const recipient = Buffer.from(POLKADOT_ADDRESS, "hex");
-      const weiAmount = web3.utils.toWei("0.25", "ether");
-      const expectedPayload = web3.eth.abi.encodeParameters(['address', 'bytes32', 'uint256'], [userOne, ethers.utils.formatBytes32String(recipient.toString()), weiAmount]);
-
-      // Deposit Ethereum to the contract via incentivized channel
-      const tx_incentivized = await this.ethApp.sendETH(
-        recipient,
-        true,
-        { from: userOne, value: weiAmount }
-      ).should.be.fulfilled;
-
-
-      // Confirm payload submitted to incentivized channel
-      confirmChannelSend(tx_incentivized.receipt.rawLogs[1], this.incentivizedSendChannel.address, this.ethApp.address, "eth-app", expectedPayload)
-
-      // Deposit Ethereum to the contract via basic channel
-      const tx_basic = await this.ethApp.sendETH(
-        recipient,
-        false,
-        { from: userOne, value: weiAmount }
-      ).should.be.fulfilled;
-
-      // Confirm payload submitted to basic channel
-      confirmChannelSend(tx_basic.receipt.rawLogs[1], this.basicSendChannel.address, this.ethApp.address, "eth-app", expectedPayload)
-=======
       // Confirm contract's locked balance state has increased by amount locked
       const afterBalanceState = BigNumber(await this.app.balance());
       afterBalanceState.should.be.bignumber.equal(beforeBalance.plus(amount));
->>>>>>> d52bb2b0
     });
 
     it("should send payload to the basic outbound channel", async function () {
@@ -164,69 +84,6 @@
       const tx = await lockupFunds(this.app, userOne, POLKADOT_ADDRESS, amount, ChannelId.Basic)
         .should.be.fulfilled;
 
-<<<<<<< HEAD
-  describe("send ETH correctly (for unlocks)", function () {
-
-    before(async function () {
-
-      const basicSendChannel = await BasicSendChannel.new();
-      const incentivizedSendChannel = await IncentivizedSendChannel.new();
-      this.ethApp = await ETHApp.new(basicSendChannel.address, incentivizedSendChannel.address);
-
-      await this.ethApp.register(owner);
-
-      // Prepare transaction parameters
-      const lockAmountWei = 5000;
-      const substrateRecipient = Buffer.from(POLKADOT_ADDRESS, "hex");
-
-      // Send to a substrate recipient to load contract with unlockable ETH
-      await this.ethApp.sendETH(
-        substrateRecipient,
-        true,
-        {
-          from: userOne,
-          value: lockAmountWei
-        }
-      ).should.be.fulfilled;
-    });
-
-    it("should support ETH unlocks", async function () {
-      const polkadotSender = "0xd43593c715fdd31c61141abd04a99fd6822c8558854ccde39a5684e7a56da27d";
-      const recipient = "0xCfFEAAf7681c89285D65CfbE808b80e502696573";
-      const amount = 4660;
-
-      // Load initial state
-      const beforeTotalETH = Number(await this.ethApp.totalETH());
-      const beforeContractBalanceWei = await web3.eth.getBalance(this.ethApp.address);
-      const beforeUserBalanceWei = await web3.eth.getBalance(recipient);
-
-      const { logs } = await this.ethApp.unlockETH(
-        polkadotSender,
-        recipient,
-        amount
-      ).should.be.fulfilled;
-
-      // Confirm unlock event emitted with expected values
-      const unlockedEvent = logs.find(
-        e => e.event === "Unlocked"
-      );
-
-      unlockedEvent.args._polkadotSender.should.be.equal(polkadotSender);
-      unlockedEvent.args._recipient.should.be.equal(recipient);
-      Number(unlockedEvent.args._amount).should.be.bignumber.equal(amount);
-
-      // Get the user and ETHApp's Ethereum balance after unlock
-      const afterContractBalanceWei = await web3.eth.getBalance(this.ethApp.address);
-      const afterUserBalanceWei = await web3.eth.getBalance(recipient);
-
-      // Confirm user's balance increased and contract's Ethereum balance has decreased
-      afterUserBalanceWei.should.be.bignumber.equal(parseInt(beforeUserBalanceWei) + amount);
-      afterContractBalanceWei.should.be.bignumber.equal(beforeContractBalanceWei - amount);
-
-      // Confirm contract's locked Ethereum counter has decreased by amount unlocked
-      const afterTotalETH = await this.ethApp.totalETH();
-      Number(afterTotalETH).should.be.bignumber.equal(beforeTotalETH - Number(amount));
-=======
       confirmChannelSend(tx.receipt.rawLogs[1], this.channels.basic.outbound.address, this.app.address, 0)
     });
 
@@ -330,7 +187,6 @@
 
       afterBalance.should.be.bignumber.equal(beforeBalance.minus(amount));
       afterRecipientBalance.minus(beforeRecipientBalance).should.be.bignumber.equal(amount);
->>>>>>> d52bb2b0
     });
   });
 });