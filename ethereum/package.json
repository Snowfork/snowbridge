--- conflicted
+++ resolved
@@ -9,10 +9,7 @@
     "chai-as-promised": "^7.1.1",
     "chai-bignumber": "^3.0.0",
     "dotenv": "^8.2.0",
-<<<<<<< HEAD
-=======
     "ethereumjs-abi": "^0.6.8",
->>>>>>> a30c3a9c
     "ethers": "^5.0.25",
     "find-config": "^1.0.0",
     "ganache-cli": "^6.12.1",
