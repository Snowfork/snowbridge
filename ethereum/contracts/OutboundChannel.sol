// SPDX-License-Identifier: Apache-2.0
pragma solidity ^0.8.9;
pragma experimental ABIEncoderV2;

interface OutboundChannel {
<<<<<<< HEAD
    function submit(address origin, bytes calldata payload, uint64 weight) external;
=======
    function submit(address account, bytes calldata payload, uint64 weight) external;
>>>>>>> 67f9adb7
}<|MERGE_RESOLUTION|>--- conflicted
+++ resolved
@@ -3,9 +3,5 @@
 pragma experimental ABIEncoderV2;
 
 interface OutboundChannel {
-<<<<<<< HEAD
-    function submit(address origin, bytes calldata payload, uint64 weight) external;
-=======
     function submit(address account, bytes calldata payload, uint64 weight) external;
->>>>>>> 67f9adb7
 }