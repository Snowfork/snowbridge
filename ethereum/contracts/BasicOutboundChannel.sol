// SPDX-License-Identifier: Apache-2.0
pragma solidity ^0.8.9;

import "@openzeppelin/contracts/access/AccessControl.sol";
import "./ChannelAccess.sol";
import "./OutboundChannel.sol";

// BasicOutboundChannel is a basic channel that just sends messages with a nonce.
contract BasicOutboundChannel is OutboundChannel, ChannelAccess, AccessControl {

    // Governance contracts will administer using this role.
    bytes32 public constant CONFIG_UPDATE_ROLE = keccak256("CONFIG_UPDATE_ROLE");

    mapping(address => uint64) public nonce;

    event Message(
        address source,
        address account,
        uint64 nonce,
        uint64 weight,
        bytes payload
    );

    constructor() {
        _setupRole(DEFAULT_ADMIN_ROLE, msg.sender);
    }

    // Once-off post-construction call to set initial configuration.
    function initialize(
        address _configUpdater,
        address[] memory defaultOperators
    )
    external onlyRole(DEFAULT_ADMIN_ROLE) {
        // Set initial configuration
        grantRole(CONFIG_UPDATE_ROLE, _configUpdater);
        for (uint i = 0; i < defaultOperators.length; i++) {
            _authorizeDefaultOperator(defaultOperators[i]);
        }

        // drop admin privileges
        renounceRole(DEFAULT_ADMIN_ROLE, msg.sender);
    }

    // Authorize an operator/app to submit messages for *all* users.
    function authorizeDefaultOperator(address operator) external onlyRole(CONFIG_UPDATE_ROLE) {
        _authorizeDefaultOperator(operator);
    }

    // Revoke authorization.
    function revokeDefaultOperator(address operator) external onlyRole(CONFIG_UPDATE_ROLE) {
        _revokeDefaultOperator(operator);
    }

    /**
     * @dev Sends a message across the channel
     *
     * Submission is a privileged action involving two parties: The operator and the origin (called account here).
     * Apps (aka operators) need to be authorized by the `account` to submit messages via this channel.
     */
<<<<<<< HEAD
    function submit(address _account, bytes calldata _payload, uint64 weight) external override {
        require(isOperatorFor(msg.sender, _account), "Caller is unauthorized");
        nonce[_account] = nonce[_account] + 1;
        emit Message(msg.sender, _account, nonce[_account], weight, _payload);
=======
    function submit(address account, bytes calldata payload, uint64) external override {
        require(isOperatorFor(msg.sender, account), "Caller is unauthorized");
        nonce[account] = nonce[account] + 1;
        emit Message(msg.sender, account, nonce[account], payload);
>>>>>>> 67f9adb7
    }
}<|MERGE_RESOLUTION|>--- conflicted
+++ resolved
@@ -57,16 +57,9 @@
      * Submission is a privileged action involving two parties: The operator and the origin (called account here).
      * Apps (aka operators) need to be authorized by the `account` to submit messages via this channel.
      */
-<<<<<<< HEAD
-    function submit(address _account, bytes calldata _payload, uint64 weight) external override {
-        require(isOperatorFor(msg.sender, _account), "Caller is unauthorized");
-        nonce[_account] = nonce[_account] + 1;
-        emit Message(msg.sender, _account, nonce[_account], weight, _payload);
-=======
-    function submit(address account, bytes calldata payload, uint64) external override {
+    function submit(address account, bytes calldata payload, uint64 weight) external override {
         require(isOperatorFor(msg.sender, account), "Caller is unauthorized");
         nonce[account] = nonce[account] + 1;
-        emit Message(msg.sender, account, nonce[account], payload);
->>>>>>> 67f9adb7
+        emit Message(msg.sender, account, nonce[account], weight, payload);
     }
 }