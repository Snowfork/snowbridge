--- conflicted
+++ resolved
@@ -23,13 +23,8 @@
         _mint(recipient, amount, data, "");
     }
 
-<<<<<<< HEAD
-    // Don't allow users to directly burn their SnowDOT via the IERC777 burn API, as it won't redeem
-    // DOT on substrate.
-=======
     // Don't allow users to directly burn their wrapped tokens via the IERC777 burn API, as it won't redeem
     // the native tokens on substrate.
->>>>>>> 503042c4
 
     function burn(uint256, bytes memory) public pure override  {
         revert("not-supported");
