--- conflicted
+++ resolved
@@ -182,7 +182,6 @@
             );
     }
 
-<<<<<<< HEAD
     function encodeCreateTokenCall(
         address _token
     ) private pure returns (bytes memory) {
@@ -191,7 +190,8 @@
                 CREATE_CALL,
                 _token
             );
-=======
+    }
+
     function upgrade(
         Channel memory _basic,
         Channel memory _incentivized
@@ -209,6 +209,5 @@
         grantRole(INBOUND_CHANNEL_ROLE, _basic.inbound);
         grantRole(INBOUND_CHANNEL_ROLE, _incentivized.inbound);
         emit Upgraded(msg.sender, c1, c2);
->>>>>>> 2b6e106f
     }
 }