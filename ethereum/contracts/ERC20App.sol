// SPDX-License-Identifier: MIT
<<<<<<< HEAD
pragma solidity >=0.6.2;
=======
pragma solidity >=0.7.6;
>>>>>>> d52bb2b0
pragma experimental ABIEncoderV2;

import "@openzeppelin/contracts/math/SafeMath.sol";
import "@openzeppelin/contracts/token/ERC20/IERC20.sol";
<<<<<<< HEAD
import "./Decoder.sol";
import "./Application.sol";
import "./SendChannel.sol";

=======
import "./ScaleCodec.sol";
import "./OutboundChannel.sol";

enum ChannelId {
    Basic,
    Incentivized
}

>>>>>>> d52bb2b0
contract ERC20App {
    using SafeMath for uint256;
    using ScaleCodec for uint256;

    mapping(address => uint256) public balances;

    mapping(ChannelId => Channel) public channels;

    event Locked(
        address token,
        address sender,
        bytes32 recipient,
        uint256 amount
    );

<<<<<<< HEAD
    uint64 constant PAYLOAD_LENGTH = 104;
    string constant TARGET_APPLICATION_ID = "erc20-app";

    address public bridge;
    mapping(address => uint256) public totalTokens;
    address public basicSendChannelAddress;
    address public incentivizedSendChannelAddress;

    event Locked(
        address _sender,
        bytes32 _recipient,
        address _token,
        uint256 _amount
    );
    event Unlocked(
        bytes32 _polkadotSender,
        address _recipient,
        address _token,
        uint256 _amount
    );

    struct ERC20LockedPayload {
        address _sender;
        bytes32 _recipient;
        address _token;
        uint256 _amount;
    }

    constructor(
        address _basicSendChannelAddress,
        address _incentivizedSendChannelAddress
    ) public {
        basicSendChannelAddress = _basicSendChannelAddress;
        incentivizedSendChannelAddress = _incentivizedSendChannelAddress;
    }

    function register(address _bridge) public {
        require(bridge == address(0), "Bridge has already been registered");
        bridge = _bridge;
    }

    function sendERC20(
        bytes32 _recipient,
        address _tokenAddr,
        uint256 _amount,
        bool incentivized
    ) public {
        require(
            IERC20(_tokenAddr).transferFrom(msg.sender, address(this), _amount),
=======
    event Unlocked(
        address token,
        bytes32 sender,
        address recipient,
        uint256 amount
    );

    struct OutboundPayload {
        address token;
        address sender;
        bytes32 recipient;
        uint256 amount;
    }

    struct Channel {
        address inbound;
        address outbound;
    }

    constructor(Channel memory _basic, Channel memory _incentivized) {
        Channel storage c1 = channels[ChannelId.Basic];
        c1.inbound = _basic.inbound;
        c1.outbound = _basic.outbound;

        Channel storage c2 = channels[ChannelId.Incentivized];
        c2.inbound = _incentivized.inbound;
        c2.outbound = _incentivized.outbound;
    }

    function lock(
        address _token,
        bytes32 _recipient,
        uint256 _amount,
        ChannelId _channelId
    ) public {
        require(
            IERC20(_token).transferFrom(msg.sender, address(this), _amount),
>>>>>>> d52bb2b0
            "Contract token allowances insufficient to complete this lock request"
        );

        balances[_token] = balances[_token].add(_amount);

<<<<<<< HEAD
        emit Locked(msg.sender, _recipient, _tokenAddr, _amount);

        ERC20LockedPayload memory payload =
            ERC20LockedPayload(msg.sender, _recipient, _tokenAddr, _amount);
        SendChannel sendChannel;
        if (incentivized) {
            sendChannel = SendChannel(incentivizedSendChannelAddress);
        } else {
            sendChannel = SendChannel(basicSendChannelAddress);
        }
        sendChannel.send(TARGET_APPLICATION_ID, abi.encode(payload));
    }

    function sendTokens(
        bytes32 _polkadotSender,
        address _recipient,
        address _token,
        uint256 _amount
    ) public {
        require(msg.sender == bridge);
        require(_amount > 0, "Must unlock a positive amount");
        require(
            _amount <= totalTokens[_token],
            "ERC20 token balances insufficient to fulfill the unlock request"
        );

        totalTokens[_token] = totalTokens[_token].sub(_amount);
=======
        emit Locked(_token, msg.sender, _recipient, _amount);

        OutboundPayload memory payload = OutboundPayload(_token, msg.sender, _recipient, _amount);

        OutboundChannel channel = OutboundChannel(channels[_channelId].outbound);
        channel.submit(encodePayload(payload));
    }

    function unlock(
        address _token,
        bytes32 _sender,
        address _recipient,
        uint256 _amount
    ) public {
        // TODO: Ensure message sender is a known inbound channel
        require(_amount > 0, "Must unlock a positive amount");
        require(
            _amount <= balances[_token],
            "ERC20 token balances insufficient to fulfill the unlock request"
        );

        balances[_token] = balances[_token].sub(_amount);
>>>>>>> d52bb2b0
        require(
            IERC20(_token).transfer(_recipient, _amount),
            "ERC20 token transfer failed"
        );
<<<<<<< HEAD
        emit Unlocked(_polkadotSender, _recipient, _token, _amount);
=======
        emit Unlocked(_token, _sender, _recipient, _amount);
    }

    // SCALE-encode payload
    function encodePayload(OutboundPayload memory payload) private pure returns (bytes memory) {
        return abi.encodePacked(
            payload.token,
            payload.sender,
            payload.recipient,
            payload.amount.toBytes32LE()
        );
>>>>>>> d52bb2b0
    }
}<|MERGE_RESOLUTION|>--- conflicted
+++ resolved
@@ -1,28 +1,14 @@
 // SPDX-License-Identifier: MIT
-<<<<<<< HEAD
-pragma solidity >=0.6.2;
-=======
 pragma solidity >=0.7.6;
->>>>>>> d52bb2b0
 pragma experimental ABIEncoderV2;
 
 import "@openzeppelin/contracts/math/SafeMath.sol";
 import "@openzeppelin/contracts/token/ERC20/IERC20.sol";
-<<<<<<< HEAD
-import "./Decoder.sol";
-import "./Application.sol";
-import "./SendChannel.sol";
-
-=======
 import "./ScaleCodec.sol";
 import "./OutboundChannel.sol";
 
-enum ChannelId {
-    Basic,
-    Incentivized
-}
+enum ChannelId {Basic, Incentivized}
 
->>>>>>> d52bb2b0
 contract ERC20App {
     using SafeMath for uint256;
     using ScaleCodec for uint256;
@@ -38,57 +24,6 @@
         uint256 amount
     );
 
-<<<<<<< HEAD
-    uint64 constant PAYLOAD_LENGTH = 104;
-    string constant TARGET_APPLICATION_ID = "erc20-app";
-
-    address public bridge;
-    mapping(address => uint256) public totalTokens;
-    address public basicSendChannelAddress;
-    address public incentivizedSendChannelAddress;
-
-    event Locked(
-        address _sender,
-        bytes32 _recipient,
-        address _token,
-        uint256 _amount
-    );
-    event Unlocked(
-        bytes32 _polkadotSender,
-        address _recipient,
-        address _token,
-        uint256 _amount
-    );
-
-    struct ERC20LockedPayload {
-        address _sender;
-        bytes32 _recipient;
-        address _token;
-        uint256 _amount;
-    }
-
-    constructor(
-        address _basicSendChannelAddress,
-        address _incentivizedSendChannelAddress
-    ) public {
-        basicSendChannelAddress = _basicSendChannelAddress;
-        incentivizedSendChannelAddress = _incentivizedSendChannelAddress;
-    }
-
-    function register(address _bridge) public {
-        require(bridge == address(0), "Bridge has already been registered");
-        bridge = _bridge;
-    }
-
-    function sendERC20(
-        bytes32 _recipient,
-        address _tokenAddr,
-        uint256 _amount,
-        bool incentivized
-    ) public {
-        require(
-            IERC20(_tokenAddr).transferFrom(msg.sender, address(this), _amount),
-=======
     event Unlocked(
         address token,
         bytes32 sender,
@@ -126,46 +61,18 @@
     ) public {
         require(
             IERC20(_token).transferFrom(msg.sender, address(this), _amount),
->>>>>>> d52bb2b0
             "Contract token allowances insufficient to complete this lock request"
         );
 
         balances[_token] = balances[_token].add(_amount);
 
-<<<<<<< HEAD
-        emit Locked(msg.sender, _recipient, _tokenAddr, _amount);
-
-        ERC20LockedPayload memory payload =
-            ERC20LockedPayload(msg.sender, _recipient, _tokenAddr, _amount);
-        SendChannel sendChannel;
-        if (incentivized) {
-            sendChannel = SendChannel(incentivizedSendChannelAddress);
-        } else {
-            sendChannel = SendChannel(basicSendChannelAddress);
-        }
-        sendChannel.send(TARGET_APPLICATION_ID, abi.encode(payload));
-    }
-
-    function sendTokens(
-        bytes32 _polkadotSender,
-        address _recipient,
-        address _token,
-        uint256 _amount
-    ) public {
-        require(msg.sender == bridge);
-        require(_amount > 0, "Must unlock a positive amount");
-        require(
-            _amount <= totalTokens[_token],
-            "ERC20 token balances insufficient to fulfill the unlock request"
-        );
-
-        totalTokens[_token] = totalTokens[_token].sub(_amount);
-=======
         emit Locked(_token, msg.sender, _recipient, _amount);
 
-        OutboundPayload memory payload = OutboundPayload(_token, msg.sender, _recipient, _amount);
+        OutboundPayload memory payload =
+            OutboundPayload(_token, msg.sender, _recipient, _amount);
 
-        OutboundChannel channel = OutboundChannel(channels[_channelId].outbound);
+        OutboundChannel channel =
+            OutboundChannel(channels[_channelId].outbound);
         channel.submit(encodePayload(payload));
     }
 
@@ -183,25 +90,25 @@
         );
 
         balances[_token] = balances[_token].sub(_amount);
->>>>>>> d52bb2b0
         require(
             IERC20(_token).transfer(_recipient, _amount),
             "ERC20 token transfer failed"
         );
-<<<<<<< HEAD
-        emit Unlocked(_polkadotSender, _recipient, _token, _amount);
-=======
         emit Unlocked(_token, _sender, _recipient, _amount);
     }
 
     // SCALE-encode payload
-    function encodePayload(OutboundPayload memory payload) private pure returns (bytes memory) {
-        return abi.encodePacked(
-            payload.token,
-            payload.sender,
-            payload.recipient,
-            payload.amount.toBytes32LE()
-        );
->>>>>>> d52bb2b0
+    function encodePayload(OutboundPayload memory payload)
+        private
+        pure
+        returns (bytes memory)
+    {
+        return
+            abi.encodePacked(
+                payload.token,
+                payload.sender,
+                payload.recipient,
+                payload.amount.toBytes32LE()
+            );
     }
 }