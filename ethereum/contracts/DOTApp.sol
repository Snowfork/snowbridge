--- conflicted
+++ resolved
@@ -75,15 +75,10 @@
         OutboundChannel channel =
             OutboundChannel(channels[_channelId].outbound);
 
-<<<<<<< HEAD
-        bytes memory call = encodeCall(msg.sender, _recipient, _amount);
+        (bytes memory call,) = DOTAppPallet.unlock(msg.sender, _recipient, _amount);
         channel.submit(msg.sender, call, 0);
-=======
-        (bytes memory call,) = DOTAppPallet.unlock(msg.sender, _recipient, _amount);
-        channel.submit(msg.sender, call);
 
         emit Burned(msg.sender, _recipient, _amount);
->>>>>>> 7f86b305
     }
 
     function mint(
