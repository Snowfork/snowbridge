// SPDX-License-Identifier: MIT
pragma solidity ^0.8.5;
pragma experimental ABIEncoderV2;

import "@openzeppelin/contracts/access/AccessControl.sol";
import "./ParachainLightClient.sol";
import "./RewardSource.sol";

contract IncentivizedInboundChannel is AccessControl {
    uint64 public nonce;

    struct Message {
        address target;
        uint64 nonce;
        uint256 fee;
        bytes payload;
    }

    event MessageDispatched(uint64 nonce, bool result);

<<<<<<< HEAD
    uint256 public constant MAX_GAS_PER_MESSAGE = 150000;
=======
    uint256 public constant MAX_GAS_PER_MESSAGE = 100000;
    uint256 public constant GAS_BUFFER = 60000;
>>>>>>> 34132d3d

    // Governance contracts will administer using this role.
    bytes32 public constant CONFIG_UPDATE_ROLE =
        keccak256("CONFIG_UPDATE_ROLE");

    event RelayerNotRewarded(address relayer, uint256 amount);

    RewardSource private rewardSource;

    BeefyLightClient public beefyLightClient;

    constructor(BeefyLightClient _beefyLightClient) {
        _setupRole(DEFAULT_ADMIN_ROLE, msg.sender);
        beefyLightClient = _beefyLightClient;
        nonce = 0;
    }

    // Once-off post-construction call to set initial configuration.
    function initialize(address _configUpdater, address _rewardSource)
        external
    {
        require(
            hasRole(DEFAULT_ADMIN_ROLE, msg.sender),
            "Caller is unauthorized"
        );

        // Set initial configuration
        grantRole(CONFIG_UPDATE_ROLE, _configUpdater);
        rewardSource = RewardSource(_rewardSource);

        // drop admin privileges
        renounceRole(DEFAULT_ADMIN_ROLE, msg.sender);
    }

    function submit(
        Message[] calldata _messages,
        ParachainLightClient.OwnParachainHeadPartial
            calldata _ownParachainHeadPartial,
        bytes32[] calldata _parachainHeadsProof,
        ParachainLightClient.BeefyMMRLeafPartial calldata _beefyMMRLeafPartial,
        uint256 _beefyMMRLeafIndex,
        uint256 _beefyMMRLeafCount,
        bytes32[] calldata _beefyMMRLeafProof
    ) public {
        // Proof
        // 1. Compute our parachain's message `commitment` by ABI encoding and hashing the `_messages`
        bytes32 commitment = keccak256(abi.encode(_messages));

        ParachainLightClient.verifyCommitmentInParachain(
            commitment,
            _ownParachainHeadPartial,
            _parachainHeadsProof,
            _beefyMMRLeafPartial,
            _beefyMMRLeafIndex,
            _beefyMMRLeafCount,
            _beefyMMRLeafProof
        );

        // Require there is enough gas to play all messages
        require(
            gasleft() >= (_messages.length * MAX_GAS_PER_MESSAGE) + GAS_BUFFER,
            "insufficient gas for delivery of all messages"
        );

        processMessages(payable(msg.sender), _messages);
    }

    function processMessages(
        address payable _relayer,
        Message[] calldata _messages
    ) internal {
        uint256 _rewardAmount = 0;

        for (uint256 i = 0; i < _messages.length; i++) {
            // Check message nonce is correct and increment nonce for replay protection
            require(_messages[i].nonce == nonce + 1, "invalid nonce");

            nonce = nonce + 1;

            // Deliver the message to the target
            // Delivery will have fixed maximum gas allowed for the target app
            (bool success, ) =
                _messages[i].target.call{value: 0, gas: MAX_GAS_PER_MESSAGE}(
                    _messages[i].payload
                );

            _rewardAmount = _rewardAmount + _messages[i].fee;
            emit MessageDispatched(_messages[i].nonce, success);
        }

        // Attempt to reward the relayer
        try rewardSource.reward(_relayer, _rewardAmount) {} catch {
            emit RelayerNotRewarded(_relayer, _rewardAmount);
        }
    }
}<|MERGE_RESOLUTION|>--- conflicted
+++ resolved
@@ -18,12 +18,8 @@
 
     event MessageDispatched(uint64 nonce, bool result);
 
-<<<<<<< HEAD
-    uint256 public constant MAX_GAS_PER_MESSAGE = 150000;
-=======
     uint256 public constant MAX_GAS_PER_MESSAGE = 100000;
     uint256 public constant GAS_BUFFER = 60000;
->>>>>>> 34132d3d
 
     // Governance contracts will administer using this role.
     bytes32 public constant CONFIG_UPDATE_ROLE =
