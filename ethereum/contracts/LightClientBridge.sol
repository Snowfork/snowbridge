// SPDX-License-Identifier: Apache-2.0
pragma solidity ^0.7.0;
pragma experimental ABIEncoderV2;

import "@openzeppelin/contracts/math/SafeMath.sol";
import "@openzeppelin/contracts/cryptography/ECDSA.sol";
import "./utils/Bits.sol";
import "./utils/Bitfield.sol";
import "./ValidatorRegistry.sol";
import "./MMRVerification.sol";
import "./Blake2b.sol";
import "./ScaleCodec.sol";

/**
 * @title A entry contract for the Ethereum light client
 */
contract LightClientBridge {
    using SafeMath for uint256;
    using Bits for uint256;
    using Bitfield for uint256[];
    using ScaleCodec for uint256;
    using ScaleCodec for uint64;
    using ScaleCodec for uint32;

    /* Events */

    /**
     * @notice Notifies an observer that the prover's attempt at initital
     * verification was successful.
     * @dev Note that the prover must wait until `n` blocks have been mined
     * subsequent to the generation of this event before the 2nd tx can be sent
     * @param prover The address of the calling prover
     * @param blockNumber The blocknumber in which the initial validation
     * succeeded
     * @param id An identifier to provide disambiguation
     */
    event InitialVerificationSuccessful(
        address prover,
        uint256 blockNumber,
        uint256 id
    );

    /**
     * @notice Notifies an observer that the complete verification process has
     *  finished successfuly and the new commitmentHash will be accepted
     * @param prover The address of the successful prover
     * @param commitmentHash the commitmentHash which was approved for inclusion
     * @param id the identifier used
     */
    event FinalVerificationSuccessful(
        address prover,
        bytes32 commitmentHash,
        uint256 id
    );

    event NewMMRRoot(bytes32 mmrRoot, uint64 blockNumber);

    /* Types */

    struct Commitment {
        bytes32 payload;
        uint64 blockNumber;
        uint32 validatorSetId;
    }

    struct ValidationData {
        address senderAddress;
        bytes32 commitmentHash;
        uint256[] validatorClaimsBitfield;
        uint256 blockNumber;
    }

    /* State */

    ValidatorRegistry public validatorRegistry;
    MMRVerification public mmrVerification;
    Blake2b public blake2b;
    uint256 public currentId;
    bytes32 public latestMMRRoot;
    mapping(uint256 => ValidationData) public validationData;

    /* Constants */

    uint256 public constant THRESHOLD_NUMERATOR = 2;
    uint256 public constant THRESHOLD_DENOMINATOR = 3;
    uint256 public constant BLOCK_WAIT_PERIOD = 3;

    /**
     * @notice Deploys the LightClientBridge contract
     * @dev If the validatorSetRegistry should be initialised with 0 entries, then input
     * 0x00 as validatorSetRoot
     * @param _validatorRegistry The contract to be used as the validator registry
     * @param _mmrVerification The contract to be used for MMR verification
     */
    constructor(
        ValidatorRegistry _validatorRegistry,
        MMRVerification _mmrVerification,
        Blake2b _blake2b
    ) {
        validatorRegistry = _validatorRegistry;
        mmrVerification = _mmrVerification;
        blake2b = _blake2b;
        currentId = 0;
    }

    /* Public Functions */

    /**
     * @notice Executed by the incoming channel in order to verify commitment
     * @param beefyMMRLeaf contains the merkle leaf to be verified
     * @param beefyMMRLeafIndex contains the merkle leaf index
     * @param beefyMMRLeafCount contains the merkle leaf count
     * @param beefyMMRLeafProof contains the merkle proof to verify against
     */
    function verifyBeefyMerkleLeaf(
        bytes32 beefyMMRLeaf,
        uint256 beefyMMRLeafIndex,
        uint256 beefyMMRLeafCount,
        bytes32[] calldata beefyMMRLeafProof
    ) external returns (bool) {
        return
            mmrVerification.verifyInclusionProof(
                latestMMRRoot,
                beefyMMRLeaf,
                beefyMMRLeafIndex,
                beefyMMRLeafCount,
                beefyMMRLeafProof
            );
    }

    /**
     * @notice Executed by the prover in order to begin the process of block
     * acceptance by the light client
     * @param commitmentHash contains the commitmentHash signed by the validator(s)
     * @param validatorClaimsBitfield a bitfield containing a membership status of each
     * validator who has claimed to have signed the commitmentHash
     * @param validatorSignature the signature of one validator
     * @param validatorPosition the position of the validator, index starting at 0
     * @param validatorPublicKey the public key of the validator
     * @param validatorPublicKeyMerkleProof proof required for validation of the public key in the validator merkle tree
     */
    function newSignatureCommitment(
        bytes32 commitmentHash,
        uint256[] memory validatorClaimsBitfield,
        bytes memory validatorSignature,
        uint256 validatorPosition,
        address validatorPublicKey,
        bytes32[] calldata validatorPublicKeyMerkleProof
    ) public payable {
        /**
         * @dev Check if validatorPublicKeyMerkleProof is valid based on ValidatorRegistry merkle root
         */
        require(
            validatorRegistry.checkValidatorInSet(
                validatorPublicKey,
                validatorPosition,
                validatorPublicKeyMerkleProof
            ),
            "Error: Sender must be in validator set at correct position"
        );

        /**
         * @dev Check if validatorSignature is correct, ie. check if it matches
         * the signature of senderPublicKey on the commitmentHash
         */
        require(
            ECDSA.recover(commitmentHash, validatorSignature) ==
                validatorPublicKey,
            "Error: Invalid Signature"
        );

        /**
         * @dev Check that the bitfield actually contains enough claims to be succesful, ie, >= 2/3
         */
        require(
            validatorClaimsBitfield.countSetBits() >=
                requiredNumberOfSignatures(),
            "Error: Bitfield not enough validators"
        );

        /**
         * @todo Lock up the sender stake as collateral
         */
        // TODO

        // Accept and save the commitment
        validationData[currentId] = ValidationData(
            msg.sender,
            commitmentHash,
            validatorClaimsBitfield,
            block.number
        );

        emit InitialVerificationSuccessful(msg.sender, block.number, currentId);

        currentId = currentId.add(1);
    }

    function createRandomBitfield(uint256 id)
        public
        view
        returns (uint256[] memory)
    {
        ValidationData storage data = validationData[id];

        /**
         * @dev verify that block wait period has passed
         */
        require(
            block.number >= data.blockNumber.add(BLOCK_WAIT_PERIOD),
            "Error: Block wait period not over"
        );

        return
            Bitfield.randomNBitsWithPriorCheck(
                getSeed(data),
                data.validatorClaimsBitfield,
                requiredNumberOfSignatures()
            );
    }

    function createInitialBitfield(uint256[] calldata bitsToSet, uint256 length)
        public
        view
        returns (uint256[] memory)
    {
        return Bitfield.createBitfield(bitsToSet, length);
    }

    /**
     * @notice Performs the second step in the validation logic
     * @param id an identifying value generated in the previous transaction
     * @param commitmentHash contains the commitmentHash signed by the validator(s)
     * @param commitment contains the full commitment that was used for the commitmentHash
     * @param signatures an array of signatures from the randomly chosen validators
     * @param validatorPositions an array of the positions of the randomly chosen validators
     * @param validatorPublicKeys an array of the public key of each signer
     * @param validatorPublicKeyMerkleProofs an array of merkle proofs from the chosen validators
     */
    function completeSignatureCommitment(
        uint256 id,
        bytes32 commitmentHash, // TODO: not needed, we have to create that from the commitment below
        Commitment memory commitment,
        bytes[] memory signatures,
        uint256[] memory validatorPositions,
        address[] memory validatorPublicKeys,
        bytes32[][] memory validatorPublicKeyMerkleProofs
    ) public {
        ValidationData storage data = validationData[id];

        /**
         * @dev verify that block wait period has passed
         */
        require(
            block.number >= data.blockNumber.add(BLOCK_WAIT_PERIOD),
            "Error: Block wait period not over"
        );

        /**
         * @dev verify that sender is the same as in `newSignatureCommitment`
         */
        require(
            msg.sender == data.senderAddress,
            "Error: Sender address does not match original validation data"
        );

        uint256 requiredNumOfSignatures = requiredNumberOfSignatures();

        /**
         * @dev verify that required number of signatures, positions, public keys and merkle proofs are
         * submitted
         */
        require(
            signatures.length == requiredNumOfSignatures,
            "Error: Number of signatures does not match required"
        );
        require(
            validatorPositions.length == requiredNumOfSignatures,
            "Error: Number of validator positions does not match required"
        );
        require(
            validatorPublicKeys.length == requiredNumOfSignatures,
            "Error: Number of validator public keys does not match required"
        );
        require(
            validatorPublicKeyMerkleProofs.length == requiredNumOfSignatures,
            "Error: Number of validator public keys does not match required"
        );

        /**
         * @dev Generate an array of numbers
         */
        uint256[] memory randomBitfield =
            Bitfield.randomNBitsWithPriorCheck(
                getSeed(data),
                data.validatorClaimsBitfield,
                requiredNumOfSignatures
            );

        /**
         * @dev Encode and hash the commitment
         */
        bytes32[2] memory commitmentHashB =
            blake2b.formatOutput(
                blake2b.blake2b(
                    abi.encodePacked(
                        commitment.payload,
                        commitment.blockNumber.encode64(),
                        commitment.validatorSetId.encode32()
                    ),
                    "",
                    32
                )
            );

        require(
            commitmentHashB[0] == commitmentHash,
            "Error: Commitment must match commitment hash"
        );

        /**
         *  @dev For each randomSignature, do:
         */
        for (uint256 i = 0; i < requiredNumOfSignatures; i++) {
            /**
             * @dev Check if validator in randomBitfield
             */
            require(
                randomBitfield.isSet(validatorPositions[i]),
                "Error: Validator must be once in bitfield"
            );

            /**
             * @dev Remove validator from randomBitfield such that no validator can appear twice in signatures
             */
            randomBitfield.clear(validatorPositions[i]);

            /**
             * @dev Check if merkle proof is valid
             */
            require(
                validatorRegistry.checkValidatorInSet(
                    validatorPublicKeys[i],
                    validatorPositions[i],
                    validatorPublicKeyMerkleProofs[i]
                ),
                "Error: Validator must be in validator set at correct position"
            );

            /**
             * @dev Check if signature is correct
             */
            require(
                ECDSA.recover(commitmentHash, signatures[i]) ==
                    validatorPublicKeys[i],
                "Error: Invalid Signature"
            );
        }

        /**
         * @follow-up Do we need a try-catch block here?
         */
        processPayload(commitment.payload, commitment.blockNumber);

        emit FinalVerificationSuccessful(msg.sender, commitmentHash, id);

        /**
         * @dev We no longer need the data held in state, so delete it for a gas refund
         */
        delete validationData[id];
    }

    /* Private Functions */

    /**
     * @notice Deterministically generates a seed from the block hash at the block number of creation of the validation
     * data plus MAXIMUM_NUM_SIGNERS
     * @dev Note that `blockhash(blockNum)` will only work for the 256 most recent blocks. If
     * `completeSignatureCommitment` is called too late, a new call to `newSignatureCommitment` is necessary to reset
     * validation data's block number
     * @param data a storage reference to the validationData struct
     * @return onChainRandNums an array storing the random numbers generated inside this function
     */
    function getSeed(ValidationData storage data)
        private
        view
        returns (uint256)
    {
        // @note Get payload.blocknumber, add BLOCK_WAIT_PERIOD
        uint256 randomSeedBlockNum = data.blockNumber.add(BLOCK_WAIT_PERIOD);
        // @note Create a hash seed from the block number
        bytes32 randomSeedBlockHash = blockhash(randomSeedBlockNum);

        return uint256(randomSeedBlockHash);
    }

    /**
     * @notice Perform some operation[s] using the payload
     * @param payload The payload variable passed in via the initial function
     */
    function processPayload(bytes32 payload, uint64 blockNumber) private {
        // Check the payload is newer than the latest
        // Check that payload.leaf.block_number is > last_known_block_number;

        latestMMRRoot = payload;
        emit NewMMRRoot(latestMMRRoot, blockNumber);

        // if payload is in next epoch, then apply validatorset changes
        // if payload is not in current or next epoch, reject

        applyValidatorSetChanges(payload);
    }

    /**
     * @notice Check if the payload includes a new validator set,
     * and if it does then update the new validator set
     * @dev This function should call out to the validator registry contract
     * @param payload The value to check if changes are required
     */
    function applyValidatorSetChanges(bytes32 payload) private {
        // @todo Implement this function
        // payload should contain a new root AND a MMR proof to the newest leaf
        // check proof is for the newest leaf and is valid
        // in the new leaf we should have
        /*
        		MmrLeaf {
            block_number: int
			parent_hash: frame_system::Module::<T>::leaf_data(),
			parachain_heads: Module::<T>::parachain_heads_merkle_root(),
			beefy_authority_set: Module::<T>::beefy_authority_set_merkle_root(),
		}
        */
        // get beefy_authority_set from newest leaf
        // update authority set
        // validatorRegistry.updateValidatorSet(beefy_authority_set)
    }

    function requiredNumberOfSignatures() public view returns (uint256) {
<<<<<<< HEAD
        uint256 requiredNumOfSignaturesX100 =
            (validatorRegistry.numOfValidators() * THRESHOLD_NUMERATOR * 100) /
                THRESHOLD_DENOMINATOR;

        return (requiredNumOfSignaturesX100 + 99) / 100;
=======
        return (validatorRegistry.numOfValidators() * THRESHOLD_NUMERATOR + THRESHOLD_DENOMINATOR - 1) /
                THRESHOLD_DENOMINATOR;
>>>>>>> 068b0ab1
    }
}<|MERGE_RESOLUTION|>--- conflicted
+++ resolved
@@ -436,15 +436,10 @@
     }
 
     function requiredNumberOfSignatures() public view returns (uint256) {
-<<<<<<< HEAD
-        uint256 requiredNumOfSignaturesX100 =
-            (validatorRegistry.numOfValidators() * THRESHOLD_NUMERATOR * 100) /
-                THRESHOLD_DENOMINATOR;
-
-        return (requiredNumOfSignaturesX100 + 99) / 100;
-=======
-        return (validatorRegistry.numOfValidators() * THRESHOLD_NUMERATOR + THRESHOLD_DENOMINATOR - 1) /
-                THRESHOLD_DENOMINATOR;
->>>>>>> 068b0ab1
+        return
+            (validatorRegistry.numOfValidators() *
+                THRESHOLD_NUMERATOR +
+                THRESHOLD_DENOMINATOR -
+                1) / THRESHOLD_DENOMINATOR;
     }
 }