// SPDX-License-Identifier: MIT
pragma solidity >=0.7.6;

contract Migrations {
    address public owner;
    uint256 public last_completed_migration;

<<<<<<< HEAD
    constructor() public {
=======
    constructor() {
>>>>>>> a30c3a9c
        owner = msg.sender;
    }

    modifier restricted() {
        if (msg.sender == owner) _;
    }

    function setCompleted(uint256 completed) public restricted {
        last_completed_migration = completed;
    }
}<|MERGE_RESOLUTION|>--- conflicted
+++ resolved
@@ -5,11 +5,7 @@
     address public owner;
     uint256 public last_completed_migration;
 
-<<<<<<< HEAD
-    constructor() public {
-=======
     constructor() {
->>>>>>> a30c3a9c
         owner = msg.sender;
     }
 
