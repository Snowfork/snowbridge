// SPDX-License-Identifier: Apache-2.0
pragma solidity ^0.8.5;
pragma experimental ABIEncoderV2;

import "./ParachainClient.sol";
import "./utils/MMRProofVerification.sol";

contract BasicInboundChannel {
    uint256 public constant MAX_GAS_PER_MESSAGE = 100000;
    uint256 public constant GAS_BUFFER = 60000;

    uint64 public nonce;

    ParachainClient public parachainClient;

    struct MessageBundle {
        uint64 nonce;
        Message[] messages;
    }

    struct Message {
        uint64 id;
        address target;
        bytes payload;
    }

    event MessageDispatched(uint64 nonce, bool result);

    constructor(ParachainClient client) {
        nonce = 0;
        parachainClient = client;
    }

    function submit(
<<<<<<< HEAD
        Message[] calldata _messages,
        ParachainClient.Proof calldata proof
    ) external {
        bytes32 commitment = keccak256(abi.encode(_messages));
=======
        MessageBundle calldata bundle,
        ParachainLightClient.ParachainVerifyInput
            calldata _parachainVerifyInput,
        ParachainLightClient.BeefyMMRLeafPartial calldata _beefyMMRLeafPartial,
        SimplifiedMMRProof calldata proof
    ) public {
        // Proof
        // 1. Compute our parachain's message `commitment` by ABI encoding and hashing the `_messages`
        bytes32 commitment = keccak256(abi.encode(bundle));
>>>>>>> e91914d0

        require(
            parachainClient.verifyCommitment(commitment, proof),
            "Invalid proof"
        );

        // Require there is enough gas to play all messages
        require(
            gasleft() >= (_messages.length * MAX_GAS_PER_MESSAGE) + GAS_BUFFER,
            "insufficient gas for delivery of all messages"
        );

        processMessages(_messages);
    }

<<<<<<< HEAD
    function processMessages(Message[] calldata _messages) internal {
        // Caching nonce for gas optimization
        uint64 cachedNonce = nonce;

        for (uint256 i = 0; i < _messages.length; i++) {
            // Check message nonce is correct and increment nonce for replay protection
            require(_messages[i].nonce == cachedNonce + 1, "invalid nonce");
=======
    function processMessages(MessageBundle calldata bundle) internal {
        require(bundle.nonce == nonce + 1, "invalid nonce");
>>>>>>> e91914d0

        for (uint256 i = 0; i < bundle.length; i++) {
            Message memory message = bundle.messages[i];

            // Deliver the message to the target
            (bool success, ) = message.target.call{
                value: 0,
                gas: MAX_GAS_PER_MESSAGE
            }(message.payload);

            emit MessageDispatched(_messages[i].id, success);
        }

        nonce++;
    }
}<|MERGE_RESOLUTION|>--- conflicted
+++ resolved
@@ -24,68 +24,39 @@
         bytes payload;
     }
 
-    event MessageDispatched(uint64 nonce, bool result);
+    event MessageDispatched(uint64 id, bool result);
 
     constructor(ParachainClient client) {
         nonce = 0;
         parachainClient = client;
     }
 
-    function submit(
-<<<<<<< HEAD
-        Message[] calldata _messages,
-        ParachainClient.Proof calldata proof
-    ) external {
-        bytes32 commitment = keccak256(abi.encode(_messages));
-=======
-        MessageBundle calldata bundle,
-        ParachainLightClient.ParachainVerifyInput
-            calldata _parachainVerifyInput,
-        ParachainLightClient.BeefyMMRLeafPartial calldata _beefyMMRLeafPartial,
-        SimplifiedMMRProof calldata proof
-    ) public {
-        // Proof
-        // 1. Compute our parachain's message `commitment` by ABI encoding and hashing the `_messages`
+    function submit(MessageBundle calldata bundle, ParachainClient.Proof calldata proof) external {
         bytes32 commitment = keccak256(abi.encode(bundle));
->>>>>>> e91914d0
 
-        require(
-            parachainClient.verifyCommitment(commitment, proof),
-            "Invalid proof"
-        );
+        require(parachainClient.verifyCommitment(commitment, proof), "Invalid proof");
 
         // Require there is enough gas to play all messages
         require(
-            gasleft() >= (_messages.length * MAX_GAS_PER_MESSAGE) + GAS_BUFFER,
+            gasleft() >= (bundle.messages.length * MAX_GAS_PER_MESSAGE) + GAS_BUFFER,
             "insufficient gas for delivery of all messages"
         );
 
-        processMessages(_messages);
+        processMessages(bundle);
     }
 
-<<<<<<< HEAD
-    function processMessages(Message[] calldata _messages) internal {
-        // Caching nonce for gas optimization
-        uint64 cachedNonce = nonce;
-
-        for (uint256 i = 0; i < _messages.length; i++) {
-            // Check message nonce is correct and increment nonce for replay protection
-            require(_messages[i].nonce == cachedNonce + 1, "invalid nonce");
-=======
     function processMessages(MessageBundle calldata bundle) internal {
         require(bundle.nonce == nonce + 1, "invalid nonce");
->>>>>>> e91914d0
 
-        for (uint256 i = 0; i < bundle.length; i++) {
-            Message memory message = bundle.messages[i];
+        for (uint256 i = 0; i < bundle.messages.length; i++) {
+            Message calldata message = bundle.messages[i];
 
             // Deliver the message to the target
-            (bool success, ) = message.target.call{
-                value: 0,
-                gas: MAX_GAS_PER_MESSAGE
-            }(message.payload);
+            (bool success, ) = message.target.call{ value: 0, gas: MAX_GAS_PER_MESSAGE }(
+                message.payload
+            );
 
-            emit MessageDispatched(_messages[i].id, success);
+            emit MessageDispatched(message.id, success);
         }
 
         nonce++;
