// SPDX-License-Identifier: MIT
pragma solidity ^0.8.5;
pragma experimental ABIEncoderV2;

import "./ParachainLightClient.sol";

contract BasicInboundChannel {
<<<<<<< HEAD
    uint256 public constant MAX_GAS_PER_MESSAGE = 150000;
=======
    uint256 public constant MAX_GAS_PER_MESSAGE = 100000;
    uint256 public constant GAS_BUFFER = 60000;
>>>>>>> 34132d3d

    uint64 public nonce;

    struct Message {
        address target;
        uint64 nonce; // TODO: this might cause an error, we use uint256 when encoding on Parachain
        bytes payload;
    }

    event MessageDispatched(uint64 nonce, bool result);

    BeefyLightClient public beefyLightClient;

    constructor(BeefyLightClient _beefyLightClient) {
        beefyLightClient = _beefyLightClient;
        nonce = 0;
    }

    // TODO: add docs
    function submit(
        Message[] calldata _messages,
        ParachainLightClient.OwnParachainHeadPartial
            calldata _ownParachainHeadPartial,
        bytes32[] calldata _parachainHeadsProof,
        ParachainLightClient.BeefyMMRLeafPartial calldata _beefyMMRLeafPartial,
        uint256 _beefyMMRLeafIndex,
        uint256 _beefyMMRLeafCount,
        bytes32[] calldata _beefyMMRLeafProof
    ) public {
        // Proof
        // 1. Compute our parachain's message `commitment` by ABI encoding and hashing the `_messages`
        bytes32 commitment = keccak256(abi.encode(_messages));

        ParachainLightClient.verifyCommitmentInParachain(
            commitment,
            _ownParachainHeadPartial,
            _parachainHeadsProof,
            _beefyMMRLeafPartial,
            _beefyMMRLeafIndex,
            _beefyMMRLeafCount,
            _beefyMMRLeafProof
        );

        // Require there is enough gas to play all messages
        require(
            gasleft() >= (_messages.length * MAX_GAS_PER_MESSAGE) + GAS_BUFFER,
            "insufficient gas for delivery of all messages"
        );

        processMessages(_messages);
    }

    function processMessages(Message[] calldata _messages) internal {
        for (uint256 i = 0; i < _messages.length; i++) {
            // Check message nonce is correct and increment nonce for replay protection
            require(_messages[i].nonce == nonce + 1, "invalid nonce");

            nonce = nonce + 1;

            // Deliver the message to the target
            (bool success, ) =
                _messages[i].target.call{value: 0, gas: MAX_GAS_PER_MESSAGE}(
                    _messages[i].payload
                );

            emit MessageDispatched(_messages[i].nonce, success);
        }
    }
}<|MERGE_RESOLUTION|>--- conflicted
+++ resolved
@@ -5,12 +5,8 @@
 import "./ParachainLightClient.sol";
 
 contract BasicInboundChannel {
-<<<<<<< HEAD
-    uint256 public constant MAX_GAS_PER_MESSAGE = 150000;
-=======
     uint256 public constant MAX_GAS_PER_MESSAGE = 100000;
     uint256 public constant GAS_BUFFER = 60000;
->>>>>>> 34132d3d
 
     uint64 public nonce;
 
