--- conflicted
+++ resolved
@@ -5,13 +5,8 @@
 import "@openzeppelin/contracts/math/SafeMath.sol";
 import "./LightClientBridge.sol";
 
-<<<<<<< HEAD
-contract BasicInboundChannel is InboundChannel {
-    uint256 constant public MAX_GAS_PER_MESSAGE = 150000;
-=======
 contract BasicInboundChannel {
-    uint256 public constant MAX_GAS_PER_MESSAGE = 100000;
->>>>>>> fb5362c8
+    uint256 public constant MAX_GAS_PER_MESSAGE = 150000;
 
     uint64 public nonce;
 
