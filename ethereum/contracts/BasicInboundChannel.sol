// SPDX-License-Identifier: Apache-2.0
pragma solidity ^0.8.9;

<<<<<<< HEAD
import "@openzeppelin/contracts/access/AccessControl.sol";
import "./ParachainLightClient.sol";
import "./BeefyLightClient.sol";
import "./SimplifiedMMRVerification.sol";
=======
import "./ParachainClient.sol";
>>>>>>> 2e26aa47

contract BasicInboundChannel is AccessControl {
    uint256 public constant MAX_GAS_PER_MESSAGE = 100000;
    uint256 public constant GAS_BUFFER = 60000;

    bytes32 public constant BEEFY_UPGRADE_ROLE =
        keccak256("BEEFY_UPGRADE_ROLE");

    uint64 public nonce;

    ParachainClient public parachainClient;

    struct MessageBundle {
        uint64 nonce;
        Message[] messages;
    }

    struct Message {
        uint64 id;
        address target;
        bytes payload;
    }

    event MessageDispatched(uint64 id, bool result);

<<<<<<< HEAD
    event Upgraded(
        address upgrader,
        BeefyLightClient beefyLightClient
    );

    constructor(BeefyLightClient _beefyLightClient) {
        nonce = 0;
        beefyLightClient = _beefyLightClient;
        _setupRole(BEEFY_UPGRADE_ROLE, msg.sender);
        _setRoleAdmin(BEEFY_UPGRADE_ROLE, BEEFY_UPGRADE_ROLE);
=======
    constructor(ParachainClient client) {
        nonce = 0;
        parachainClient = client;
>>>>>>> 2e26aa47
    }

    function submit(MessageBundle calldata bundle, ParachainClient.Proof calldata proof) external {
        bytes32 commitment = keccak256(abi.encode(bundle));

        require(parachainClient.verifyCommitment(commitment, proof), "Invalid proof");

        // Require there is enough gas to play all messages
        require(
            gasleft() >= (bundle.messages.length * MAX_GAS_PER_MESSAGE) + GAS_BUFFER,
            "insufficient gas for delivery of all messages"
        );

        processMessages(bundle);
    }

    function processMessages(MessageBundle calldata bundle) internal {
        require(bundle.nonce == nonce + 1, "invalid nonce");

        for (uint256 i = 0; i < bundle.messages.length; i++) {
            Message calldata message = bundle.messages[i];

            // Deliver the message to the target
            (bool success, ) = message.target.call{ value: 0, gas: MAX_GAS_PER_MESSAGE }(
                message.payload
            );

            emit MessageDispatched(message.id, success);
        }

        nonce++;
    }

    function upgrade(
        BeefyLightClient _beefyLightClient
    ) external onlyRole(BEEFY_UPGRADE_ROLE) {
        beefyLightClient = _beefyLightClient;
        emit Upgraded(msg.sender, beefyLightClient);
    }
}<|MERGE_RESOLUTION|>--- conflicted
+++ resolved
@@ -1,14 +1,8 @@
 // SPDX-License-Identifier: Apache-2.0
 pragma solidity ^0.8.9;
 
-<<<<<<< HEAD
 import "@openzeppelin/contracts/access/AccessControl.sol";
-import "./ParachainLightClient.sol";
-import "./BeefyLightClient.sol";
-import "./SimplifiedMMRVerification.sol";
-=======
 import "./ParachainClient.sol";
->>>>>>> 2e26aa47
 
 contract BasicInboundChannel is AccessControl {
     uint256 public constant MAX_GAS_PER_MESSAGE = 100000;
@@ -34,22 +28,16 @@
 
     event MessageDispatched(uint64 id, bool result);
 
-<<<<<<< HEAD
     event Upgraded(
         address upgrader,
-        BeefyLightClient beefyLightClient
+        ParachainClient parachainClient
     );
 
-    constructor(BeefyLightClient _beefyLightClient) {
-        nonce = 0;
-        beefyLightClient = _beefyLightClient;
-        _setupRole(BEEFY_UPGRADE_ROLE, msg.sender);
-        _setRoleAdmin(BEEFY_UPGRADE_ROLE, BEEFY_UPGRADE_ROLE);
-=======
     constructor(ParachainClient client) {
         nonce = 0;
         parachainClient = client;
->>>>>>> 2e26aa47
+        _setupRole(BEEFY_UPGRADE_ROLE, msg.sender);
+        _setRoleAdmin(BEEFY_UPGRADE_ROLE, BEEFY_UPGRADE_ROLE);
     }
 
     function submit(MessageBundle calldata bundle, ParachainClient.Proof calldata proof) external {
@@ -84,9 +72,9 @@
     }
 
     function upgrade(
-        BeefyLightClient _beefyLightClient
+        ParachainClient _parachainClient
     ) external onlyRole(BEEFY_UPGRADE_ROLE) {
-        beefyLightClient = _beefyLightClient;
-        emit Upgraded(msg.sender, beefyLightClient);
+        parachainClient = _parachainClient;
+        emit Upgraded(msg.sender, _parachainClient);
     }
 }