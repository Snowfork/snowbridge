// SPDX-License-Identifier: MIT
pragma solidity >=0.7.6;
pragma experimental ABIEncoderV2;

import "@openzeppelin/contracts/math/SafeMath.sol";
import "./InboundChannel.sol";

contract BasicInboundChannel is InboundChannel {
    uint256 public MAX_PAYLOAD_BYTE_SIZE = 1000;
    uint256 public MAX_PAYLOAD_GAS_COST = 500000;
    uint256 public EXTERNAL_CALL_COST = 21000;
    uint256 public MAX_GAS_PER_MESSAGE =
        EXTERNAL_CALL_COST + MAX_PAYLOAD_BYTE_SIZE + EXTERNAL_CALL_COST;

    constructor() {
        nonce = 0;
    }

    // TODO: Submit should take in all inputs required for verification,
<<<<<<< HEAD
    // including eg: _parachainBlockNumber, _parachainMerkleProof, parachainHeadsMMRProof
    function submit(Message[] memory _messages, bytes32 _commitment)
        public
        override
    {
        verifyMessages(_messages, _commitment);
=======
    // including eg: _commitment, _parachainBlockNumber, _parachainMerkleProof, parachainHeadsMMRProof
    function submit(Message[] memory _messages) public override {
        //TODO: Verify messages
        //verifyMessages(_messages, _commitment, ...);
>>>>>>> fea3803d
        processMessages(_messages);
    }

    //TODO: verifyMessages should accept all needed proofs
    function verifyMessages(Message[] memory _messages, bytes32 _commitment)
        internal
        view
        returns (bool success)
    {
        // Prove we can get the MMRLeaf that is claimed to contain our Parachain Block Header
        // BEEFYLightClient.verifyMMRLeaf(parachainHeadsMMRProof)
        // BeefyLightClient{
        //   verifyMMRLeaf(parachainHeadsMMRProof) {
        //   MMRVerification.verifyInclusionProof(latestMMRRoot, parachainHeadsMMRProof)
        // }
        //}
        //}
        // returns mmrLeaf;

        // Prove we can get the claimed parachain block header from the MMRLeaf
        // allParachainHeadsMerkleTreeRoot = mmrLeaf.parachain_heads;
        // MerkeTree.verify(allParachainHeadsMerkleTreeRoot, ourParachainMerkleProof)
        // returns parachainBlockHeader

        // Prove that the commitment is in fact in the parachain block header
        // require(parachainBlockHeader.commitment == commitment)

        // Validate that the commitment matches the commitment contents
        require(
            validateMessagesMatchCommitment(_messages, _commitment),
            "invalid commitment"
        );

        // Require there is enough gas to play all messages
        require(
            gasleft() >= _messages.length * MAX_GAS_PER_MESSAGE,
            "insufficient gas for delivery of all messages"
        );

        // Require all payloads are smaller than max_payload_size
        for (uint256 i = 0; i < _messages.length; i++) {
            require(
                _messages[i].payload.length <= MAX_PAYLOAD_BYTE_SIZE,
                "message payload bytesize exceeds maximum payload size"
            );
        }
        return true;
    }

    function processMessages(Message[] memory _messages) internal {
        for (uint256 i = 0; i < _messages.length; i++) {
            // Check message nonce is correct and increment nonce for replay protection
            Message memory message = _messages[i];
<<<<<<< HEAD
            require(message.nonce == nonce, "invalid nonce");
=======
            require(message.nonce == nonce + 1, "invalid nonce");
>>>>>>> fea3803d

            nonce = nonce + 1;

            // Deliver the message to the target
            // Delivery will have fixed maximum gas allowed for the target app
            (bool success, ) =
                message.target.call{value: 0, gas: MAX_GAS_PER_MESSAGE}(
                    message.payload
                );

            emit MessageDispatched(message.nonce, success);
        }
    }

    function validateMessagesMatchCommitment(
        Message[] memory _messages,
        bytes32 _commitment
    ) internal pure returns (bool) {
<<<<<<< HEAD
        return keccak256(abi.encode(_messages)) == _commitment;
=======
        bytes memory messagesBytes;
        for (uint256 i = 0; i < _messages.length; i++) {
            bytes memory messageBytes =
                abi.encodePacked(
                    _messages[i].target,
                    _messages[i].nonce,
                    _messages[i].payload
                );
            messagesBytes = abi.encodePacked(messagesBytes, messageBytes);
        }
        return keccak256(messagesBytes) == _commitment;
>>>>>>> fea3803d
    }
}<|MERGE_RESOLUTION|>--- conflicted
+++ resolved
@@ -17,19 +17,12 @@
     }
 
     // TODO: Submit should take in all inputs required for verification,
-<<<<<<< HEAD
     // including eg: _parachainBlockNumber, _parachainMerkleProof, parachainHeadsMMRProof
     function submit(Message[] memory _messages, bytes32 _commitment)
         public
         override
     {
         verifyMessages(_messages, _commitment);
-=======
-    // including eg: _commitment, _parachainBlockNumber, _parachainMerkleProof, parachainHeadsMMRProof
-    function submit(Message[] memory _messages) public override {
-        //TODO: Verify messages
-        //verifyMessages(_messages, _commitment, ...);
->>>>>>> fea3803d
         processMessages(_messages);
     }
 
@@ -83,11 +76,7 @@
         for (uint256 i = 0; i < _messages.length; i++) {
             // Check message nonce is correct and increment nonce for replay protection
             Message memory message = _messages[i];
-<<<<<<< HEAD
             require(message.nonce == nonce, "invalid nonce");
-=======
-            require(message.nonce == nonce + 1, "invalid nonce");
->>>>>>> fea3803d
 
             nonce = nonce + 1;
 
@@ -106,20 +95,6 @@
         Message[] memory _messages,
         bytes32 _commitment
     ) internal pure returns (bool) {
-<<<<<<< HEAD
         return keccak256(abi.encode(_messages)) == _commitment;
-=======
-        bytes memory messagesBytes;
-        for (uint256 i = 0; i < _messages.length; i++) {
-            bytes memory messageBytes =
-                abi.encodePacked(
-                    _messages[i].target,
-                    _messages[i].nonce,
-                    _messages[i].payload
-                );
-            messagesBytes = abi.encodePacked(messagesBytes, messageBytes);
-        }
-        return keccak256(messagesBytes) == _commitment;
->>>>>>> fea3803d
     }
 }