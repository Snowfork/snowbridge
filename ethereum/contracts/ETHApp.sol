// SPDX-License-Identifier: Apache-2.0
pragma solidity ^0.8.5;
pragma experimental ABIEncoderV2;

import "@openzeppelin/contracts/access/AccessControl.sol";
import "@openzeppelin/contracts/utils/math/SafeCast.sol";
import "./RewardSource.sol";
import "./ScaleCodec.sol";
import "./OutboundChannel.sol";

enum ChannelId {
    Basic,
    Incentivized
}

contract ETHApp is RewardSource, AccessControl {
    using ScaleCodec for uint128;
    using ScaleCodec for uint32;
    using SafeCast for uint256;

<<<<<<< HEAD
    uint128 public balance;

=======
>>>>>>> 2b6e106f
    mapping(ChannelId => Channel) public channels;

    event Locked(
        address sender,
        bytes32 recipient,
        uint128 amount,
        uint32 paraId
    );

    event Unlocked(bytes32 sender, address recipient, uint128 amount);

    event Upgraded(
        address upgrader,
        Channel basic,
        Channel incentivized
    );

    bytes2 constant MINT_CALL = 0x4101;

    bytes32 public constant REWARD_ROLE = keccak256("REWARD_ROLE");

    struct Channel {
        address inbound;
        address outbound;
    }

    bytes32 public constant INBOUND_CHANNEL_ROLE =
        keccak256("INBOUND_CHANNEL_ROLE");

    bytes32 public constant CHANNEL_UPGRADE_ROLE =
        keccak256("CHANNEL_UPGRADE_ROLE");

    constructor(
        address rewarder,
        Channel memory _basic,
        Channel memory _incentivized
    ) {

        Channel storage c1 = channels[ChannelId.Basic];
        c1.inbound = _basic.inbound;
        c1.outbound = _basic.outbound;

        Channel storage c2 = channels[ChannelId.Incentivized];
        c2.inbound = _incentivized.inbound;
        c2.outbound = _incentivized.outbound;

        _setupRole(CHANNEL_UPGRADE_ROLE, msg.sender);
        _setRoleAdmin(INBOUND_CHANNEL_ROLE, CHANNEL_UPGRADE_ROLE);
        _setRoleAdmin(CHANNEL_UPGRADE_ROLE, CHANNEL_UPGRADE_ROLE);
        _setupRole(REWARD_ROLE, rewarder);
        _setupRole(INBOUND_CHANNEL_ROLE, _basic.inbound);
        _setupRole(INBOUND_CHANNEL_ROLE, _incentivized.inbound);
    }

    function lock(
        bytes32 _recipient,
        ChannelId _channelId,
        uint32 _paraId
    ) public payable {
        require(msg.value > 0, "Value of transaction must be positive");
        require(
            _channelId == ChannelId.Basic ||
                _channelId == ChannelId.Incentivized,
            "Invalid channel ID"
        );
        //Revert in case of overflow.
        uint128 value = (msg.value).toUint128();

<<<<<<< HEAD
        balance = balance + value;

        emit Locked(msg.sender, _recipient, value, _paraId);
=======
        emit Locked(msg.sender, _recipient, msg.value, _paraId);
>>>>>>> 2b6e106f

        bytes memory call;
        if (_paraId == 0) {
            call = encodeCall(msg.sender, _recipient, value);
        } else {
            call = encodeCallWithParaId(msg.sender, _recipient, value, _paraId);
        }

        OutboundChannel channel = OutboundChannel(
            channels[_channelId].outbound
        );
        channel.submit(msg.sender, call);
    }

    function unlock(
        bytes32 _sender,
        address payable _recipient,
        uint128 _amount
    ) public onlyRole(INBOUND_CHANNEL_ROLE) {
        require(_amount > 0, "Must unlock a positive amount");

        (bool success, ) = _recipient.call{value: _amount}("");
        require(success, "Unable to send Ether");
        emit Unlocked(_sender, _recipient, _amount);
    }

    // SCALE-encode payload
    function encodeCall(
        address _sender,
        bytes32 _recipient,
        uint128 _amount
    ) private pure returns (bytes memory) {
        return
            abi.encodePacked(
                MINT_CALL,
                _sender,
                bytes1(0x00), // Encode recipient as MultiAddress::Id
                _recipient,
                _amount.encode128(),
                bytes1(0x00)
            );
    }

    // SCALE-encode payload with parachain Id
    function encodeCallWithParaId(
        address _sender,
        bytes32 _recipient,
        uint128 _amount,
        uint32 _paraId
    ) private pure returns (bytes memory) {
        return
            abi.encodePacked(
                MINT_CALL,
                _sender,
                bytes1(0x00), // Encode recipient as MultiAddress::Id
                _recipient,
                _amount.encode128(),
                bytes1(0x01),
                _paraId.encode32()
            );
    }

    function reward(address payable _recipient, uint128 _amount)
        external
        override
        onlyRole(REWARD_ROLE)
    {
        balance = balance - _amount;
        (bool success, ) = _recipient.call{value: _amount}("");
        require(success, "Unable to send Ether");
    }

    function upgrade(
        Channel memory _basic,
        Channel memory _incentivized
    ) external onlyRole(CHANNEL_UPGRADE_ROLE) {
        Channel storage c1 = channels[ChannelId.Basic];
        Channel storage c2 = channels[ChannelId.Incentivized];
        // revoke old channel
        revokeRole(INBOUND_CHANNEL_ROLE, c1.inbound);
        revokeRole(INBOUND_CHANNEL_ROLE, c2.inbound);
        // set new channel
        c1.inbound = _basic.inbound;
        c1.outbound = _basic.outbound;
        c2.inbound = _incentivized.inbound;
        c2.outbound = _incentivized.outbound;
        grantRole(INBOUND_CHANNEL_ROLE, _basic.inbound);
        grantRole(INBOUND_CHANNEL_ROLE, _incentivized.inbound);
        emit Upgraded(msg.sender, c1, c2);
    }
}<|MERGE_RESOLUTION|>--- conflicted
+++ resolved
@@ -18,11 +18,6 @@
     using ScaleCodec for uint32;
     using SafeCast for uint256;
 
-<<<<<<< HEAD
-    uint128 public balance;
-
-=======
->>>>>>> 2b6e106f
     mapping(ChannelId => Channel) public channels;
 
     event Locked(
@@ -91,13 +86,7 @@
         //Revert in case of overflow.
         uint128 value = (msg.value).toUint128();
 
-<<<<<<< HEAD
-        balance = balance + value;
-
-        emit Locked(msg.sender, _recipient, value, _paraId);
-=======
         emit Locked(msg.sender, _recipient, msg.value, _paraId);
->>>>>>> 2b6e106f
 
         bytes memory call;
         if (_paraId == 0) {
@@ -165,7 +154,6 @@
         override
         onlyRole(REWARD_ROLE)
     {
-        balance = balance - _amount;
         (bool success, ) = _recipient.call{value: _amount}("");
         require(success, "Unable to send Ether");
     }
