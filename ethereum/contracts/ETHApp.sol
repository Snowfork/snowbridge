// SPDX-License-Identifier: MIT
pragma solidity >=0.7.6;
pragma experimental ABIEncoderV2;

import "@openzeppelin/contracts/math/SafeMath.sol";
import "./ScaleCodec.sol";
import "./OutboundChannel.sol";

enum ChannelId {Basic, Incentivized}

contract ETHApp {
    using SafeMath for uint256;
    using ScaleCodec for uint256;

    uint256 public balance;

    mapping(ChannelId => Channel) public channels;

    event Locked(address sender, bytes32 recipient, uint256 amount);

    event Unlocked(bytes32 sender, address recipient, uint256 amount);

<<<<<<< HEAD
    struct OutboundPayload {
        address sender;
        bytes32 recipient;
        uint256 amount;
    }
=======
    bytes2 constant MINT_CALL = 0x0c01;
>>>>>>> fea3803d

    struct Channel {
        address inbound;
        address outbound;
    }

    constructor(Channel memory _basic, Channel memory _incentivized) {
        balance = 0;

        Channel storage c1 = channels[ChannelId.Basic];
        c1.inbound = _basic.inbound;
        c1.outbound = _basic.outbound;

        Channel storage c2 = channels[ChannelId.Incentivized];
        c2.inbound = _incentivized.inbound;
        c2.outbound = _incentivized.outbound;
    }

    function lock(bytes32 _recipient, ChannelId _channelId) public payable {
        require(msg.value > 0, "Value of transaction must be positive");
        require(
            _channelId == ChannelId.Basic ||
                _channelId == ChannelId.Incentivized,
            "Invalid channel ID"
        );

        balance = balance.add(msg.value);

        emit Locked(msg.sender, _recipient, msg.value);

<<<<<<< HEAD
        OutboundPayload memory payload =
            OutboundPayload(msg.sender, _recipient, msg.value);

        OutboundChannel channel =
            OutboundChannel(channels[_channelId].outbound);
        channel.submit(encodePayload(payload));
=======
        bytes memory call = encodeCall(msg.sender, _recipient, msg.value);

        OutboundChannel channel = OutboundChannel(channels[_channelId].outbound);
        channel.submit(call);
>>>>>>> fea3803d
    }

    function unlock(
        bytes32 _sender,
        address payable _recipient,
        uint256 _amount
    ) public {
        // TODO: Ensure message sender is a known inbound channel
        require(_amount > 0, "Must unlock a positive amount");
        require(
            balance >= _amount,
            "ETH token balances insufficient to fulfill the unlock request"
        );

        balance = balance.sub(_amount);
        _recipient.transfer(_amount);
        emit Unlocked(_sender, _recipient, _amount);
    }

<<<<<<< HEAD
    // SCALE-encode payload
    function encodePayload(OutboundPayload memory payload)
=======
    function encodeCall(address _sender, bytes32 _recipient, uint256 _amount)
>>>>>>> fea3803d
        private
        pure
        returns (bytes memory)
    {
        return
            abi.encodePacked(
<<<<<<< HEAD
                payload.sender,
                payload.recipient,
                payload.amount.toBytes32LE()
=======
                MINT_CALL,
                _sender,
                byte(0x00), // Encode recipient as MultiAddress::Id
                _recipient,
                _amount.encode256()
>>>>>>> fea3803d
            );
    }
}<|MERGE_RESOLUTION|>--- conflicted
+++ resolved
@@ -20,16 +20,12 @@
 
     event Unlocked(bytes32 sender, address recipient, uint256 amount);
 
-<<<<<<< HEAD
     struct OutboundPayload {
         address sender;
         bytes32 recipient;
         uint256 amount;
     }
-=======
-    bytes2 constant MINT_CALL = 0x0c01;
->>>>>>> fea3803d
-
+    
     struct Channel {
         address inbound;
         address outbound;
@@ -59,19 +55,12 @@
 
         emit Locked(msg.sender, _recipient, msg.value);
 
-<<<<<<< HEAD
         OutboundPayload memory payload =
             OutboundPayload(msg.sender, _recipient, msg.value);
 
         OutboundChannel channel =
             OutboundChannel(channels[_channelId].outbound);
         channel.submit(encodePayload(payload));
-=======
-        bytes memory call = encodeCall(msg.sender, _recipient, msg.value);
-
-        OutboundChannel channel = OutboundChannel(channels[_channelId].outbound);
-        channel.submit(call);
->>>>>>> fea3803d
     }
 
     function unlock(
@@ -91,29 +80,17 @@
         emit Unlocked(_sender, _recipient, _amount);
     }
 
-<<<<<<< HEAD
     // SCALE-encode payload
     function encodePayload(OutboundPayload memory payload)
-=======
-    function encodeCall(address _sender, bytes32 _recipient, uint256 _amount)
->>>>>>> fea3803d
         private
         pure
         returns (bytes memory)
     {
         return
             abi.encodePacked(
-<<<<<<< HEAD
                 payload.sender,
                 payload.recipient,
                 payload.amount.toBytes32LE()
-=======
-                MINT_CALL,
-                _sender,
-                byte(0x00), // Encode recipient as MultiAddress::Id
-                _recipient,
-                _amount.encode256()
->>>>>>> fea3803d
             );
     }
 }