// SPDX-License-Identifier: MIT
pragma solidity >=0.6.2;
pragma experimental ABIEncoderV2;

import "@openzeppelin/contracts/math/SafeMath.sol";
import "./Decoder.sol";
import "./SendChannel.sol";

contract ETHApp {
    using SafeMath for uint256;
    using Decoder for bytes;

    uint64 constant PAYLOAD_LENGTH = 84;
    string constant TARGET_APPLICATION_ID = "eth-app";

    address public bridge;
    uint256 public totalETH;
    address public basicSendChannelAddress;
    address public incentivizedSendChannelAddress;

    event Locked(address _sender, bytes32 _recipient, uint256 _amount);
<<<<<<< HEAD
    event Unlock(address _recipient, uint256 _amount);
=======
    event Unlocked(bytes _sender, address _recipient, uint256 _amount);
>>>>>>> 0cf7491b

    struct ETHLockedPayload {
        address _sender;
        bytes32 _recipient;
        uint256 _amount;
    }

    constructor(
        address _basicSendChannelAddress,
        address _incentivizedSendChannelAddress
    ) public {
        totalETH = 0;
        basicSendChannelAddress = _basicSendChannelAddress;
        incentivizedSendChannelAddress = _incentivizedSendChannelAddress;
    }

    function register(address _bridge) public {
        require(bridge == address(0), "Bridge has already been registered");
        bridge = _bridge;
    }

    function sendETH(bytes32 _recipient, bool incentivized) public payable {
        require(msg.value > 0, "Value of transaction must be positive");

        // Increment locked Ethereum counter by this amount
        totalETH = totalETH.add(msg.value);

        emit Locked(msg.sender, _recipient, msg.value);

        ETHLockedPayload memory payload =
            ETHLockedPayload(msg.sender, _recipient, msg.value);
        SendChannel sendChannel;
        if (incentivized) {
            sendChannel = SendChannel(incentivizedSendChannelAddress);
        } else {
            sendChannel = SendChannel(basicSendChannelAddress);
        }
        sendChannel.send(TARGET_APPLICATION_ID, abi.encode(payload));
    }

    function unlockETH(address payable _recipient, uint256 _amount) public {
        require(msg.sender == bridge);
<<<<<<< HEAD
=======
        require(_data.length >= PAYLOAD_LENGTH, "Invalid payload");

        // Decode sender bytes
        bytes memory sender = _data.slice(0, 32);
        // Decode recipient address
        address payable recipient = _data.sliceAddress(32);
        // Decode amount int256
        bytes memory amountBytes = _data.slice(32 + 20, 32);
        uint256 amount = amountBytes.decodeUint256();

        unlockETH(recipient, amount);
        emit Unlocked(sender, recipient, amount);
    }

    function unlockETH(address payable _recipient, uint256 _amount) internal {
>>>>>>> 0cf7491b
        require(_amount > 0, "Must unlock a positive amount");
        require(
            totalETH >= _amount,
            "ETH token balances insufficient to fulfill the unlock request"
        );

        totalETH = totalETH.sub(_amount);
        _recipient.transfer(_amount);
        emit Unlock(_recipient, _amount);
    }
}<|MERGE_RESOLUTION|>--- conflicted
+++ resolved
@@ -19,11 +19,11 @@
     address public incentivizedSendChannelAddress;
 
     event Locked(address _sender, bytes32 _recipient, uint256 _amount);
-<<<<<<< HEAD
-    event Unlock(address _recipient, uint256 _amount);
-=======
-    event Unlocked(bytes _sender, address _recipient, uint256 _amount);
->>>>>>> 0cf7491b
+    event Unlocked(
+        bytes32 _polkadotSender,
+        address _recipient,
+        uint256 _amount
+    );
 
     struct ETHLockedPayload {
         address _sender;
@@ -64,26 +64,12 @@
         sendChannel.send(TARGET_APPLICATION_ID, abi.encode(payload));
     }
 
-    function unlockETH(address payable _recipient, uint256 _amount) public {
+    function unlockETH(
+        bytes32 _polkadotSender,
+        address payable _recipient,
+        uint256 _amount
+    ) public {
         require(msg.sender == bridge);
-<<<<<<< HEAD
-=======
-        require(_data.length >= PAYLOAD_LENGTH, "Invalid payload");
-
-        // Decode sender bytes
-        bytes memory sender = _data.slice(0, 32);
-        // Decode recipient address
-        address payable recipient = _data.sliceAddress(32);
-        // Decode amount int256
-        bytes memory amountBytes = _data.slice(32 + 20, 32);
-        uint256 amount = amountBytes.decodeUint256();
-
-        unlockETH(recipient, amount);
-        emit Unlocked(sender, recipient, amount);
-    }
-
-    function unlockETH(address payable _recipient, uint256 _amount) internal {
->>>>>>> 0cf7491b
         require(_amount > 0, "Must unlock a positive amount");
         require(
             totalETH >= _amount,
@@ -92,6 +78,6 @@
 
         totalETH = totalETH.sub(_amount);
         _recipient.transfer(_amount);
-        emit Unlock(_recipient, _amount);
+        emit Unlocked(_polkadotSender, _recipient, _amount);
     }
 }