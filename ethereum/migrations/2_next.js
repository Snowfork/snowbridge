--- conflicted
+++ resolved
@@ -48,7 +48,14 @@
 module.exports = function (deployer, network, accounts) {
   deployer.then(async () => {
 
-<<<<<<< HEAD
+    if (network === 'development') {
+      return
+    }
+
+    // Deploy & link libraries
+    await deployer.deploy(ScaleCodec);
+    deployer.link(ScaleCodec, [ETHApp, ERC20App, DOTApp]);
+
     // Link MerkleProof library to ValidatorRegistry
     await deployer.deploy(MerkleProof);
     deployer.link(MerkleProof, [ValidatorRegistry]);
@@ -73,15 +80,6 @@
       mmrVerification.address,
       blake2b.address
     );
-=======
-    if (network === 'development') {
-      return
-    }
-
-    // Deploy & link libraries
-    await deployer.deploy(ScaleCodec);
-    deployer.link(ScaleCodec, [ETHApp, ERC20App, DOTApp]);
->>>>>>> ceea5878
 
     // Account of governance contract
     // TODO: deploy the contract in this migration and use its address
