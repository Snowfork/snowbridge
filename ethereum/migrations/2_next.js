const ScaleCodec = artifacts.require("ScaleCodec");
const ETHApp = artifacts.require("ETHApp");
const ERC20App = artifacts.require("ERC20App");
<<<<<<< HEAD
const DOTApp = artifacts.require("DOTApp");
=======
const DOTAppDecimals10 = artifacts.require("DOTAppDecimals10");
const DOTAppDecimals12 = artifacts.require("DOTAppDecimals12");
>>>>>>> 09b49c57
const TestToken = artifacts.require("TestToken");
const FeeController = artifacts.require("FeeController");

const channels = {
  basic: {
    inbound: {
      contract: artifacts.require("BasicInboundChannel"),
      instance: null
    },
    outbound: {
      contract: artifacts.require("BasicOutboundChannel"),
      instance: null,
    }
  },
  incentivized: {
    inbound: {
      contract: artifacts.require("IncentivizedInboundChannel"),
      instance: null
    },
    outbound: {
      contract: artifacts.require("IncentivizedOutboundChannel"),
      instance: null
    }
  },
}

module.exports = function(deployer, network, accounts) {
  deployer.then(async () => {
    channels.basic.inbound.instance = await deployer.deploy(channels.basic.inbound.contract)
    channels.basic.outbound.instance = await deployer.deploy(channels.basic.outbound.contract)
    channels.incentivized.inbound.instance = await deployer.deploy(channels.incentivized.inbound.contract)
    channels.incentivized.outbound.instance = await deployer.deploy(channels.incentivized.outbound.contract)

    // Link libraries to applications
    await deployer.deploy(ScaleCodec);
<<<<<<< HEAD
    deployer.link(ScaleCodec, [ETHApp, ERC20App, DOTApp]);
=======
    deployer.link(ScaleCodec, [ETHApp, ERC20App, DOTAppDecimals10, DOTAppDecimals12]);
>>>>>>> 09b49c57

    // Deploy applications
    await deployer.deploy(
      ETHApp,
      {
        inbound: channels.basic.inbound.instance.address,
        outbound: channels.basic.outbound.instance.address,
      },
      {
        inbound: channels.incentivized.inbound.instance.address,
        outbound: channels.incentivized.outbound.instance.address,
      },
    );

    await deployer.deploy(
      ERC20App,
      {
        inbound: channels.basic.inbound.instance.address,
        outbound: channels.basic.outbound.instance.address,
      },
      {
        inbound: channels.incentivized.inbound.instance.address,
        outbound: channels.incentivized.outbound.instance.address,
      },
    );

    await deployer.deploy(TestToken, 100000000, "Test Token", "TEST");

    // Deploy ERC1820 Registry for our E2E stack.
<<<<<<< HEAD
    if (network == 'e2e_test')  {
=======
    if (network === 'e2e_test')  {
>>>>>>> 09b49c57

      require('@openzeppelin/test-helpers/configure')({ web3 });
      const { singletons } = require('@openzeppelin/test-helpers');

      await singletons.ERC1820Registry(accounts[0]);
    }

<<<<<<< HEAD
    // only deploy this contract to non-development networks
    if (network !== 'development')  {
      await deployer.deploy(
        DOTApp,
=======
    // only deploy this contract to non-development networks. The unit tests deploy this contract themselves.
    if (network === 'ropsten' || network === 'e2e_test')  {
      await deployer.deploy(
        DOTAppDecimals12, // On Kusama and Rococo, KSM/ROC tokens have 12 decimal places
        "Snowfork DOT",
        "SnowDOT",
>>>>>>> 09b49c57
        {
          inbound: channels.basic.inbound.instance.address,
          outbound: channels.basic.outbound.instance.address,
        },
        {
          inbound: channels.incentivized.inbound.instance.address,
          outbound: channels.incentivized.outbound.instance.address,
        },
      );
<<<<<<< HEAD
      let _DOTAppInstance = await DOTApp.deployed();
      channels.incentivized.outbound.instance.setDOTApp(_DOTAppInstance.address);
=======
>>>>>>> 09b49c57
    }

  })
};<|MERGE_RESOLUTION|>--- conflicted
+++ resolved
@@ -1,14 +1,9 @@
 const ScaleCodec = artifacts.require("ScaleCodec");
 const ETHApp = artifacts.require("ETHApp");
 const ERC20App = artifacts.require("ERC20App");
-<<<<<<< HEAD
-const DOTApp = artifacts.require("DOTApp");
-=======
 const DOTAppDecimals10 = artifacts.require("DOTAppDecimals10");
 const DOTAppDecimals12 = artifacts.require("DOTAppDecimals12");
->>>>>>> 09b49c57
 const TestToken = artifacts.require("TestToken");
-const FeeController = artifacts.require("FeeController");
 
 const channels = {
   basic: {
@@ -42,11 +37,7 @@
 
     // Link libraries to applications
     await deployer.deploy(ScaleCodec);
-<<<<<<< HEAD
-    deployer.link(ScaleCodec, [ETHApp, ERC20App, DOTApp]);
-=======
     deployer.link(ScaleCodec, [ETHApp, ERC20App, DOTAppDecimals10, DOTAppDecimals12]);
->>>>>>> 09b49c57
 
     // Deploy applications
     await deployer.deploy(
@@ -76,11 +67,7 @@
     await deployer.deploy(TestToken, 100000000, "Test Token", "TEST");
 
     // Deploy ERC1820 Registry for our E2E stack.
-<<<<<<< HEAD
-    if (network == 'e2e_test')  {
-=======
     if (network === 'e2e_test')  {
->>>>>>> 09b49c57
 
       require('@openzeppelin/test-helpers/configure')({ web3 });
       const { singletons } = require('@openzeppelin/test-helpers');
@@ -88,19 +75,12 @@
       await singletons.ERC1820Registry(accounts[0]);
     }
 
-<<<<<<< HEAD
-    // only deploy this contract to non-development networks
-    if (network !== 'development')  {
-      await deployer.deploy(
-        DOTApp,
-=======
     // only deploy this contract to non-development networks. The unit tests deploy this contract themselves.
     if (network === 'ropsten' || network === 'e2e_test')  {
       await deployer.deploy(
         DOTAppDecimals12, // On Kusama and Rococo, KSM/ROC tokens have 12 decimal places
         "Snowfork DOT",
         "SnowDOT",
->>>>>>> 09b49c57
         {
           inbound: channels.basic.inbound.instance.address,
           outbound: channels.basic.outbound.instance.address,
@@ -110,11 +90,6 @@
           outbound: channels.incentivized.outbound.instance.address,
         },
       );
-<<<<<<< HEAD
-      let _DOTAppInstance = await DOTApp.deployed();
-      channels.incentivized.outbound.instance.setDOTApp(_DOTAppInstance.address);
-=======
->>>>>>> 09b49c57
     }
 
   })
