<<<<<<< HEAD
const Verifier = artifacts.require("Verifier");
const BasicSendChannel = artifacts.require("BasicSendChannel");
const IncentivizedSendChannel = artifacts.require("IncentivizedSendChannel");
const Decoder = artifacts.require("Decoder");
=======
const ScaleCodec = artifacts.require("ScaleCodec");
>>>>>>> a30c3a9c
const ETHApp = artifacts.require("ETHApp");
const ERC20App = artifacts.require("ERC20App");
const TestToken = artifacts.require("TestToken");

const channels = {
  basic: {
    inbound: {
      contract: artifacts.require("BasicInboundChannel"),
      instance: null
    },
    outbound: {
      contract: artifacts.require("BasicOutboundChannel"),
      instance: null,
    }
  },
  incentivized: {
    inbound: {
      contract: artifacts.require("IncentivizedInboundChannel"),
      instance: null
    },
    outbound: {
      contract: artifacts.require("IncentivizedOutboundChannel"),
      instance: null
    }
  },
}

module.exports = function(deployer, network, accounts) {
  deployer.then(async () => {
    channels.basic.inbound.instance = await deployer.deploy(channels.basic.inbound.contract)
    channels.basic.outbound.instance = await deployer.deploy(channels.basic.outbound.contract)
    channels.incentivized.inbound.instance = await deployer.deploy(channels.incentivized.inbound.contract)
    channels.incentivized.outbound.instance = await deployer.deploy(channels.incentivized.outbound.contract)

    // Deploy SendChannels and get deployed addresses
    const basicSendChannel = await deployer.deploy(BasicSendChannel);
    const incentivizedSendChannel = await deployer.deploy(IncentivizedSendChannel);

    // Link libraries to applications
    await deployer.deploy(ScaleCodec);
    deployer.link(ScaleCodec, [ETHApp, ERC20App]);

    // Deploy applications
<<<<<<< HEAD
    const ethApp = await deployer.deploy(ETHApp, basicSendChannel.address, incentivizedSendChannel.address);
    const erc20App = await deployer.deploy(ERC20App, basicSendChannel.address, incentivizedSendChannel.address);

    // Deploy Bridge
    const bridge = await deployer.deploy(Bridge, verifier.address, [ethApp.address, erc20App.address]);
=======
    await deployer.deploy(
      ETHApp,
      {
        inbound: channels.basic.inbound.instance.address,
        outbound: channels.basic.outbound.instance.address,
      },
      {
        inbound: channels.incentivized.inbound.instance.address,
        outbound: channels.incentivized.outbound.instance.address,
      },
    );

    await deployer.deploy(
      ERC20App,
      {
        inbound: channels.basic.inbound.instance.address,
        outbound: channels.basic.outbound.instance.address,
      },
      {
        inbound: channels.incentivized.inbound.instance.address,
        outbound: channels.incentivized.outbound.instance.address,
      },
    );
>>>>>>> a30c3a9c

    await deployer.deploy(TestToken, 100000000, "Test Token", "TEST");

  })
};<|MERGE_RESOLUTION|>--- conflicted
+++ resolved
@@ -1,11 +1,4 @@
-<<<<<<< HEAD
-const Verifier = artifacts.require("Verifier");
-const BasicSendChannel = artifacts.require("BasicSendChannel");
-const IncentivizedSendChannel = artifacts.require("IncentivizedSendChannel");
-const Decoder = artifacts.require("Decoder");
-=======
 const ScaleCodec = artifacts.require("ScaleCodec");
->>>>>>> a30c3a9c
 const ETHApp = artifacts.require("ETHApp");
 const ERC20App = artifacts.require("ERC20App");
 const TestToken = artifacts.require("TestToken");
@@ -33,7 +26,7 @@
   },
 }
 
-module.exports = function(deployer, network, accounts) {
+module.exports = function (deployer, network, accounts) {
   deployer.then(async () => {
     channels.basic.inbound.instance = await deployer.deploy(channels.basic.inbound.contract)
     channels.basic.outbound.instance = await deployer.deploy(channels.basic.outbound.contract)
@@ -49,13 +42,6 @@
     deployer.link(ScaleCodec, [ETHApp, ERC20App]);
 
     // Deploy applications
-<<<<<<< HEAD
-    const ethApp = await deployer.deploy(ETHApp, basicSendChannel.address, incentivizedSendChannel.address);
-    const erc20App = await deployer.deploy(ERC20App, basicSendChannel.address, incentivizedSendChannel.address);
-
-    // Deploy Bridge
-    const bridge = await deployer.deploy(Bridge, verifier.address, [ethApp.address, erc20App.address]);
-=======
     await deployer.deploy(
       ETHApp,
       {
@@ -79,7 +65,6 @@
         outbound: channels.incentivized.outbound.instance.address,
       },
     );
->>>>>>> a30c3a9c
 
     await deployer.deploy(TestToken, 100000000, "Test Token", "TEST");
 
