--- conflicted
+++ resolved
@@ -7,20 +7,10 @@
 }: HardhatRuntimeEnvironment) => {
     let [deployer] = await getUnnamedAccounts()
 
-    let channels = {
-        basic: {
-            inbound: await deployments.get("BasicInboundChannel"),
-            outbound: await deployments.get("BasicOutboundChannel"),
-        },
-        incentivized: {
-            inbound: await deployments.get("IncentivizedInboundChannel"),
-            outbound: await deployments.get("IncentivizedOutboundChannel"),
-        },
-    }
+    let scaleCodecLibrary = await deployments.get("ScaleCodec")
+    let incentivizedOutboundChannel = await deployments.get("IncentivizedOutboundChannel")
+    let channelRegistry = await deployments.get("IncentivizedOutboundChannel")
 
-    let scaleCodecLibrary = await deployments.get("ScaleCodec")
-
-<<<<<<< HEAD
     let tokenContract = await deployments.deploy("WrappedToken", {
         from: deployer,
         args: ["Wrapped DOT", "WDOT"],
@@ -32,15 +22,8 @@
         from: deployer,
         args: [
             tokenContract.address,
-            channels.incentivized.outbound.address,
-            {
-                inbound: channels.basic.inbound.address,
-                outbound: channels.basic.outbound.address,
-            },
-            {
-                inbound: channels.incentivized.inbound.address,
-                outbound: channels.incentivized.outbound.address,
-            },
+            incentivizedOutboundChannel.address,
+            channelRegistry.address
         ],
         libraries: {
             ScaleCodec: scaleCodecLibrary.address,
@@ -59,48 +42,4 @@
         "transferOwnership",
         dotAppContract.address
     )
-}
-=======
-  let tokenContract = await deployments.deploy("WrappedToken", {
-    from: deployer,
-    args: [
-      "Wrapped DOT",
-      "WDOT",
-    ],
-    log: true,
-    autoMine: true,
-  });
-
-  let dotAppContract = await deployments.deploy("DOTApp", {
-    from: deployer,
-    args: [
-      tokenContract.address,
-      channels.incentivized.outbound.address,
-      {
-        inbound: channels.basic.inbound.address,
-        outbound: channels.basic.outbound.address,
-      },
-      {
-        inbound: channels.incentivized.inbound.address,
-        outbound: channels.incentivized.outbound.address,
-      }
-    ],
-    libraries: {
-      ScaleCodec: scaleCodecLibrary.address
-    },
-    log: true,
-    autoMine: true,
-  });
-
-  console.log("Configuring WrappedToken")
-  await deployments.execute(
-    "WrappedToken",
-    {
-      from: deployer,
-      autoMine: true,
-    },
-    "transferOwnership",
-    dotAppContract.address
-  );
-};
->>>>>>> 7f86b305
+}